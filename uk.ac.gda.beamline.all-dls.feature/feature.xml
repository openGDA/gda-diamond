--- conflicted
+++ resolved
@@ -150,13 +150,10 @@
          version="0.0.0"/>
 
    <includes
-<<<<<<< HEAD
-=======
          id="uk.ac.gda.beamline.i23.site"
          version="0.0.0"/>
 
    <includes
->>>>>>> ddf599af
          id="uk.ac.gda.beamline.lab11.site"
          version="0.0.0"/>
 
