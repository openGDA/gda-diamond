--- conflicted
+++ resolved
@@ -65,41 +65,6 @@
 	@Override
 	public void createPartControl(Composite parent) {
 
-<<<<<<< HEAD
-		//String ip = LocalProperties.get("gda.cameraview.rtp.ip");
-		//String port = LocalProperties.get("gda.cameraview.rtp.port");
-		
-		//if (ip!=null && port!=null) {
-			
-			viewer = new ImageViewer(parent, SWT.DOUBLE_BUFFERED);
-			
-			//RTPStreamReceiverSWT r = new RTPStreamReceiverSWT();
-			
-			MotionJpegOverHttpReceiverSwt mjpeg = new MotionJpegOverHttpReceiverSwt();
-			mjpeg.setUrl("http://i18-firewire01.diamond.ac.uk:8081/DCAM.CAM1.MJPG.mjpg");
-			try {
-				mjpeg.configure();
-			} catch (FactoryException e) {
-				// TODO Auto-generated catch block
-				logger.error("TODO put description of error here", e);
-			}
-			
-			//r.setHost(ip);
-			//r.setPort(Integer.parseInt(port));
-//			try {
-//				//r.configure();
-//			} catch (FactoryException e) {
-//				logger.error("Unable to configure the video receiver ", e);
-//			}
-			//videoReceiver = r;
-			videoReceiver = mjpeg;
-			videoReceiver.addImageListener(listener);
-			videoReceiver.start();
-			initializeToolBar();
-		//}
-		//else
-		//	new Label(parent, SWT.NONE).setText("No rtp stream properties defined. gda.cameraview.rtp.ip and gda.cameraview.rtp.port");
-=======
 		viewer = new ImageViewer(parent, SWT.DOUBLE_BUFFERED);
 
 		MotionJpegOverHttpReceiverSwt mjpeg = new MotionJpegOverHttpReceiverSwt();
@@ -114,7 +79,6 @@
 		videoReceiver.addImageListener(listener);
 		videoReceiver.start();
 		initializeToolBar();
->>>>>>> 47b7b64d
 	}
 
 	@Override
