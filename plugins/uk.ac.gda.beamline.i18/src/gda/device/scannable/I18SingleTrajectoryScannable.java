--- conflicted
+++ resolved
@@ -34,17 +34,10 @@
 		// force rebuild of trajectory for bi-di maps
 		trajectoryBuildDone = false;
 		super.prepareForContinuousMove();
-<<<<<<< HEAD
 
 		EpicsTrajectoryScanController.setMAXIMUM_ELEMENT_NUMBER(100000);
 
 		// just before the data collection begins, test the beam and topup.
-=======
-		
-		EpicsTrajectoryScanController.setMAXIMUM_ELEMENT_NUMBER(3000);
-		
-		// just before the data collection begins, test the beam and topup. 
->>>>>>> fa9a4a56
 		if (beamMonitor != null){
 			beamMonitor.setPauseBeforePoint(true);
 			beamMonitor.atPointStart();
