<?xml version="1.0" encoding="UTF-8"?>
<?eclipse version="3.4"?>
<plugin>
   <extension
         id="product"
         point="org.eclipse.core.runtime.products">
      <product
            application="uk.ac.gda.client.application"
            name="GDA I18 Beamline">
         <property
               name="appName"
               value="GDA I18 Beamline">
         </property>
         <property
               name="aboutImage"
               value="platform:/plugin/uk.ac.gda.core/icons/GDAlogos/GDALogomed.png">
         </property>
         <property
               name="windowImages"
               value="platform:/plugin/uk.ac.gda.core/icons/GDAlogos/GDALogo16.png,platform:/plugin/uk.ac.gda.core/icons/GDAlogos/GDALogo32.png,platform:/plugin/uk.ac.gda.core/icons/GDAlogos/GDALogo48.png,platform:/plugin/uk.ac.gda.core/icons/GDAlogos/GDALogo64.png,platform:/plugin/uk.ac.gda.core/icons/GDAlogos/GDALogo128.png">
         </property>
      </product>
   </extension>
   <extension
         point="org.eclipse.ui.startup">
      <startup
            class="uk.ac.gda.beamline.i18.StartupService">
      </startup>
   </extension>
   <extension
         point="org.eclipse.ui.editors">
      <editor
            class="uk.ac.gda.exafs.ui.I18SampleParametersEditor"
            contributorClass="org.eclipse.ui.texteditor.BasicTextEditorActionContributor"
            default="true"
            icon="icons/SampleParametersIcon.png"
            id="uk.ac.gda.exafs.ui.I18SampleParametersEditor"
            name="Sample Parameters">
         <contentTypeBinding
               contentTypeId="uk.ac.diamond.gda.client.exafs.getI18SampleContent">
         </contentTypeBinding>
      </editor>
   </extension>
   <extension
         point="org.eclipse.core.contenttype.contentTypes">
      <content-type
            base-type="org.eclipse.core.runtime.xml"
            describer="uk.ac.gda.exafs.ui.describers.I18SampleParametersDescriber"
            file-extensions="xml"
            id="uk.ac.diamond.gda.client.exafs.getI18SampleContent"
            name="Sample Bean File Content"
            priority="high">
      </content-type>
   </extension>
   <extension
         point="uk.ac.common.beans.factory">
      <bean
            class="uk.ac.gda.beans.exafs.i18.I18SampleParameters"
            describer="uk.ac.gda.exafs.ui.describers.I18SampleParametersDescriber">
      </bean>
   </extension>
   <extension
         point="uk.ac.gda.client.dashboard.objects">
      <Scannable
            name="energy"
            tooltip="Scannable for monitoring the monochromator energy setting">
      </Scannable>
      <Scannable
            name="sc_MicroFocusSampleX"
            tooltip="Sample Stage X Axis">
      </Scannable>
      <Scannable
            name="sc_MicroFocusSampleY"
            tooltip="Sample Stage Y axis">
      </Scannable>
      <Scannable
            name="sc_sample_z"
            tooltip="MicroFocus sample Stage z axis">
      </Scannable>
      <Scannable
            name="sc_sample_thetacoarse"
            tooltip="MicroFocus sample stage theta coarse">
      </Scannable>
   </extension>
   <extension
         point="uk.ac.gda.client.preferences">
      <preference
            name="gda.client.max.size.cached.points"
            value="10000">
      </preference>
   </extension>
   <extension
         point="org.eclipse.ui.views">
      <view
          allowMultiple="true"
          class="uk.ac.gda.ui.views.synoptic.SynopticView"
          id="uk.ac.gda.ui.views.synoptic.SynopticView"
          name="Synoptic View"
          restorable="true">
      </view>
      <view
            category="uk.ac.gda.client.microfocus.category"
            class="uk.ac.diamond.scisoft.analysis.rcp.views.PlotView"
            id="uk.ac.gda.beamline.i18.MapView"
            name="MapPlot"
            restorable="true">
      </view>
      <view
            allowMultiple="true"
            class="uk.ac.gda.client.livecontrol.LiveControlsViewFactory:generalControls"
            icon="icons/ui-slider-050.png"
            id="uk.ac.gda.client.livecontrol.SynopticLiveControlsView"
            name="General Controls"
            restorable="true">
      </view>
      <view
            category="uk.ac.gda.client.microfocus.category"
            class="uk.ac.diamond.scisoft.analysis.rcp.views.PlotView"
            id="uk.ac.gda.beamline.i18.McaView"
            name="MCA Plot"
            restorable="true">
      </view>
      <category
            id="uk.ac.gda.beamline.i18.microfocus"
            name="microfocus">
      </category>
      <view
            category="uk.ac.gda.client.microfocus.category"
            class="uk.ac.gda.beamline.i18.views.CameraView"
            id="uk.ac.gda.beamline.i18.cameraView"
            name="Camera View"
            restorable="true">
      </view>
      <view
            allowMultiple="true"
            class="org.eclipse.scanning.event.ui.view.StatusQueueView"
            id="org.eclipse.scanning.event.ui.queueView:beanBundleName=org.eclipse.scanning.api;beanClassName=uk.ac.diamond.scisoft.analysis.processing.bean.OperationBean;queueName=scisoft.operation.STATUS_QUEUE;topicName=scisoft.operation.STATUS_TOPIC;submissionQueueName=scisoft.operation.SUBMISSION_QUEUE;partName=Processing Queue"
            name="Processing Queue View"
            restorable="true">
      </view>
       <view
            allowMultiple="true"
            class="uk.ac.gda.views.status.ServerStatusView"
            id="uk.ac.gda.views.status.serverStatusView"
            name="Beam readiness"
            restorable="true">
      </view>
   </extension>

   <extension
         point="org.eclipse.ui.perspectives">
      <perspective
            class="gda.rcp.EmptyNoEditorPerspective"
            id="uk.ac.gda.beamline.i18.perspective.mapping"
            icon="icons/map.png"
            name="Mapping">
      </perspective>
      <perspective
            class="gda.rcp.EmptyNoEditorPerspective"
            id="uk.ac.gda.beamline.i18.perspective.plotting"
            icon="icons/chart_curve.png"
            name="Plot">
      </perspective>
      <perspective
            class="gda.rcp.EmptyNoEditorPerspective"
            id="uk.ac.gda.beamline.i18.perspective.tfgscan"
            icon="icons/map.png"
            name="TFG">
      </perspective>
      <perspective
            class="uk.ac.gda.beamline.i18.views.LiveControlsPerspective:live_control_config"
            id="uk.ac.gda.beamline.i18.perspective.synoptic"
            icon="icons/eye.png"
            name="Synoptic" >
      </perspective>
      <perspective
            class="uk.ac.gda.ui.views.synoptic.SynopticPerspective:xes_perspective_config"
            id="uk.ac.gda.beamline.i18.SynopticPerspective.xes_perspective_config"
            icon="icons/camera.png"
            name="XES Views">
      </perspective>
   </extension>
   
   <extension
         id="uk.ac.gda.beamline.i18.perspective.tfg"
         name="TFG Scan"
         point="org.eclipse.ui.views">
	     <view
	           allowMultiple="true"
	           category="uk.ac.gda.client.general.category"
	           class="uk.ac.gda.beamline.i18.views.TFGDataView"
	           icon="icons/chart_curve.png"
	           id="uk.ac.gda.beamline.i18.views.tfgdataview"
	           name="TFG Data"
            restorable="true">
         </view>
   </extension>
   
   <extension
   	     point="org.eclipse.ui.perspectiveExtensions">
      <perspectiveExtension
            targetID="uk.ac.gda.beamline.i18.perspective.tfgscan">
         <view
               id="uk.ac.gda.beamline.i18.views.tfgdataview"
               ratio="0.7f"
               relationship="right"
               relative="org.eclipse.ui.editorss" />
         <view
               id="gda.rcp.jythonterminalview"
               ratio="0.3f"
               relationship="right"
               relative="uk.ac.gda.beamline.i18.views.tfgdataview" />
       </perspectiveExtension>
   </extension>

   <extension
         point="org.eclipse.ui.perspectiveExtensions">
      <perspectiveExtension
            targetID="uk.ac.gda.beamline.i18.perspective.mapping">
         <view
               id="org.dawnsci.mapping.ui.mappeddataview"
               ratio="0.2f"
               relationship="right"
               relative="org.eclipse.ui.editorss" />
         <view
               id="org.dawnsci.mapping.ui.mapview"
               ratio="0.2f"
               relationship="right"
               relative="org.dawnsci.mapping.ui.mappeddataview" />
         <view
               id="uk.ac.diamond.daq.mapping.ui.experiment.mappingExperimentView"
               ratio="0.58f"
               relationship="right"
               relative="org.dawnsci.mapping.ui.mapview" />
         <view
               id="uk.ac.gda.client.microfocus.SelectExafsView"
               relationship="stack"
               relative="uk.ac.diamond.daq.mapping.ui.experiment.mappingExperimentView" />
         <view
               id="gda.rcp.jythonterminalview"
               ratio="0.5f"
               relationship="bottom"
               relative="org.dawnsci.mapping.ui.mappeddataview" />
         <view
               id="org.eclipse.scanning.event.ui.queueView:beanBundleName=org.eclipse.scanning.api;beanClassName=org.eclipse.scanning.api.event.scan.ScanBean;queueName=org.eclipse.scanning.status.set;topicName=org.eclipse.scanning.status.topic;submissionQueueName=org.eclipse.scanning.submission.queue;partName=Scan Queue"
               relationship="stack"
               relative="gda.rcp.jythonterminalview" />
         <view
               id="org.dawnsci.mapping.ui.spectrumview"
               ratio="0.5f"
               relationship="bottom"
               relative="org.dawnsci.mapping.ui.mapview" />
      </perspectiveExtension>
      <perspectiveExtension
            targetID="uk.ac.gda.beamline.i18.perspective.plotting">
         <view
               id="uk.ac.gda.client.liveplotview"
               ratio="0.2f"
               relationship="right"
               relative="org.eclipse.ui.editorss" />
         <view
               id="uk.ac.gda.client.CommandQueueViewFactory"
               ratio="0.7f"
               relationship="bottom"
               relative="uk.ac.gda.client.liveplotview" />
         <view
               id="gda.rcp.jythonterminalview"
               ratio="0.5f"
               relationship="right"
               relative="uk.ac.gda.client.CommandQueueViewFactory" />
      </perspectiveExtension>
      <perspectiveExtension
            targetID="uk.ac.gda.beamline.i18.perspective.synoptic">
         <view
               id="uk.ac.gda.beamline.i18.cameraView"
               ratio="0.2f"
               relationship="right"
               relative="org.eclipse.ui.editorss"
               moveable="false"
               closeable="false" />
         <view
<<<<<<< HEAD
=======
               id="uk.ac.gda.client.livecontrol.SynopticLiveControlsView"
               ratio="0.5f"
               relationship="right"
               relative="uk.ac.gda.beamline.i18.cameraView"
               moveable="false"
               closeable="false" />
         <view
>>>>>>> e73a21e5
               id="uk.ac.gda.views.status.serverStatusView"
               ratio="0.5f"
               relationship="bottom"
               relative="uk.ac.gda.client.livecontrol.LiveControlsView"
               moveable="false"
               closeable="false" />
      </perspectiveExtension>
   </extension>

   <extension
         point="uk.ac.gda.microfocus.display.detectorfile">
      <detectorfile
            path="$gda.config/templates/Xspress_Parameters.xml"></detectorfile>
      <detectorfile
            path="$gda.config/templates/Vortex_Parameters.xml">
      </detectorfile>
   </extension>
   <extension
         point="org.eclipse.ui.menus">
      <menuContribution
            locationURI="popup:gda.gui.eclipse.editors.scan.exafs.ExafsFolderEditor">
         <menu
               icon="icons/page_add.png"
               label="New">
            <command
                  commandId="uk.ac.gda.client.exafs.CopyXASCommand"
                  icon="icons/XasParametersIcon.png"
                  label="XAS File"
                  style="push">
            </command>
            <command
                  commandId="uk.ac.gda.client.exafs.CopyXANESCommand"
                  icon="icons/XanesParametersIcon.png"
                  label="XANES File"
                  style="push">
            </command>
             <command
                  commandId="uk.ac.gda.client.exafs.CopyMICROFOCUSCommand"
                  icon="icons/XanesParametersIcon.png"
                  label="MICROFOCUS File"
                  style="push">
            </command>
            <command
                  commandId="uk.ac.gda.client.exafs.CopyDetectorCommand"
                  icon="icons/DetectorParametersIcon.png"
                  label="Detector File"
                  style="push">
            </command>
            <command
                  commandId="uk.ac.gda.client.exafs.CopyOutputCommand"
                  icon="icons/OutputParametersIcon.png"
                  label="Output File"
                  style="push">
            </command>
         </menu>
         <separator
               name="uk.ac.gda.beamline.i20.separator1"
               visible="true">
         </separator>
      </menuContribution>
      <menuContribution
      		locationURI="toolbar:org.eclipse.ui.main.toolbar?after=additions">
      	 <toolbar
      	 		id="uk.ac.gda.client.exafs.toolbar1">
      	 	<command
      	 		  commandId="uk.ac.gda.client.exafs.resetperspective"
      	 		  label="Reset perspective"
      	 		  style="push"
      	 		  tooltip="Resets the current perspective to its default layout">
      	 	</command>
      	 </toolbar>
      </menuContribution>
      <menuContribution
            allPopups="false"
            locationURI="menu:window?after=showView">
         <menu
               label="Queue Views">
            <command
                  commandId="org.eclipse.ui.views.showView"
                  label="Processing Queue"
                  style="push">
               <parameter
                     name="org.eclipse.ui.views.showView.viewId"
                     value="org.eclipse.scanning.event.ui.queueView:beanBundleName=org.eclipse.scanning.api;beanClassName=uk.ac.diamond.scisoft.analysis.processing.bean.OperationBean;queueName=scisoft.operation.STATUS_QUEUE;topicName=scisoft.operation.STATUS_TOPIC;submissionQueueName=scisoft.operation.SUBMISSION_QUEUE;partName=Processing Queue">
               </parameter>
            </command>
         </menu>
      </menuContribution>
      <menuContribution
            locationURI="popup:gda.gui.eclipse.editors.scan.experimentdefinition.ExperimentRunEditor">
         <menu
               icon="icons/page_add.png"
               label="New">
            <command
                  commandId="uk.ac.gda.client.exafs.CopyXASCommand"
                  icon="icons/XasParametersIcon.png"
                  label="XAS File"
                  style="push">
            </command>
            <command
                  commandId="uk.ac.gda.client.exafs.CopyXANESCommand"
                  icon="icons/XanesParametersIcon.png"
                  label="XANES File"
                  style="push">
            </command>
            <command
                  commandId="uk.ac.gda.client.exafs.CopyMICROFOCUSCommand"
                  icon="icons/XanesParametersIcon.png"
                  label="Microfocus File"
                  style="push">
            </command>
            <command
                  commandId="uk.ac.gda.client.exafs.CopyDetectorCommand"
                  icon="icons/DetectorParametersIcon.png"
                  label="Detector File"
                  style="push">
            </command>
            <command
                  commandId="uk.ac.gda.client.exafs.CopyOutputCommand"
                  icon="icons/OutputParametersIcon.png"
                  label="Output File"
                  style="push">
            </command>
         </menu>
         <separator
               name="uk.ac.gda.beamline.i20.separator2"
               visible="true">
         </separator>
      </menuContribution>
      <menuContribution
            allPopups="false"
            locationURI="toolbar:org.eclipse.ui.main.toolbar?after=uk.ac.gda.client.script">
         <toolbar
               id="uk.ac.gda.client.toolbar"
               label="Live Background Toolbar">
            <separator
                  name="uk.ac.diamond.daq.mapping.ui.separator1"
                  visible="true">
            </separator>
            <command
                  commandId="uk.ac.diamond.daq.mapping.ui.EnableLiveBackgroundCommand"
                  icon="icons/camcorder--arrow.png"
                  label="Live Background"
                  mode="FORCE_TEXT"
                  style="toggle"
                  tooltip="Enable live stream background in mapping view (if available)">
               <visibleWhen
                  checkEnabled="true">
                  <with
                     variable="activeWorkbenchWindow.activePerspective">
                     <or>
                        <equals
                              value="uk.ac.gda.beamline.i18.perspective.mapping">
                        </equals>
                     </or>
                  </with>
               </visibleWhen>
            </command>
            <separator
                  name="uk.ac.diamond.daq.mapping.ui.separator2"
                  visible="true">
            </separator>
         </toolbar>
      </menuContribution>
   </extension>
   <extension
   		 point="org.eclipse.ui.commands">
   	  <command
   	  		defaultHandler="org.eclipse.ui.internal.handlers.ResetPerspectiveHandler"
   	  		id="uk.ac.gda.client.exafs.resetperspective"
   	  		name="Reset Perspective">
   	  </command>
   </extension>
   <extension
         point="uk.ac.gda.microfocus.display.default.detectorfile">
      <defaultDetectorFile
            path="$gda.config/templates/Detector_Parameters.xml">
      </defaultDetectorFile>
   </extension>
   <extension
         point="uk.ac.gda.microfocus.xScannableName">
      <xscannable
            name="sc_MicroFocusSampleX">
      </xscannable>
   </extension>
   <extension
         point="uk.ac.gda.microfocus.yScannableName">
      <yscannable
            name="sc_MicroFocusSampleY">
      </yscannable>
   </extension>

   <extension
         point="org.eclipse.ui.startup">
      <startup
            class="uk.ac.gda.beamline.i18.startup.EarlyStartup">
      </startup>
   </extension>
   <extension
         point="uk.ac.gda.client.experimentdefinition">
      <experimentobjectmanager
            class="uk.ac.gda.exafs.ui.data.ScanObjectManager">
      </experimentobjectmanager>
      <validator
            class="gda.exfas.ui.validation.I18Validator">
      </validator>
      <templatesLocation
            folderName="${gda.config}/templates">
      </templatesLocation>
   </extension>
   <extension
         point="uk.ac.gda.microfocus.trajectory.counterTimerName">
      <TrajectoryCounterTimerName
            name="raster_counterTimer01">
      </TrajectoryCounterTimerName>
   </extension>
   <extension
         point="uk.ac.gda.microfocus.trajectory.xScannableName">
      <TrajectoryXscannableName
            name="continuousSampleX">
      </TrajectoryXscannableName>
   </extension>
   <extension
         point="uk.ac.microfocus.elementlist.refresh">
      <ElementListViewIDList
            viewId="uk.ac.gda.client.microfocus.XspressElementListView">
      </ElementListViewIDList>
      <ElementListViewIDList
            viewId="uk.ac.gda.client.microfocus.VortexElementListView">
      </ElementListViewIDList>
   </extension>
  <extension
         point="uk.ac.gda.richbeans.beantypes">
      <describer
            bean="uk.ac.gda.beans.exafs.i18.I18SampleParameters"
            commandId="uk.ac.gda.client.exafs.CopySampleCommand"
            contentType="uk.ac.diamond.gda.client.exafs.getI18SampleContent"
            includeInNew="true"
            name="I18 Sample"
            template="Sample_Parameters"
            type="Sample">
      </describer> 
   </extension>
  <extension
        point="uk.ac.gda.microfocus.zScannableName">
     <zscannable
           name="sc_sample_z">
     </zscannable>
  </extension>
  
   <extension point="org.eclipse.core.expressions.definitions">
         <definition id="uk.ac.gda.client.isproduct.i18">
         <with variable="activeContexts">
             <iterate ifEmpty="false" operator="or">
                 <equals value="I18 product"/>
             </iterate>
         </with>
      </definition>
   </extension>

  <extension
        point="org.eclipse.ui.handlers">
     <handler
           class="uk.ac.gda.client.experimentdefinition.ui.handlers.RunExperimentNewQueueCommandHandler"
           commandId="uk.ac.gda.client.experimentdefinition.RunSingleScanOnlyCommand">

        <activeWhen>
            <reference definitionId="uk.ac.gda.client.isproduct.i18"/>
        </activeWhen>

     </handler>

     <handler
           class="uk.ac.gda.client.experimentdefinition.ui.handlers.RunExperimentNewQueueCommandHandler"
           commandId="uk.ac.gda.client.experimentdefinition.RunSingleExperimentCommand">

        <activeWhen>
            <reference definitionId="uk.ac.gda.client.isproduct.i18"/>
        </activeWhen>

     </handler>

     <handler
           class="uk.ac.gda.client.experimentdefinition.ui.handlers.RunExperimentNewQueueCommandHandler"
           commandId="uk.ac.gda.client.experimentdefinition.RunMultiExperimentCommand">

        <activeWhen>
            <reference definitionId="uk.ac.gda.client.isproduct.i18"/>
        </activeWhen>

     </handler>

     <handler
           class="uk.ac.gda.client.experimentdefinition.ui.handlers.QueueAndRunExperimentNewQueueCommandHandler"
           commandId="uk.ac.gda.client.experimentdefinition.QueueAndRunSingleScanOnlyCommand">

        <activeWhen>
            <reference definitionId="uk.ac.gda.client.isproduct.i18"/>
        </activeWhen>
        
     </handler>

     <handler
           class="uk.ac.gda.client.experimentdefinition.ui.handlers.QueueAndRunExperimentNewQueueCommandHandler"
           commandId="uk.ac.gda.client.experimentdefinition.QueueAndRunSingleExperimentCommand">

        <activeWhen>
            <reference definitionId="uk.ac.gda.client.isproduct.i18"/>
        </activeWhen>

     </handler>

     <handler
           class="uk.ac.gda.client.experimentdefinition.ui.handlers.QueueAndRunExperimentNewQueueCommandHandler"
           commandId="uk.ac.gda.client.experimentdefinition.QueueAndRunMultiExperimentCommand">

        <activeWhen>
            <reference definitionId="uk.ac.gda.client.isproduct.i18"/>
        </activeWhen>

     </handler>

  </extension>

  <extension
        point="org.eclipse.ui.contexts">
     <context
           id="I18 product"
           name="The I18 product context"
           parentId="org.eclipse.ui.contexts.window">
     </context>
  </extension>

  <extension
        id="offline_product"
        point="org.eclipse.core.runtime.products">
     <product
           application="uk.ac.gda.client.application"
           name="GDA I18 Beamline Dummy Client">
        <property
              name="appName"
              value="GDA I18 Beamline Dummy Client">
        </property>
     </product>
  </extension>
   <extension
         point="org.eclipse.scanning.api.rerunHandler">
      <rerunHandler
            class="org.eclipse.scanning.event.ui.view.QueuedScanRepeatHandler">
      </rerunHandler>
   </extension>
</plugin><|MERGE_RESOLUTION|>--- conflicted
+++ resolved
@@ -185,6 +185,7 @@
          id="uk.ac.gda.beamline.i18.perspective.tfg"
          name="TFG Scan"
          point="org.eclipse.ui.views">
+
 	     <view
 	           allowMultiple="true"
 	           category="uk.ac.gda.client.general.category"
@@ -194,8 +195,8 @@
 	           name="TFG Data"
             restorable="true">
          </view>
-   </extension>
-   
+
+   </extension>
    <extension
    	     point="org.eclipse.ui.perspectiveExtensions">
       <perspectiveExtension
@@ -279,8 +280,6 @@
                moveable="false"
                closeable="false" />
          <view
-<<<<<<< HEAD
-=======
                id="uk.ac.gda.client.livecontrol.SynopticLiveControlsView"
                ratio="0.5f"
                relationship="right"
@@ -288,7 +287,6 @@
                moveable="false"
                closeable="false" />
          <view
->>>>>>> e73a21e5
                id="uk.ac.gda.views.status.serverStatusView"
                ratio="0.5f"
                relationship="bottom"
