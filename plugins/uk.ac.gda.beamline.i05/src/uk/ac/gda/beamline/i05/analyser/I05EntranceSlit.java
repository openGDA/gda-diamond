--- conflicted
+++ resolved
@@ -108,20 +108,10 @@
 	}
 	@Override
 	public void monitorChanged(MonitorEvent ev) {
-<<<<<<< HEAD
 		logger.debug(ev.toString());
 		if (ev.getDBR() instanceof DBR_Enum) {
-			int pos = ((DBR_Enum) ev.getDBR()).getEnumValue()[0];
-			label = positions.get(pos);
-			String[] strings = label.split(" ");
-			rawValue = Integer.valueOf(strings[0]);
-			size = Double.valueOf(strings[1]);
-			shape = strings[2];
-			logger.debug(String.format("processed updates for entrance slit %s: %s",labelPV, label));
-=======
-		if (ev.getDBR() instanceof DBR_Int) {
 			try {
-				int pos = ((DBR_Int) ev.getDBR()).getIntValue()[0];
+				int pos = ((DBR_Enum) ev.getDBR()).getEnumValue()[0];
 				label = positions.get(pos);
 				String[] strings = label.split(" ");
 				rawValue = Integer.valueOf(strings[0]);
@@ -131,7 +121,6 @@
 			} catch (Exception e) {
 				logger.error("problem processing slit update", e);
 			}
->>>>>>> 37268650
 		}
 	}
 
