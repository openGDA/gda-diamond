--- conflicted
+++ resolved
@@ -922,7 +922,6 @@
 		this.dataNameToSelectInPlot = dataNameToSelectInPlot;
 	}
 
-<<<<<<< HEAD
 	public int getPollIntervalMillis() {
 		return pollIntervalMillis;
 	}
@@ -933,7 +932,8 @@
 	 */
 	public void setPollIntervalMillis(int pollIntervalMillis) {
 		this.pollIntervalMillis = pollIntervalMillis;
-=======
+	}
+
 	/**
 	 * Try to get shutter checker from list of all scannables; if present use it to check main shutter
 	 * is open by calling {@link ShutterChecker#atPointStart()} (i.e. wait until main shutter is open).
@@ -974,6 +974,5 @@
 			shutter.get().moveTo(position);
 			logger.debug("Shutter move finished");
 		}
->>>>>>> b7753707
 	}
 }