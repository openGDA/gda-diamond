/*-
 * Copyright © 2016 Diamond Light Source Ltd.
 *
 * This file is part of GDA.
 *
 * GDA is free software: you can redistribute it and/or modify it under the
 * terms of the GNU General Public License version 3 as published by the Free
 * Software Foundation.
 *
 * GDA is distributed in the hope that it will be useful, but WITHOUT ANY
 * WARRANTY; without even the implied warranty of MERCHANTABILITY or FITNESS
 * FOR A PARTICULAR PURPOSE. See the GNU General Public License for more
 * details.
 *
 * You should have received a copy of the GNU General Public License along
 * with GDA. If not, see <http://www.gnu.org/licenses/>.
 */

package gda.scan;

import java.util.ArrayList;
import java.util.Arrays;
import java.util.List;

<<<<<<< HEAD
import org.eclipse.january.dataset.DatasetFactory;
import org.eclipse.january.dataset.DoubleDataset;
=======
import org.eclipse.dawnsci.analysis.dataset.impl.Dataset;
import org.eclipse.dawnsci.analysis.dataset.impl.DatasetFactory;
import org.eclipse.dawnsci.analysis.dataset.impl.DoubleDataset;
import org.eclipse.dawnsci.hdf5.H5Utils;
import org.eclipse.dawnsci.hdf5.HierarchicalDataFactory;
import org.eclipse.dawnsci.hdf5.IHierarchicalDataFile;
>>>>>>> 70258ff8
import org.slf4j.Logger;
import org.slf4j.LoggerFactory;

import gda.configuration.properties.LocalProperties;
import gda.data.metadata.NXMetaDataProvider;
import gda.data.nexus.extractor.NexusExtractor;
import gda.data.nexus.extractor.NexusGroupData;
import gda.data.nexus.tree.INexusTree;
import gda.data.nexus.tree.NexusTreeProvider;
import gda.data.scan.datawriter.NexusDataWriter;
import gda.device.ContinuousParameters;
import gda.device.DeviceException;
import gda.device.detector.BufferedDetector;
import gda.device.detector.DummyNXDetector;
import gda.device.detector.NXDetectorData;
import gda.device.detector.countertimer.BufferedScaler;
import gda.device.scannable.ContinuouslyScannable;
import gda.device.scannable.ScannableUtils;
import gda.device.scannable.TurboXasScannable;
import gda.device.zebra.controller.Zebra;
import gda.factory.Finder;
import gda.jython.InterfaceProvider;
import gda.jython.scriptcontroller.ScriptControllerBase;
import gda.scan.ede.EdeExperiment;
import gda.scan.ede.EdeExperimentProgressBean;
import gda.scan.ede.EdeExperimentProgressBean.ExperimentCollectionType;
import gda.scan.ede.EdeScanProgressBean;
import gda.scan.ede.EdeScanType;
import gda.scan.ede.position.EdePositionType;

/**
 *  A TurboXasScan is a type of Continuous scan which can perform multiple sweeps of a fast slit and collect the spectra for each sweep.
 *  It is designed to used with a {@link TurboXasScannable} object which contains a full definition of the experiment
 *  in a {@link TurboXasParameters} object, including timing group information in a List of {@link TurboSlitTimingGroup}s.
 *  It can also be used with a {@link ContinuouslyScannable}, in which case the behaviour is like a regular {@link ContinuousScan}.
 *  (i.e. a single spectrum is collected).
 * 	<li>A timing group comprises one or more spectra with the same time per spectrum (i.e. motor speed used for scan)
 *  <li>Each timing group can have a different time per spectrum.
 *  <li>The pulse streams for multiple spectra used for hardware triggered data collection are produced from the Zebra.
 *  The Zebra is configured by the {@link TurboXasScannable} being used, or assumed to be already configured before the scan start.
 *  <li>Data is added to the NeXus file one spectrum at a time after the motor move for each has been completed.
 *  by using multiple gates (i.e. one gate per spectrum).
 *  <li>Spectra are sent to Ede scan plot view in the client as they are collected.
 */
public class TurboXasScan extends ContinuousScan {
	private static final Logger logger = LoggerFactory.getLogger(TurboXasScan.class);
	private TurboXasMotorParameters turboXasMotorParams;
	private boolean useAreaDetector = false;
	private boolean doTrajectoryScan = false;
	private int numReadoutsPerSpectrum;

	public TurboXasScan(ContinuouslyScannable energyScannable, Double start, Double stop, Integer numberPoints,
			Double time, BufferedDetector[] detectors) {
		super(energyScannable, start, stop, numberPoints, time, detectors);
	}

	public TurboXasScan(ContinuouslyScannable energyScannable, TurboXasMotorParameters motorParams, BufferedDetector[] detectors) {
		// don't set scan time here, there may be multiple timing groups...
		super(energyScannable, motorParams.getScanStartPosition(), motorParams.getScanEndPosition(),
				motorParams.getNumReadoutsForScan(), 0.0, detectors);
		turboXasMotorParams = motorParams;
	}

	@Override
	public void doCollection() throws Exception {
		logger.info("Running scan");

		plotUpdater.setCurrentSpectrumNumber(1);
		plotUpdater.setCurrentGroupNumber(1);
		plotUpdater.setEnergyAxisName(ENERGY_COLUMN_NAME);
		detectorReadoutRunnable = null;

		ContinuouslyScannable scanAxis = getScanAxis();
		if (scanAxis instanceof TurboXasScannable && turboXasMotorParams != null) {
			if (doTrajectoryScan) {
				collectMultipleSpectraTrajectoryScan();
			} else {
				collectMultipleSpectra();
			}
			addTimeAxis();
		} else {
			logger.info("Setting up scan using ContinuousParameters");
			lastFrameRead = 0;
			numReadoutsPerSpectrum = getTotalNumberOfPoints();
			prepareDetectors(numReadoutsPerSpectrum, 1);
			collectOneSpectrum();
		}

		logger.info("Scan finished");
 	}

	/**
	 * @return Total number of spectra across all timing groups
	 */
	private int getTotalNumSpectra() {
		int totNumSpectra = 1;
		// Determine total number of spectra across all timing groups -
		if (turboXasMotorParams != null) {
			totNumSpectra = 0;
			for( TurboSlitTimingGroup group : turboXasMotorParams.getScanParameters().getTimingGroups() ) {
				totNumSpectra += group.getNumSpectra();
			}
		}
		return totNumSpectra;
	}

	private DetectorReadoutRunnable getDetectorReadoutRunnable() {
		DetectorReadoutRunnable runnable = new DetectorReadoutRunnable();
		runnable.setNumFramesPerSpectrum(turboXasMotorParams.getNumReadoutsForScan());
		runnable.setTotalNumSpectraToCollect(getTotalNumSpectra());
		runnable.setDetector(getScanDetectors()[0]);
		runnable.setTimingGroups(turboXasMotorParams.getScanParameters().getTimingGroups());
		return runnable;
	}
	/**
	 * Collect multiple spectra by performing motor moves for several timing groups.
	 * @throws Exception
	 */
	private void collectMultipleSpectraTrajectoryScan() throws Exception {
		TurboXasScannable turboXasScannable = (TurboXasScannable) getScanAxis();
		logger.info("Setting up scan using TurboXasScannable ({})", turboXasScannable.getName());

		addMetaDataAtScanStart();

		// Set area detector flag (for timing, encoder position information)
		turboXasScannable.setUseAreaDetector(useAreaDetector);
		turboXasScannable.setMotorParameters(turboXasMotorParams);
		// Calculate motor parameters for first timing group (i.e. positions and num readouts for spectrum)
		turboXasMotorParams.setMotorParametersForTimingGroup(0);
		// Move motor to scan start position to avoid following error, if motor is a long way from where it needs to be...
		turboXasScannable.moveTo(turboXasMotorParams.getScanStartPosition());

		// Configure the zebra
		turboXasScannable.configureZebra(); // would normally get called in ContinuousScan.prepareForContinuousMove()
		// Arm zebra
		Zebra zebra = turboXasScannable.getZebraDevice();
		zebra.reset();
		zebra.pcArm();

		// Prepare detectors (BufferedScalers) for readout of all spectra
		prepareDetectors();

		// Create the trajectory scan profile
		TrajectoryScanPreparer trajScanPreparer = turboXasScannable.getTrajectoryScanPreparer();
		trajScanPreparer.setDefaults();
		trajScanPreparer.clearTrajectoryLists();
		trajScanPreparer.addPointsForTimingGroups(turboXasMotorParams);
		trajScanPreparer.sendProfileValues();
		trajScanPreparer.setBuildProfile();
		trajScanPreparer.setExecuteProfile();

		// Wait until some points have been captured by zebra (i.e. motor has started moving)
		while(zebra.getPCNumberOfPointsCaptured()==0) {
			logger.info("Waiting for points to be captured by Zebra before starting data collection");
			Thread.sleep(500);
		}

		// Start detector readout thread
		detectorReadoutRunnable = getDetectorReadoutRunnable();
		Thread detectorReadoutThread = new Thread(detectorReadoutRunnable);
		detectorReadoutThread.start();

		InterfaceProvider.getTerminalPrinter().print("Running TurboXas scan using trajectory scan...");

		// Wait at end for data collection thread to finish
		int maxTimeoutMillis=5000;
		while (!detectorReadoutRunnable.collectionFinished()) {
			logger.info("Waiting {} ms for detector collection thread to finish...", maxTimeoutMillis);
			Thread.sleep(maxTimeoutMillis);
		}
		// flags back to default values
		turboXasScannable.atScanEnd();
 	}

	/**
	 * Add time axis to Nexus file. This is the start time of each spectrum relative the first spectrum,
	 * calculated using 'time between spectra' and 'frame time'.
	 * @throws Exception
	 */
	private void addTimeAxis() throws Exception {
		IHierarchicalDataFile file = null;
		try {
			file = HierarchicalDataFactory.getWriter(getDataWriter().getCurrentFileName());

			// Read 'frame_time' and 'time between spectra' datasets from Nexus file
			String detectorEntry = "/entry1/"+getScanDetectors()[0].getName()+"/";
			String frameTimeName = getFrameTimeFieldName();
			Dataset times = H5Utils.getSet(file, detectorEntry + frameTimeName);
			Dataset timeBetweenSpectra = H5Utils.getSet(file, detectorEntry + TIME_BETWEEN_SPECTRA_COLUMN_NAME);

			// Create dataset to store start time of each spectrum
			int numSpectra = times.getShape()[0];
			int numReadouts = times.getShape()[1];
			Dataset absoluteTime = DatasetFactory.zeros(new int[] { numSpectra, 1 }, times.getDtype());

			// First spectrum starts at t=0
			double timeAtSpectrumStart = 0;
			absoluteTime.set(timeAtSpectrumStart, 0);

			// Calculate start time for each spectrum
			for (int i = 0; i < numSpectra - 1; i++) {
				// Take slice along time for current spectrum, find sum and add to time-between-spectra
				Dataset row = times.getSlice(new int[] { i, 0 }, new int[] { i + 1, numReadouts }, null);
				double rowSum = new Double((Double) row.sum());
				double timeForSpectra = rowSum + timeBetweenSpectra.getDouble(i);
				timeAtSpectrumStart += timeForSpectra;
				absoluteTime.set(timeAtSpectrumStart, i + 1, 0);
			}
			file.createDataset(TIME_COLUMN_NAME, absoluteTime, detectorEntry);
		} finally {
			file.close();
		}
	}

	@Override
	protected void endScan() throws DeviceException, InterruptedException {
		super.endScan();
		for (BufferedDetector detector : getScanDetectors()) {
			detector.stop();
		}
	}

	/**
	 * Collect multiple spectra by performing motor moves for several timing groups.
	 * @throws Exception
	 */
	private void collectMultipleSpectra() throws Exception {
		TurboXasScannable turboXasScannable = (TurboXasScannable) getScanAxis();
		logger.info("Setting up scan using TurboXasScannable ({})", turboXasScannable.getName());

		addMetaDataAtScanStart();

		// Set area detector flag (for timing, encoder position information)
		turboXasScannable.setUseAreaDetector(useAreaDetector);
		turboXasScannable.setMotorParameters(turboXasMotorParams);
		// Calculate motor parameters for first timing group
		turboXasMotorParams.setMotorParametersForTimingGroup(0);

		// Prepare detectors (BufferedScalers) for readout of all spectra
		prepareDetectors();

		// Make new instance of detector readout runnable to collect detector data.
		detectorReadoutRunnable = getDetectorReadoutRunnable();

		// Make detector readout thread (start it after first spectrum is available)
		Thread detectorReadoutThread = new Thread(detectorReadoutRunnable);

		InterfaceProvider.getTerminalPrinter().print("Running TurboXas scan...");

		// Loop over timing groups...
		List<TurboSlitTimingGroup> timingGroups = turboXasMotorParams.getScanParameters().getTimingGroups();
		for (int i = 0; i < timingGroups.size(); i++) {
			turboXasScannable.setDisarmZebraAtScanEnd(false); // don't disarm zebra after first timing group

			logger.info("Setting motor parameters for timing group {} of {}", i+1, timingGroups.size());

			// calculate and set the motor parameters for this timing group
			turboXasMotorParams.setMotorParametersForTimingGroup(i);

			// Loop over number of spectra (repetitions) ...
			int numRepetitions = timingGroups.get(i).getNumSpectra();
			for (int j = 0; j < numRepetitions; j++) {
				logger.info("Collecting spectrum : repetition {} of {}", j+1, numRepetitions);

				collectOneSpectrum();

				// Start collection thread after first spectrum
				if (i==0 && j==0) {
					detectorReadoutThread.start();
				}

				// Set flags so we don't reconfigure and rearm zebra for next timing group or scan
				// (each group has same number of readouts etc., only the motor speed changes)
				turboXasScannable.setArmZebraAtScanStart(false);
				turboXasScannable.setConfigZebraDuringPrepare(false);
			}
		}
		// Wait at end for data collection thread to finish
		int maxTimeoutMillis=5000;
		while (!detectorReadoutRunnable.collectionFinished()) {
			logger.info("Waiting {} ms for detector collection thread to finish...", maxTimeoutMillis);
			Thread.sleep(maxTimeoutMillis);
		}
		// flags back to default values
		turboXasScannable.atScanEnd();
 	}

	public void setScalerMode() throws DeviceException {
		// Try to set scalert64 mode first, otherwise Scalers seem to return junk. imh 14/9/2016
		BufferedDetector det = getScanDetectors()[0];
		if ( det instanceof BufferedScaler ) {
			Object result = ((BufferedScaler)det).getDaserver().sendCommand("tfg setup-cc-mode scaler64");
			if (!result.toString().equals("0")) {
				logger.info("Problem setting Tfg to use scaler64 mode - scaler readout may not work correctly...");
			}
		}
	}

	private int numSpectraPerCycle;
	private int numReadoutsPerCycle;
	private int numCycles;
	private int maxNumScalerFramesPerCycle = 250000;

	/**
	 * Prepare detectors (BufferedScalers) for readout of all spectra
	 * Do this once at beginning to avoid overhead of clearing out scaler memory etc for each spectra.
	 *
	 * @throws DeviceException
	 * @throws InterruptedException
	 */
	public void prepareDetectors() throws DeviceException, InterruptedException {
		int totNumSpectra = getTotalNumSpectra();
		lastFrameRead = 0;
		numReadoutsPerSpectrum = turboXasMotorParams.getNumReadoutsForScan();
		prepareDetectors(numReadoutsPerSpectrum, totNumSpectra); //also arms it
	}

	/**
	 * Prepare detectors for collection. The Tfg frames will be configured to use multiple cycles if
	 * the total number of time frames required exceeds the number set by {@link #setMaxNumScalerFramesPerCycle(int)}.
	 * This allows scaler memory to be cleared in after frames have been read and written to file, so they can be reused on next cycle.
	 * (i.e. circular buffer)
	 * @param numReadoutsPerSpectra
	 * @param numSpectra
	 * @throws DeviceException
	 * @throws InterruptedException
	 */
	public void prepareDetectors(int numReadoutsPerSpectra, int numSpectra) throws DeviceException, InterruptedException {
		setScalerMode();
		int maxNumSpectraPerCycle = (int) Math.floor(maxNumScalerFramesPerCycle/numReadoutsPerSpectra);
		numSpectraPerCycle = Math.min(numSpectra,  maxNumSpectraPerCycle);
		numReadoutsPerCycle = numSpectraPerCycle*numReadoutsPerSpectra;

		// Setup scaler memory to record all frames of data for all spectra across all timing groups
		ContinuousParameters params = createContinuousParameters();
		params.setNumberDataPoints(numReadoutsPerCycle);
		numCycles = (int) Math.ceil((double)numSpectra*numReadoutsPerSpectra/numReadoutsPerCycle);

		for (BufferedDetector detector : getScanDetectors() ) {
			detector.clearMemory();
			if (detector instanceof BufferedScaler) {
				((BufferedScaler)detector).setNumCycles(numCycles);
			}
			detector.setContinuousParameters(params);
			detector.setContinuousMode(true);
			checkThreadInterrupted();
		}
	}

	/**
	 * Set the ContinuousParameters (and TurboXasMotorParameters) to be used on the scan axis.
	 */
	private void prepareScanAxis() {
		ContinuousParameters params = createContinuousParameters();
		ContinuouslyScannable scanAxis = getScanAxis();
		scanAxis.setContinuousParameters(params);

		// TurboXasScannable is configured using TurboXasMotorParameters rather than ContinuousParameters.
		// However, still need to store continuousParameters as well, since they are used to configure BufferedDetectors
		if (scanAxis instanceof TurboXasScannable && turboXasMotorParams != null) {
			((TurboXasScannable) scanAxis).setMotorParameters(turboXasMotorParams);
			// total time is set by createContinuousParameters() but doesn't seem to be used -
			// adjust the value to calculated scan time based on motor moves just in case... :-/
			params.setTotalTime( turboXasMotorParams.getTotalTimeForScan() );
		}
	}

	/**
	 * Perform motor move and collect data for a single spectrum
	 * @throws Exception
	 */
	public void collectOneSpectrum() throws Exception {
		checkThreadInterrupted();

		// Still need to create ContinuousParameters even if scan is setup using TurboXasMotorParams -
		// - it is passed to BufferedDetector so it can set the number of data points...
		prepareScanAxis();
		ContinuouslyScannable scanAxis = getScanAxis();
		ContinuousParameters params = scanAxis.getContinuousParameters();

		// Get motor parameters, return motor to initial run-up position, arm the zebra with gate and pulse parameters (if 'arm at scan start' = true)
		scanAxis.waitWhileBusy(); // to make sure motor is not still moving from last repetition/scan
		scanAxis.prepareForContinuousMove();

		final int numberScanpoints = Math.abs(scanAxis.getNumberOfDataPoints());
		params.setNumberDataPoints(numberScanpoints);
		super.setTotalNumberOfPoints(numberScanpoints);

		scanAxis.performContinuousMove();

		scanAxis.waitWhileBusy();
		// Wait for scan to finish, then readout all frames at end into single ScanDataPoint object

		// return if data collection is being done in background thread
		if (detectorReadoutRunnable!=null){
			return;
		}

		BufferedDetector[] scanDetectors = getScanDetectors();
		if (scanDetectors.length > 0) {
			collectData(scanDetectors[0]);
		}
	}

	// Dataset names used in NeXus file
	private static final String MOTOR_PARAMS_COLUMN_NAME = "motor_parameters";
	private static final String TIME_COLUMN_NAME = "time";
	private static final String TIME_BETWEEN_SPECTRA_COLUMN_NAME = "time_between_spectra";
	private static final String ENERGY_COLUMN_NAME = "energy";
	private static final String POSITION_COLUMN_NAME = "position";
	private static final String FRAME_INDEX = "frame_index";
	private static final String ENERGY_UNITS = "eV";
	private static final String TIME_UNITS = "seconds";
	private static final String COUNT_UNITS = "counts";
	private static final String INDEX_UNITS = "index";
	private static final String POSITION_UNITS = "cm";


	private String getFrameTimeFieldName() {
		return getScanDetectors()[0].getExtraNames()[0];
	}

	private NXDetectorData createNXDetectorData(BufferedDetector detector, int lowFrame, int highFrame) throws DeviceException {

		int numFramesRead = highFrame - lowFrame;
		if (numFramesRead<numReadoutsPerSpectrum) {
			logger.info("Expected {} frames for spectrum, {} frames available - padding with zeros...", numReadoutsPerSpectrum, numFramesRead );
		}

		int numFrames = numReadoutsPerSpectrum;

		// Number of frames to be stored in Nexus file
		// Don't record last frame of data (this corresponds to the long timeframe when
		// the motor moves back to start position)
		int numFramesToStore = numFramesRead-1;

		// Setup arrays of frame index and energy of each frame
		int[] frameIndex = new int[numFramesToStore];
		double[] energy = new double[numFramesToStore];
		ContinuouslyScannable scanAxis = getScanAxis();
		for(int i=0; i<numFramesToStore; i++) {
			frameIndex[i] = i;
			energy[i] = scanAxis.calculateEnergy(i);
		}

		// Add frame and energy axis data
		NXDetectorData frame = new NXDetectorData(detector);
		frame.addAxis(detector.getName(), ENERGY_COLUMN_NAME, new NexusGroupData(energy), 1, 1, ENERGY_UNITS, false);
		frame.addAxis(detector.getName(), FRAME_INDEX, new NexusGroupData(frameIndex), 2, 1, INDEX_UNITS, false);

		// Add position axis data if using TurboXasScannable
		if (scanAxis instanceof TurboXasScannable) {
			TurboXasScannable txasScannable = (TurboXasScannable)scanAxis;
			double[] position = new double[numFramesToStore];
			for(int i=0; i<numFramesToStore; i++) {
				position[i] = txasScannable.calculatePosition(i);
			}
			frame.addAxis(detector.getName(), POSITION_COLUMN_NAME, new NexusGroupData(position), 3, 1, POSITION_UNITS, false);
		}

		// Frame data from detector
		Object[] detectorFrameData = detector.readFrames(lowFrame, highFrame);
		double[][] frameDataArray = (double[][]) detectorFrameData;

		// Names of data fields on the detector
		String[] fieldNames = detector.getExtraNames();

		String frameTimeName = getFrameTimeFieldName();

		// Copy data for each field and add to detector data
		INexusTree detTree = frame.getDetTree(detector.getName());
		int maxField = Math.min(fieldNames.length, frameDataArray[0].length);
		for(int fieldIndex=0; fieldIndex<maxField; fieldIndex++) {
			double[] detData = new double[numFramesToStore];
			for(int i=0; i<numFramesToStore; i++) {
				detData[i] = frameDataArray[i][fieldIndex];
			}
			String fieldName = fieldNames[fieldIndex];
			String units = fieldName.equals(frameTimeName) ? TIME_UNITS : COUNT_UNITS;
			NXDetectorData.addData(detTree, fieldName, new NexusGroupData(detData), units, 1);
		}

		// Store the length of last timeframe as separate dataset ('time between spectra')
		int timeFieldIndex = Arrays.asList(fieldNames).indexOf(frameTimeName);
		if (timeFieldIndex>-1) {
			double[] timeBetweenSpectra = new double[] {frameDataArray[numFrames-1][timeFieldIndex]};
			NXDetectorData.addData(detTree, TIME_BETWEEN_SPECTRA_COLUMN_NAME, new NexusGroupData(timeBetweenSpectra), TIME_UNITS, 1);
		}

		if (turboXasMotorParams != null) {
			NXDetectorData.addData(detTree, MOTOR_PARAMS_COLUMN_NAME, new NexusGroupData(turboXasMotorParams.toXML()), "", 1);
		}
		return frame;
	}

	public NexusTreeProvider[] readFrames(BufferedDetector detector, int lowFrame, int highFrame) throws Exception, DeviceException {
		NexusTreeProvider[] results = new NexusTreeProvider[1];
		results[0] = createNXDetectorData(detector, lowFrame, highFrame);
		return results;
	}

	@Override
	public int getDimension() {
		return 1;
	}

	private void clearFrames(BufferedDetector detector, int lowFrame, int highFrame) throws DeviceException {
		// Clear scaler memory multiple cycles are being used.
		if (numCycles>1) {
			if (detector instanceof BufferedScaler) {
				logger.debug("Clearing scaler memory frames {} to {}", lowFrame, highFrame);
				((BufferedScaler)detector).clearMemoryFrames(lowFrame, highFrame);
			}
		}
	}

	protected Object[][] readDetector(BufferedDetector detector, int lowFrame, int highFrame) throws Exception, DeviceException {
		NexusTreeProvider[][] detData = new NexusTreeProvider[1][];
		logger.info("reading data from detectors from frames {} to {}", lowFrame, highFrame);

		detData[0] = readFrames(detector, lowFrame, highFrame);
		clearFrames(detector, lowFrame, highFrame-1);

		logger.info("data read successfully");
		return detData;
	}

	private PlotUpdater plotUpdater = new PlotUpdater();
	private volatile  int lastFrameRead;

	private DetectorReadoutRunnable detectorReadoutRunnable;

	/**
	 * Runnable that can be used to collect detector data in a background thread.
	 * It monitors the number of frames of detector data available, and when enough frames
	 * for a new spectrum are available, it collects the spectrum data and writes it to the Nexus file
	 * using {@link #collectData(BufferedDetector)}
	 */
	private class DetectorReadoutRunnable implements Runnable {

		private int numFramesPerSpectrum;
		private int numSpectraCollected;
		private int pollIntervalMillis;
		private int totalNumSpectraToCollect;

		private BufferedDetector detector;
		private int currentTimingGroupIndex=0;
		private int numSpectraCollectedForGroup=0;
		private List<TurboSlitTimingGroup> timingGroups;

		public DetectorReadoutRunnable() {
			timingGroups = new ArrayList<TurboSlitTimingGroup>();
			pollIntervalMillis=500;
		}

		@Override
		public void run() {
			currentTimingGroupIndex=0;
			numSpectraCollectedForGroup=0;
			numSpectraCollected=0;

			logger.debug("ReadoutThread started");
			try {
				while (numSpectraCollected < totalNumSpectraToCollect) {
					int numAvailableFrames = detector.getNumberFrames();

					// Break out of while loop if frames get cleared (e.g. due to 'stop scan' button being pressed)
					if (numAvailableFrames==0 && !detector.isBusy()) {
						logger.debug("ReadoutThread : exiting (no frames left and detector not busy)");
						break;
					}

					// Last spectrum collected was final one in previous Tfg cycle - set last frame read to start of current cycle
					if (lastFrameRead==numReadoutsPerCycle) {
						lastFrameRead=0;
					}

					int numNewFrames = numAvailableFrames-lastFrameRead;

					// Currently in next Tfg cycle (and numNewFrames=0); need to read last spectrum of previous cycle
					if (numCycles>1 && lastFrameRead == numReadoutsPerCycle-numReadoutsPerSpectrum) {
						// logger.debug("ReadoutThread : Read last spectrum of cycle");
						numNewFrames = numFramesPerSpectrum;
					}

					logger.debug("ReadoutThread : {} frames of data available, {} new frames, last frame read = {}", numAvailableFrames, numNewFrames, lastFrameRead);

					// Last spectrum has 1 less frame than the others (due to edge counting)
					if (numSpectraCollected==totalNumSpectraToCollect-1) {
						numNewFrames++;
					}

					if (numNewFrames>=numFramesPerSpectrum) {

						// Update timing group number and spectrum number for spectrum being read out
						numSpectraCollectedForGroup++;
						if (currentTimingGroupIndex<timingGroups.size() &&
							numSpectraCollectedForGroup>timingGroups.get(currentTimingGroupIndex).getNumSpectra()) {

							currentTimingGroupIndex++;
							numSpectraCollectedForGroup=1;
						}
						plotUpdater.setCurrentGroupNumber(currentTimingGroupIndex+1);
						plotUpdater.setCurrentSpectrumNumber(numSpectraCollectedForGroup);

						String msg = "\tTiming group "+(currentTimingGroupIndex+1)+" : spectrum "+(numSpectraCollectedForGroup)+" of "+timingGroups.get(currentTimingGroupIndex).getNumSpectra();

						logger.debug("ReadoutThread : collecting data {}", msg);
						InterfaceProvider.getTerminalPrinter().print(msg);

						collectData(detector);
						numSpectraCollected++;
					}
					Thread.currentThread().sleep(pollIntervalMillis);
				}
			} catch (Exception e) {
				logger.error("ReadoutThread encountered an error during data collection.", e);
			} finally {
				logger.debug("ReadoutThread finished.");
			}
		}

		public int getNumSpectraCollected() {
			return numSpectraCollected;
		}
		public void setTotalNumSpectraToCollect(int totalNumSpectraToCollect) {
			this.totalNumSpectraToCollect = totalNumSpectraToCollect;
		}
		public void setNumFramesPerSpectrum(int numFramesPerSpectrum) {
			this.numFramesPerSpectrum = numFramesPerSpectrum;
		}
		public boolean collectionFinished() {
			return numSpectraCollected == totalNumSpectraToCollect;
		}
		public void setDetector(BufferedDetector detector) {
			this.detector = detector;
		}
		public void setTimingGroups(final List<TurboSlitTimingGroup> timingGroups) {
			this.timingGroups = timingGroups;
		}
	}

	/**
	 * Read out frames from scalers for one spectrum of data and write the new data into the Nexus file.
	 * The new data is also send to the GUI progress updater.
	 * @param detector
	 * @throws Exception
	 */
	private void collectData(BufferedDetector detector) throws Exception {

		// each frame is set of scaler values, corresponding to values for single photon energy/zebra pulse/motor position
		// Readout frames from Scaler memory corresponding to latest spectra.
		int totalNumFramesAvailable = detector.getNumberFrames();

		int lastFrameToRead = lastFrameRead + numReadoutsPerSpectrum;
		if (lastFrameToRead > totalNumFramesAvailable) {
			logger.warn("Possible problem reading out data : Last frame of scaler data is {}, but need to read up to {}", totalNumFramesAvailable, lastFrameToRead);
		}

		Object[][]nxFrameData = readDetector(detector, lastFrameRead, lastFrameToRead);
		lastFrameRead += numReadoutsPerSpectrum;

		// Create scan data point and add detector data.
		ScanDataPoint thisPoint = new ScanDataPoint();
		thisPoint.setUniqueName(getName());
		thisPoint.setCurrentFilename(getDataWriter().getCurrentFileName());
		thisPoint.setStepIds(getStepIds());
		thisPoint.setScanPlotSettings(getScanPlotSettings());

		int[] dims = getDimensions();
		thisPoint.setScanDimensions(dims);

		// NeXus writing works using NXDetector, so put scaler data in dummy NX detector...
		DummyNXDetector testDet = new DummyNXDetector(detector.getName(), 1);
		thisPoint.addDetector(testDet);
		thisPoint.addDetectorData(nxFrameData[0][0], ScannableUtils.getExtraNamesFormats(detector));

		// If nested scan, determine number of times this scan will be repeated.
		int numPoints = 1;
		if (isChild())
			numPoints = getParent().getDimension();

		numPoints = getTotalNumSpectra();

		thisPoint.setNumberOfPoints(numPoints);
		currentPointCount++;
		thisPoint.setCurrentPointNumber(currentPointCount);

		thisPoint.setInstrument(instrument);
		thisPoint.setCommand(getCommand());
		thisPoint.setScanIdentifier(getScanNumber());
		setScanIdentifierInScanDataPoint(thisPoint);

		getDataWriter().addData(thisPoint);
		thisPoint.setCurrentFilename(getDataWriter().getCurrentFileName());

		//InterfaceProvider.getJythonServerNotifer().notifyServer(this, thisPoint); // for the CommandQueue

		plotUpdater.updateShowAll(thisPoint);

	}

	private void addMetaDataAtScanStart() {
		String metashopName = LocalProperties.get(NexusDataWriter.GDA_NEXUS_METADATAPROVIDER_NAME,"metashop");
		NXMetaDataProvider metashop = Finder.getInstance().find(metashopName);
		if (metashop != null) {
			metashop.clear();
			metashop.add("TurboXasParameters", turboXasMotorParams.getScanParameters().toXML() );
		}
	}

	private static class PlotUpdater {

		private int currentGroupNumber;
		private int currentSpectrumNumber;
		private String energyAxisName;

		public void setCurrentGroupNumber(int currentGroupNumber) {
			this.currentGroupNumber = currentGroupNumber;
		}

		public void incrementCurrentSpectrumNumber() {
			currentSpectrumNumber++;
		}

		public void setCurrentSpectrumNumber(int currentSpectrumNumber) {
			this.currentSpectrumNumber = currentSpectrumNumber;
		}

		public void setEnergyAxisName(String energyAxisName) {
			this.energyAxisName = energyAxisName;
		}

		DoubleDataset extractDoubleDatset(NexusGroupData groupData) {
			if (groupData!=null && groupData.getBuffer() instanceof double[]) {
				double[] originalData = (double[]) groupData.getBuffer();
				return (DoubleDataset) DatasetFactory.createFromObject(Arrays.copyOf(originalData, originalData.length), originalData.length);
			} else
				return null;
		}

		/**
		 * Extract detector data from scan data point and send spectra of I0, It, time etc to the progress updater.
		 * Only data from the first detector is extracted.
		 * @param scanDataPoint
		 */
		public void updateShowAll(ScanDataPoint scanDataPoint) {
			ScriptControllerBase controller = Finder.getInstance().find(EdeExperiment.PROGRESS_UPDATER_NAME);
			if ( controller != null ) {
				logger.info("PlotUpdater.updateShowAll() called");
				NXDetectorData data = (NXDetectorData) scanDataPoint.getDetectorData().get(0);

				// Extract numerical (floating point) detector data from Nexus data in scan data point
				List<String> dataNames = new ArrayList<String>();
				List<DoubleDataset> dataSets = new ArrayList<DoubleDataset>();
				INexusTree nexusDetData = data.getNexusTree().getChildNode(0);
				String detectorName = data.getNexusTree().getChildNode(0).getName();

				for(int i = 0; i<nexusDetData.getNumberOfChildNodes(); i++) {
					String dataName = nexusDetData.getChildNode(i).getName();
					NexusGroupData groupData = data.getData(detectorName, dataName, NexusExtractor.SDSClassName);
					DoubleDataset dataset = extractDoubleDatset(groupData);
					if (dataset!=null) {
						dataNames.add(dataName);
						dataSets.add(dataset);
					}
				}

				// Determine index of dataset to use for energy axis
				int energyAxisIndex = dataNames.indexOf(energyAxisName);
				if (energyAxisIndex==-1) {
					logger.info("PlotUpdater could not find energy axis data (axis name = {})",energyAxisName);
					return;
				}

				// Create progress beans and notify plot controller
				EdeScanProgressBean scanProgressBean = new EdeScanProgressBean(currentGroupNumber, currentSpectrumNumber, EdeScanType.LIGHT,
						EdePositionType.INBEAM, scanDataPoint);
				for(int i = 0; i<dataNames.size(); i++) {
					// Don't plot position column or energy datasets
					String dataName=dataNames.get(i);
					if (!dataName.equals(ENERGY_COLUMN_NAME) && !dataName.equals(POSITION_COLUMN_NAME)) {
						controller.update(null, new EdeExperimentProgressBean(ExperimentCollectionType.MULTI, scanProgressBean,
											dataNames.get(i), dataSets.get(i), dataSets.get(energyAxisIndex)));
					}
				}
			}
		}
	}

	public TurboXasMotorParameters getTurboXasMotorParams() {
		return turboXasMotorParams;
	}

	public void setUseAreaDetector(boolean useAreaDetector) {
		this.useAreaDetector = useAreaDetector;
	}

	public boolean getUseAreaDetector() {
		return useAreaDetector;
	}

	public boolean getDoTrajectoryScan() {
		return doTrajectoryScan;
	}

	public void setDoTrajectoryScan(boolean doTrajectoryScan) {
		this.doTrajectoryScan = doTrajectoryScan;
	}

	/** Number of spectra per Tfg cycle (calculated by {@link #prepareDetectors(int, int)}) **/
	public int getNumSpectraPerCycle() {
		return numSpectraPerCycle;
	}

	/** Number of spectra per Tfg cycle (calculated by {@link #prepareDetectors(int, int)}) **/
	public int getNumReadoutsPerCycle() {
		return numReadoutsPerCycle;
	}
	/** Number of Tfg cycles needed to record all spectra (calculated by {@link #prepareDetectors(int, int)}) **/
	public int getNumCycles() {
		return numCycles;
	}

	/** Get Maximum number of scaler frames of data that can be stored by Tfg **/
	public int getMaxNumScalerFramesPerCycle() {
		return maxNumScalerFramesPerCycle;
	}

	/** Set maximum number of scaler frames of data that can be stored by Tfg in single cycle
	 * (should be less than total than can be stored by tfg, typically <1million **/
	public void setMaxNumScalerFramesPerCycle(int maxNumScalerFramesPerCycle) {
		this.maxNumScalerFramesPerCycle = maxNumScalerFramesPerCycle;
	}
}<|MERGE_RESOLUTION|>--- conflicted
+++ resolved
@@ -22,17 +22,11 @@
 import java.util.Arrays;
 import java.util.List;
 
-<<<<<<< HEAD
+import org.eclipse.dawnsci.hdf.object.H5Utils;
+import org.eclipse.dawnsci.hdf.object.IHierarchicalDataFile;
+import org.eclipse.january.dataset.Dataset;
 import org.eclipse.january.dataset.DatasetFactory;
 import org.eclipse.january.dataset.DoubleDataset;
-=======
-import org.eclipse.dawnsci.analysis.dataset.impl.Dataset;
-import org.eclipse.dawnsci.analysis.dataset.impl.DatasetFactory;
-import org.eclipse.dawnsci.analysis.dataset.impl.DoubleDataset;
-import org.eclipse.dawnsci.hdf5.H5Utils;
-import org.eclipse.dawnsci.hdf5.HierarchicalDataFactory;
-import org.eclipse.dawnsci.hdf5.IHierarchicalDataFile;
->>>>>>> 70258ff8
 import org.slf4j.Logger;
 import org.slf4j.LoggerFactory;
 
@@ -215,7 +209,7 @@
 	private void addTimeAxis() throws Exception {
 		IHierarchicalDataFile file = null;
 		try {
-			file = HierarchicalDataFactory.getWriter(getDataWriter().getCurrentFileName());
+			file = org.eclipse.dawnsci.hdf.object.HierarchicalDataFactory.getWriter(getDataWriter().getCurrentFileName());
 
 			// Read 'frame_time' and 'time between spectra' datasets from Nexus file
 			String detectorEntry = "/entry1/"+getScanDetectors()[0].getName()+"/";
@@ -226,7 +220,7 @@
 			// Create dataset to store start time of each spectrum
 			int numSpectra = times.getShape()[0];
 			int numReadouts = times.getShape()[1];
-			Dataset absoluteTime = DatasetFactory.zeros(new int[] { numSpectra, 1 }, times.getDtype());
+			Dataset absoluteTime = DatasetFactory.zeros(DoubleDataset.class, numSpectra);
 
 			// First spectrum starts at t=0
 			double timeAtSpectrumStart = 0;
@@ -239,7 +233,7 @@
 				double rowSum = new Double((Double) row.sum());
 				double timeForSpectra = rowSum + timeBetweenSpectra.getDouble(i);
 				timeAtSpectrumStart += timeForSpectra;
-				absoluteTime.set(timeAtSpectrumStart, i + 1, 0);
+				absoluteTime.set(timeAtSpectrumStart, i + 1);
 			}
 			file.createDataset(TIME_COLUMN_NAME, absoluteTime, detectorEntry);
 		} finally {
