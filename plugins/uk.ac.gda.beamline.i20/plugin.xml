<?xml version="1.0" encoding="UTF-8"?>
<?eclipse version="3.4"?>
<plugin>

   <extension
         point="org.eclipse.ui.editors">
      <editor
            class="uk.ac.gda.exafs.ui.XasScanParametersEditor"
            contributorClass="org.eclipse.ui.texteditor.BasicTextEditorActionContributor"
            default="true"
            icon="icons/XasParametersIcon.png"
            id="uk.ac.gda.exafs.ui.XasScanParametersEditor"
            name="XAS Scan Parameters">
         <contentTypeBinding
               contentTypeId="uk.ac.diamond.gda.client.exafs.getXasContent">
         </contentTypeBinding>
      </editor>
      <editor
            class="uk.ac.gda.exafs.ui.XanesScanParametersEditor"
            contributorClass="org.eclipse.ui.texteditor.BasicTextEditorActionContributor"
            default="true"
            icon="icons/XanesParametersIcon.png"
            id="uk.ac.gda.exafs.ui.XanesScanParametersEditor"
            name="XANES Scan Parameters">
         <contentTypeBinding
               contentTypeId="uk.ac.diamond.gda.client.exafs.getXanesContent">
         </contentTypeBinding>
      </editor>
      <editor
            class="gda.exafs.ui.I20SampleParametersEditor"
            contributorClass="org.eclipse.ui.texteditor.BasicTextEditorActionContributor"
            default="true"
            icon="icons/SampleParametersIcon.png"
            id="gda.exafs.ui.I20SampleParametersEditor"
            name="Sample Parameters">
         <contentTypeBinding
               contentTypeId="uk.ac.diamond.gda.client.exafs.getSampleContent">
         </contentTypeBinding>
      </editor>
      <editor
            class="uk.ac.gda.exafs.ui.DetectorParametersEditor"
            contributorClass="org.eclipse.ui.texteditor.BasicTextEditorActionContributor"
            default="true"
            icon="icons/DetectorParametersIcon.png"
            id="uk.ac.gda.exafs.ui.DetectorParametersEditor"
            name="Detector Parameters">
         <contentTypeBinding
               contentTypeId="uk.ac.diamond.gda.client.exafs.getDetectorContent">
         </contentTypeBinding>
      </editor>
      <editor
            class="uk.ac.gda.exafs.ui.I20OutputParametersEditor"
            contributorClass="org.eclipse.ui.texteditor.BasicTextEditorActionContributor"
            default="true"
            icon="icons/OutputParametersIcon.png"
            id="uk.ac.gda.exafs.ui.I20OutputParametersEditor"
            name="I20 Output Parameters">
         <contentTypeBinding
               contentTypeId="uk.ac.diamond.gda.client.exafs.getI20OutputContent">
         </contentTypeBinding>
      </editor>
      <editor
            class="uk.ac.gda.exafs.ui.XesScanParametersEditor"
            contributorClass="org.eclipse.ui.texteditor.BasicTextEditorActionContributor"
            default="true"
            icon="icons/XesParametersIcon.png"
            id="uk.ac.gda.exafs.ui.XesScanParametersEditor"
            name="XesScanParameters">
         <contentTypeBinding
               contentTypeId="uk.ac.gda.beans.exafs.XesScanParametersContentType">
         </contentTypeBinding>
      </editor>
      <editor
            class="uk.ac.gda.exafs.ui.detector.xspress.XspressParametersEditor"
            contributorClass="org.eclipse.ui.texteditor.BasicTextEditorActionContributor"
            default="true"
            icon="icons/page_refresh.png"
            id="uk.ac.gda.exafs.ui.XspressParametersEditor"
            name="Xspress Parameters">
         <contentTypeBinding
               contentTypeId="uk.ac.diamond.gda.client.exafs.getXspressContent">
         </contentTypeBinding>
      </editor>
      <editor
            class="uk.ac.gda.exafs.ui.detector.vortex.VortexParametersEditor"
            contributorClass="org.eclipse.ui.texteditor.BasicTextEditorActionContributor"
            default="true"
            icon="icons/page_refresh.png"
            id="uk.ac.gda.exafs.ui.VortexParametersEditor"
            name="Vortex Parameters">
         <contentTypeBinding
               contentTypeId="uk.ac.diamond.gda.client.exafs.getVortexContent">
         </contentTypeBinding>
      </editor>
    </extension>
   <extension
         point="org.eclipse.core.contenttype.contentTypes">
      <content-type
            base-type="org.eclipse.core.runtime.xml"
            describer="uk.ac.gda.exafs.ui.describers.XasDescriber"
            file-extensions="xml"
            id="uk.ac.diamond.gda.client.exafs.getXasContent"
            name="XAS Bean File Content"
            priority="high">
      </content-type>
      <content-type
            base-type="org.eclipse.core.runtime.xml"
            describer="uk.ac.gda.exafs.ui.describers.XanesDescriber"
            file-extensions="xml"
            id="uk.ac.diamond.gda.client.exafs.getXanesContent"
            name="XANES Bean File Content"
            priority="high">
      </content-type>
      <content-type
            base-type="org.eclipse.core.runtime.xml"
            describer="uk.ac.gda.exafs.ui.describers.I20SampleDescriber"
            file-extensions="xml"
            id="uk.ac.diamond.gda.client.exafs.getSampleContent"
            name="Sample Bean File Content"
            priority="high">
      </content-type>
      <content-type
            base-type="org.eclipse.core.runtime.xml"
            describer="uk.ac.gda.exafs.ui.describers.DetectorDescriber"
            file-extensions="xml"
            id="uk.ac.diamond.gda.client.exafs.getDetectorContent"
            name="Detector Bean File Content"
            priority="high">
      </content-type>
      <content-type
            base-type="org.eclipse.core.runtime.xml"
            describer="uk.ac.gda.exafs.ui.describers.I20OutputDescriber"
            file-extensions="xml"
            id="uk.ac.diamond.gda.client.exafs.getI20OutputContent"
            name="I20 Output Bean File Content"
            priority="high">
      </content-type>
      <content-type
            base-type="org.eclipse.core.runtime.xml"
            describer="uk.ac.gda.exafs.ui.describers.XspressDescriber"
            file-extensions="xml"
            id="uk.ac.diamond.gda.client.exafs.getXspressContent"
            name="Xspress Bean File Content"
            priority="high">
      </content-type>
      <content-type
            base-type="org.eclipse.core.runtime.xml"
            describer="uk.ac.gda.exafs.ui.describers.VortexDescriber"
            file-extensions="xml"
            id="uk.ac.diamond.gda.client.exafs.getVortexContent"
            name="Vortex Bean File Content"
            priority="high">
      </content-type>
      <content-type
            base-type="org.eclipse.core.runtime.xml"
            describer="uk.ac.gda.exafs.ui.describers.XesScanParametersDescriber"
            file-extensions="xml"
            id="uk.ac.gda.beans.exafs.XesScanParametersContentType"
            name="XesScanParameters File Content"
            priority="high">
      </content-type>
   </extension>
   <extension
         id="product"
         point="org.eclipse.core.runtime.products">
      <product
            application="uk.ac.gda.client.application"
            name="GDA I20 Offline">
         <property
               name="appName"
               value="GDA I20 Offline">
         </property>
         <property
               name="preferenceCustomization"
               value="plugin_customization.ini">
         </property>
         <property
               name="aboutImage"
               value="platform:/plugin/uk.ac.gda.core/icons/GDAlogos/GDALogomed.png">
         </property>
         <property
               name="windowImages"
               value="platform:/plugin/uk.ac.gda.core/icons/GDAlogos/GDALogo16.png,platform:/plugin/uk.ac.gda.core/icons/GDAlogos/GDALogo32.png,platform:/plugin/uk.ac.gda.core/icons/GDAlogos/GDALogo48.png,platform:/plugin/uk.ac.gda.core/icons/GDAlogos/GDALogo64.png,platform:/plugin/uk.ac.gda.core/icons/GDAlogos/GDALogo1628png">
         </property>         
      </product>
   </extension>
   <extension
         point="org.eclipse.ui.editorActions">
      <editorContribution
            id="uk.ac.gda.client.experimentdefinition.FolderEditorContribution"
            targetID="uk.ac.gda.client.experimentdefinition.FolderEditor">
         <action
               class="uk.ac.gda.client.experimentdefinition.ui.handlers.XMLCommandHandler"
               definitionId="uk.ac.gda.client.exafs.CopyOutputCommand"
               icon="icons/OutputParametersIcon.png"
               id="uk.ac.gda.client.exafs.XMLOutputCommandHandlerEditorAction"
               label="Output File"
               menubarPath="uk.ac.gda.client.exafs.FolderEditorNewXMLMenu/content"
               style="push"
               tooltip="Add template output file">
         </action>
         <action
               class="uk.ac.gda.client.experimentdefinition.ui.handlers.XMLCommandHandler"
               definitionId="uk.ac.gda.client.exafs.CopyDetectorCommand"
               icon="icons/DetectorParametersIcon.png"
               id="uk.ac.gda.client.exafs.XMLDetectorCommandHandlerEditorAction"
               label="Detector File"
               menubarPath="uk.ac.gda.client.exafs.FolderEditorNewXMLMenu/content"
               style="push"
               tooltip="Add template detector file">
         </action>
         <action
               class="uk.ac.gda.client.experimentdefinition.ui.handlers.XMLCommandHandler"
               definitionId="uk.ac.gda.client.exafs.CopySampleCommand"
               icon="icons/SampleParametersIcon.png"
               id="uk.ac.gda.client.exafs.XMLSampleCommandHandlerEditorAction"
               label="Sample File"
               menubarPath="uk.ac.gda.client.exafs.FolderEditorNewXMLMenu/content"
               style="push"
               tooltip="Add template Sample file">
         </action>
         <action
               class="uk.ac.gda.client.experimentdefinition.ui.handlers.XMLCommandHandler"
               definitionId="uk.ac.gda.client.exafs.CopyXANESCommand"
               icon="icons/XanesParametersIcon.png"
               id="uk.ac.gda.client.exafs.XMLXANESCommandHandlerEditorAction"
               label="XANES File"
               menubarPath="uk.ac.gda.client.exafs.FolderEditorNewXMLMenu/content"
               style="push"
               tooltip="Add template XANES file">
         </action>
         <action
               class="uk.ac.gda.client.experimentdefinition.ui.handlers.XMLCommandHandler"
               definitionId="uk.ac.gda.client.exafs.CopyXASCommand"
               icon="icons/XasParametersIcon.png"
               id="uk.ac.gda.client.exafs.XMLXASCommandHandlerEditorAction"
               label="XAS File"
               menubarPath="uk.ac.gda.client.exafs.FolderEditorNewXMLMenu/content"
               style="push"
               tooltip="Add template XAS file">
         </action>
      </editorContribution>
      <editorContribution
            id="uk.ac.gda.client.exafs.ExafsRunEditorContribution"
            targetID="gda.gui.eclipse.editors.scan.experimentdefinition.ExperimentRunEditor">
         <action
               class="uk.ac.gda.client.experimentdefinition.ui.handlers.XMLCommandHandler"
               definitionId="uk.ac.gda.client.exafs.CopyOutputCommand"
               icon="icons/OutputParametersIcon.png"
               id="uk.ac.gda.client.exafs.XMLOutputCommandHandlerEditorAction"
               label="Output File"
               menubarPath="uk.ac.gda.client.exafs.FolderEditorNewXMLMenu/content"
               style="push"
               tooltip="Add template output file">
         </action>
         <action
               class="uk.ac.gda.client.experimentdefinition.ui.handlers.XMLCommandHandler"
               definitionId="uk.ac.gda.client.exafs.CopyDetectorCommand"
               icon="icons/DetectorParametersIcon.png"
               id="uk.ac.gda.client.exafs.XMLDetectorCommandHandlerEditorAction"
               label="Detector File"
               menubarPath="uk.ac.gda.client.exafs.FolderEditorNewXMLMenu/content"
               style="push"
               tooltip="Add template detector file">
         </action>
         <action
               class="uk.ac.gda.client.experimentdefinition.ui.handlers.XMLCommandHandler"
               definitionId="uk.ac.gda.client.exafs.CopySampleCommand"
               icon="icons/SampleParametersIcon.png"
               id="uk.ac.gda.client.exafs.XMLSampleCommandHandlerEditorAction"
               label="Sample File"
               menubarPath="uk.ac.gda.client.exafs.FolderEditorNewXMLMenu/content"
               style="push"
               tooltip="Add template Sample file">
         </action>
         <action
               class="uk.ac.gda.client.experimentdefinition.ui.handlers.XMLCommandHandler"
               definitionId="uk.ac.gda.client.exafs.CopyXANESCommand"
               icon="icons/XanesParametersIcon.png"
               id="uk.ac.gda.client.exafs.XMLXANESCommandHandlerEditorAction"
               label="XANES File"
               menubarPath="uk.ac.gda.client.exafs.FolderEditorNewXMLMenu/content"
               style="push"
               tooltip="Add template XANES file">
         </action>
         <action
               class="uk.ac.gda.client.experimentdefinition.ui.handlers.XMLCommandHandler"
               definitionId="uk.ac.gda.client.exafs.CopyXASCommand"
               icon="icons/XasParametersIcon.png"
               id="uk.ac.gda.client.exafs.XMLXASCommandHandlerEditorAction"
               label="XAS File"
               menubarPath="uk.ac.gda.client.exafs.FolderEditorNewXMLMenu/content"
               style="push"
               tooltip="Add template XAS file">
         </action>
      </editorContribution>
   </extension>
   <extension
         point="uk.ac.gda.client.dashboard.objects">
      <Scannable
            name="bragg1"
            tooltip="Beam energy based on angle of 1st mono crystal pair">
      </Scannable>
      <Scannable
            name="shutter1"
            tooltip="The shutter to the experimental hutch">
      </Scannable>
      <Scannable
            name="topup"
            tooltip="The time before the next topup">
      </Scannable>
      <Scannable
            name="wigglerGap"
            tooltip="Current wiggler gap">
      </Scannable>
      <Scannable
            name="ringCurrent">
      </Scannable>
      <Scannable
            name="ringEnergy">
      </Scannable>
   </extension>
   <extension
         point="uk.ac.diamond.scisoft.analysis.data.set.filter">
      <pattern
            regularExpression="xspress2system_element_\d+">
      </pattern>
      <pattern
            regularExpression="Element \d+">
      </pattern>
      <pattern
            regularExpression="xmapMca_.*">
      </pattern>
   </extension>
   <extension
         point="uk.ac.gda.client.preferences">
      <preference
            name="gda.client.max.size.cached.points"
            value="10000">
      </preference>
   </extension>
   <extension
         point="gda.scan.scan.data.point.formatter">
      <formatter
            class="gda.data.scan.datawriter.XasScanDataPointFormatter">
      </formatter>
   </extension>
   <extension
         point="org.eclipse.ui.menus">
      <menuContribution
            locationURI="popup:uk.ac.gda.client.experimentdefinition.FolderEditor">
         <menu
               icon="icons/page_add.png"
               label="New">
            <command
                  commandId="uk.ac.gda.client.exafs.CopyXASCommand"
                  icon="icons/XasParametersIcon.png"
                  label="XAS File"
                  style="push">
            </command>
            <command
                  commandId="uk.ac.gda.client.exafs.CopyXANESCommand"
                  icon="icons/XanesParametersIcon.png"
                  label="XANES File"
                  style="push">
            </command>
            <command
                  commandId="uk.ac.gda.client.exafs.CopyXESCommand"
                  icon="icons/XesParametersIcon.png"
                  label="XES File"
                  style="push">
            </command>
            <command
                  commandId="uk.ac.gda.client.exafs.CopySampleCommand"
                  icon="icons/SampleParametersIcon.png"
                  label="Sample File"
                  style="push">
            </command>
            <command
                  commandId="uk.ac.gda.client.exafs.CopyDetectorCommand"
                  icon="icons/DetectorParametersIcon.png"
                  label="Detector File"
                  style="push">
            </command>
            <command
                  commandId="uk.ac.gda.client.exafs.CopyOutputCommand"
                  icon="icons/OutputParametersIcon.png"
                  label="Output File"
                  style="push">
            </command>
         </menu>
         <separator
               name="uk.ac.gda.beamline.i20.separator1"
               visible="true">
         </separator>
      </menuContribution>
      <menuContribution
            locationURI="popup:gda.gui.eclipse.editors.scan.experimentdefinition.ExperimentRunEditor">
         <menu
               icon="icons/page_add.png"
               label="New">
            <command
                  commandId="uk.ac.gda.client.exafs.CopyXASCommand"
                  icon="icons/XasParametersIcon.png"
                  label="XAS File"
                  style="push">
            </command>
            <command
                  commandId="uk.ac.gda.client.exafs.CopyXANESCommand"
                  icon="icons/XanesParametersIcon.png"
                  label="XANES File"
                  style="push">
            </command>
            <command
                  commandId="uk.ac.gda.client.exafs.CopyXESCommand"
                  icon="icons/XesParametersIcon.png"
                  label="XES File"
                  style="push">
            </command>
            <command
                  commandId="uk.ac.gda.client.exafs.CopySampleCommand"
                  icon="icons/SampleParametersIcon.png"
                  label="Sample File"
                  style="push">
            </command>
            <command
                  commandId="uk.ac.gda.client.exafs.CopyDetectorCommand"
                  icon="icons/DetectorParametersIcon.png"
                  label="Detector File"
                  style="push">
            </command>
            <command
                  commandId="uk.ac.gda.client.exafs.CopyOutputCommand"
                  icon="icons/OutputParametersIcon.png"
                  label="Output File"
                  style="push">
            </command>
         </menu>
         <separator
               name="uk.ac.gda.beamline.i20.separator2"
               visible="true">
         </separator>
      </menuContribution>
      <menuContribution
            allPopups="false"
            locationURI="menu:file?before=Close">
         <command
               commandId="uk.ac.gda.beamline.i20.switchExptModeCommand"
               icon="icons/switch_experiment.png"
               label="Switch data collection mode"
               style="push"
               tooltip="Switch from collecting EXAFS/XANES experiments to XES and vica versa">
            <visibleWhen>
                  <test
                        property="gda.authentication.isStaff" value="true">
                  </test>
            </visibleWhen>
         </command>
         <separator
               name="uk.ac.gda.client.exafs.separator1"
               visible="true">
         </separator>
      </menuContribution>
      <menuContribution
            allPopups="false"
            locationURI="menu:window?after=showView">
         <menu
               label="Area Detectors">
            <command
                  commandId="org.eclipse.ui.views.showView"
                  label="d10 MPeg"
                  style="push">
               <parameter
                     name="org.eclipse.ui.views.showView.viewId"
                     value="uk.ac.gda.epics.adviewer.mpegview">
               </parameter>
               <parameter
                     name="org.eclipse.ui.views.showView.secondaryId"
                     value="d10ADController">
               </parameter>
            </command>
         </menu>
      </menuContribution>
   </extension>
   <extension
         point="uk.ac.common.beans.factory">
      <bean
            class="uk.ac.gda.beans.exafs.XesScanParameters"
            describer="uk.ac.gda.exafs.ui.describers.XesScanParametersDescriber">
      </bean>
      <bean
            class="uk.ac.gda.beans.exafs.i20.I20SampleParameters"
            describer="uk.ac.gda.exafs.ui.describers.I20SampleDescriber">
      </bean>
      <bean
            class="uk.ac.gda.beans.exafs.DetectorParameters"
            describer="uk.ac.gda.exafs.ui.describers.DetectorDescriber">
      </bean>
      <bean
            class="uk.ac.gda.beans.exafs.i20.I20OutputParameters"
            describer="uk.ac.gda.exafs.ui.describers.I20OutputDescriber">
      </bean>
      <bean
            class="uk.ac.gda.beans.exafs.SampleElements">
      </bean>
      <bean
            class="uk.ac.gda.beans.vortex.VortexParameters"
            describer="uk.ac.gda.exafs.ui.describers.VortexDescriber">
      </bean>
      <bean
            class="uk.ac.gda.beans.exafs.XasScanParameters"
            describer="uk.ac.gda.exafs.ui.describers.XasDescriber">
      </bean>
      <bean
            class="uk.ac.gda.beans.exafs.XanesScanParameters"
            describer="uk.ac.gda.exafs.ui.describers.XanesDescriber">
      </bean>

      <bean
            class="uk.ac.gda.beans.xspress.XspressParameters"
            describer="uk.ac.gda.exafs.ui.describers.XspressDescriber">
      </bean>
   </extension>
   <extension
         point="uk.ac.gda.client.experimentdefinition">
      <experimentobjectmanager
            class="uk.ac.gda.exafs.ui.data.ScanObjectManager">
      </experimentobjectmanager>
      <validator
      	class="gda.exafs.validation.I20Validator">
      </validator>
      <editormanager
        class="gda.exafs.ui.I20ExperimentEditorManager">
      </editormanager>
      <templatesLocation
            folderName="${gda.config}/var/templates">
      </templatesLocation>
   </extension>
  <extension
         point="uk.ac.gda.richbeans.beantypes">
      <describer
            bean="uk.ac.gda.beans.exafs.XasScanParameters"
            commandId="uk.ac.gda.client.exafs.CopyXASCommand"
            contentType="uk.ac.diamond.gda.client.exafs.getXasContent"
            includeInNew="true"
            name="XAS Scan"
            template="XAS_Parameters"
            type="Scan">
      </describer>
      <describer
            bean="uk.ac.gda.beans.exafs.XesScanParameters"
            commandId="uk.ac.gda.client.exafs.CopyXESCommand"
            contentType="uk.ac.gda.beans.exafs.XesScanParametersContentType"
            includeInNew="true"
            name="XES Scan"
            template="XES_Parameters"
            type="Scan">
      </describer>
      <describer
            bean="uk.ac.gda.beans.exafs.XanesScanParameters"
            commandId="uk.ac.gda.client.exafs.CopyXANESCommand"
            contentType="uk.ac.diamond.gda.client.exafs.getXanesContent"
            includeInNew="false"
            name="XANES Scan"
            template="XANES_Parameters"
            type="Scan">
      </describer> 
      <describer
            bean="uk.ac.gda.beans.exafs.i20.I20SampleParameters"
            commandId="uk.ac.gda.client.exafs.CopySampleCommand"
            contentType="uk.ac.diamond.gda.client.exafs.getSampleContent"
            includeInNew="true"
            name="I20 Sample"
            template="Sample_Parameters"
            type="Sample">
      </describer> 
      <describer
            bean="uk.ac.gda.beans.exafs.DetectorParameters"
            commandId="uk.ac.gda.client.exafs.CopyDetectorCommand"
            contentType="uk.ac.diamond.gda.client.exafs.getDetectorContent"
            includeInNew="true"
            name="Detector"
            template="Detector_Parameters"
            type="Detector">
      </describer>
      <describer
            bean="uk.ac.gda.beans.exafs.i20.I20OutputParameters"
            commandId="uk.ac.gda.client.exafs.CopyOutputCommand"
            contentType="uk.ac.diamond.gda.client.exafs.getI20OutputContent"
            includeInNew="true"
            name="Output"
            template="Output_Parameters"
            type="Output">
      </describer>
      <describer
            bean="uk.ac.gda.beans.vortex.VortexParameters"
            contentType="uk.ac.diamond.gda.client.exafs.getVortexContent"
            includeInNew="false"
            name="Vortex"
            template="Vortex_Parameters"
            type="UNREGISTERED">
      </describer>
      <describer
            bean="uk.ac.gda.beans.exafs.SampleElements"
            includeInNew="false"
            name="Sample Elements"
            template="Sample_Elements"
            type="UNREGISTERED">
      </describer>
      <describer
            bean="uk.ac.gda.beans.xspress.XspressParameters"
            contentType="uk.ac.diamond.gda.client.exafs.getXspressContent"
            includeInNew="false"
            name="Xspress"
            template="Xspress_Parameters"
            type="UNREGISTERED">
      </describer>
   </extension>
   
      <!--
     
     <extension
         point="uk.ac.gda.exafs.xspress.pixel.map">
      <entry pixel="0=43"/>
	  <entry pixel="1=46"/>
	  <entry pixel="2=32"/>
	  <entry pixel="3=37"/>
	  <entry pixel="4=25"/>
	  <entry pixel="5=28"/>
	  <entry pixel="6=16"/>
	  <entry pixel="7=19"/>
		
	  <entry pixel="8= 42"/>
	  <entry pixel="9= 47"/>
	  <entry pixel="10=33"/>
	  <entry pixel="11=38"/>
	  <entry pixel="12=24"/>
	  <entry pixel="13=29"/>
	  <entry pixel="14=17"/>
	  <entry pixel="15=20"/>
		
	  <entry pixel="16=41"/>
	  <entry pixel="17=44"/>
	  <entry pixel="18=34"/>
	  <entry pixel="19=39"/>
	  <entry pixel="20=27"/>
	  <entry pixel="21=31"/>
	  <entry pixel="22=18"/>
	  <entry pixel="23=21"/>
		
	  <entry pixel="24=40"/>
	  <entry pixel="25=45"/>
	  <entry pixel="26=35"/>
	  <entry pixel="27=36"/>
	  <entry pixel="28=26"/>
	  <entry pixel="29=30"/>
	  <entry pixel="30=23"/>
	  <entry pixel="31=22"/>
		
	  <entry pixel="32=55"/>
	  <entry pixel="33=49"/>
	  <entry pixel="34=61"/>
	  <entry pixel="35=59"/>
	  <entry pixel="36=7"/>
	  <entry pixel="37=3"/>
	  <entry pixel="38=8"/>
	  <entry pixel="39=9"/>
		
	  <entry pixel="40=54"/>
	  <entry pixel="41=48"/>
	  <entry pixel="42=60"/>
	  <entry pixel="43=56"/>
	  <entry pixel="44=6"/>
	  <entry pixel="45=2"/>
	  <entry pixel="46=13"/>
	  <entry pixel="47=10"/>
		
	  <entry pixel="48=53"/>
	  <entry pixel="49=51"/>
	  <entry pixel="50=63"/>
	  <entry pixel="51=57"/>
	  <entry pixel="52=5"/>
	  <entry pixel="53=1"/>
	  <entry pixel="54=14"/>
	  <entry pixel="55=11"/>
		
	  <entry pixel="56=52"/>
	  <entry pixel="57=50"/>
	  <entry pixel="58=62"/>
	  <entry pixel="59=58"/>
	  <entry pixel="60=4"/>
	  <entry pixel="61=0"/>
	  <entry pixel="62=15"/>
	  <entry pixel="63=12"/>
      
   </extension>
   
   -->
   
   <extension
         point="org.eclipse.ui.intro">
      <intro
            class="uk.ac.gda.beamline.i20.I20IntroPart"
            id="uk.ac.gda.client.i20.intro">
      </intro>
      <introProductBinding introId="uk.ac.gda.client.i20.intro" productId="uk.ac.gda.beamline.i20.product"/>
   </extension>
   <extension
         point="org.eclipse.ui.commands">
      <command
            defaultHandler="uk.ac.gda.beamline.i20.ui.handlers.SwitchExperimentModeHandler"
            id="uk.ac.gda.beamline.i20.switchExptModeCommand"
            name="Switch expt mode">
      </command>
   </extension>
   <extension
         point="org.eclipse.ui.perspectives">
      <perspective
            class="gda.exafs.ui.XESPlottingPerspective"
            id="org.diamond.exafs.ui.XESPlottingPerspective"
            name="XES Plot">
      </perspective>
   </extension>  
   <extension
         point="org.eclipse.ui.preferencePages">
      <page
            category="uk.ac.gda.client.preferences.gdaroot"
            class="gda.exafs.ui.preferencepages.I20SampleReferenceWheelPreferencePage"
            id="gda.exafs.ui.preferences.i20samplewheelPreferencePage"
            name="Reference Sample Wheel">
      </page>
   </extension>
   
<<<<<<< HEAD
   <extension
         point="org.eclipse.ui.views">
      <category
            name="Camera D10 Views"
            id="uk.ac.gda.beamline.i20"/>                     

   </extension>
=======
>>>>>>> a9605aaa

      
</plugin><|MERGE_RESOLUTION|>--- conflicted
+++ resolved
@@ -461,26 +461,6 @@
                visible="true">
          </separator>
       </menuContribution>
-      <menuContribution
-            allPopups="false"
-            locationURI="menu:window?after=showView">
-         <menu
-               label="Area Detectors">
-            <command
-                  commandId="org.eclipse.ui.views.showView"
-                  label="d10 MPeg"
-                  style="push">
-               <parameter
-                     name="org.eclipse.ui.views.showView.viewId"
-                     value="uk.ac.gda.epics.adviewer.mpegview">
-               </parameter>
-               <parameter
-                     name="org.eclipse.ui.views.showView.secondaryId"
-                     value="d10ADController">
-               </parameter>
-            </command>
-         </menu>
-      </menuContribution>
    </extension>
    <extension
          point="uk.ac.common.beans.factory">
@@ -730,17 +710,5 @@
             name="Reference Sample Wheel">
       </page>
    </extension>
-   
-<<<<<<< HEAD
-   <extension
-         point="org.eclipse.ui.views">
-      <category
-            name="Camera D10 Views"
-            id="uk.ac.gda.beamline.i20"/>                     
-
-   </extension>
-=======
->>>>>>> a9605aaa
-
       
 </plugin>