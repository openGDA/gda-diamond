/*-
 * Copyright © 2013 Diamond Light Source Ltd.
 *
 * This file is part of GDA.
 *
 * GDA is free software: you can redistribute it and/or modify it under the
 * terms of the GNU General Public License version 3 as published by the Free
 * Software Foundation.
 *
 * GDA is distributed in the hope that it will be useful, but WITHOUT ANY
 * WARRANTY; without even the implied warranty of MERCHANTABILITY or FITNESS
 * FOR A PARTICULAR PURPOSE. See the GNU General Public License for more
 * details.
 *
 * You should have received a copy of the GNU General Public License along
 * with GDA. If not, see <http://www.gnu.org/licenses/>.
 */

package gda.exafs.ui.composites;

import org.eclipse.jface.layout.GridDataFactory;
import org.eclipse.jface.layout.GridLayoutFactory;
import org.eclipse.swt.SWT;
import org.eclipse.swt.layout.FillLayout;
import org.eclipse.swt.layout.GridData;
import org.eclipse.swt.layout.GridLayout;
import org.eclipse.swt.widgets.Composite;
import org.eclipse.swt.widgets.Group;
import org.eclipse.swt.widgets.Label;
import org.eclipse.ui.forms.events.ExpansionAdapter;
import org.eclipse.ui.forms.events.ExpansionEvent;
import org.eclipse.ui.forms.widgets.ExpandableComposite;

import uk.ac.gda.beans.exafs.i20.CryostatProperties;
import uk.ac.gda.beans.exafs.i20.CryostatSampleDetails;
import uk.ac.gda.richbeans.components.scalebox.NumberBox;
import uk.ac.gda.richbeans.components.scalebox.RangeBox;
import uk.ac.gda.richbeans.components.scalebox.ScaleBox;
import uk.ac.gda.richbeans.components.selector.BeanSelectionEvent;
import uk.ac.gda.richbeans.components.selector.BeanSelectionListener;
import uk.ac.gda.richbeans.components.selector.VerticalListEditor;
import uk.ac.gda.richbeans.components.wrappers.ComboWrapper;
import uk.ac.gda.richbeans.components.wrappers.RadioWrapper;
import uk.ac.gda.richbeans.event.ValueEvent;
import uk.ac.gda.richbeans.event.ValueListener;

public class CryostatTableComposite extends I20SampleParamsComposite {
	private RadioWrapper loopChoice;
	private ScaleBox tolerance;
	private ScaleBox waitTime;
	private RangeBox temperature;
	private ComboWrapper controlMode;
	private ComboWrapper heaterRange;
	private ScaleBox p, i, d;
	private ScaleBox manualOutput;
	private ExpandableComposite advancedExpandableComposite;
	private ExpansionAdapter expansionListener;
	private VerticalListEditor sampleDetails;

	public CryostatTableComposite(Composite parent, int style) {
		super(parent, style);
		setLayout(new FillLayout(SWT.VERTICAL));
		Composite main = new Composite(this, SWT.NONE);
		GridLayoutFactory.swtDefaults().numColumns(1).applyTo(main);
		Composite options = new Composite(main, SWT.NONE);
		options.setLayout(new FillLayout());
<<<<<<< HEAD
		loopChoice = new RadioWrapper(options, SWT.NONE, CryostatParameters.LOOP_OPTION);
		loopChoice.setValue(CryostatParameters.LOOP_OPTION[0]);
		createTemperatureComposite(main);
		createSampleComposite(main);
		this.layout();
=======
		loopChoice = new RadioWrapper(options, SWT.NONE, CryostatProperties.LOOP_OPTION);
		loopChoice.setValue(CryostatProperties.LOOP_OPTION[0]);
		createTemperatureComposite(main);
		createSampleComposite(main);
		layout();
>>>>>>> 4fb6e3c2
	}

	protected void createSampleComposite(final Composite main) {
		Group sampleComposite = new Group(main, SWT.BORDER);
		sampleComposite.setText("Sample details");
		GridLayoutFactory.swtDefaults().numColumns(1).applyTo(sampleComposite);
		sampleDetails = new VerticalListEditor(sampleComposite, SWT.NONE);
		sampleDetails.setTemplateName("Sample");
		sampleDetails.setRequireSelectionPack(false);
		GridDataFactory.fillDefaults().hint(600, 400).grab(true, false).applyTo(sampleDetails);
		sampleDetails.setEditorClass(CryostatSampleDetails.class);
		sampleDetails.setFieldName("samples");
		sampleDetails.setNameField("sample_name");
		final CryostatSampleDetailsComposite sspComposite = new CryostatSampleDetailsComposite(sampleDetails, SWT.NONE);
		GridDataFactory.fillDefaults().grab(true, false).applyTo(sspComposite);
		sampleDetails.setEditorUI(sspComposite);
		sampleDetails.setListEditorUI(sspComposite);
		sampleDetails.addBeanSelectionListener(new BeanSelectionListener() {
			@Override
			public void selectionChanged(BeanSelectionEvent evt) {
				sspComposite.selectionChanged((CryostatSampleDetails) evt.getSelectedBean());
			}
		});
	}

	protected void createTemperatureComposite(final Composite main) {
		Group tempComposite = new Group(main, SWT.BORDER);
		tempComposite.setText("Cryostat settings");
		GridDataFactory.fillDefaults().applyTo(tempComposite);
		GridLayout gridLayout = new GridLayout();
		gridLayout.numColumns = 3;
		tempComposite.setLayout(gridLayout);
		Label temperatureLabel = new Label(tempComposite, SWT.NONE);
		temperatureLabel.setText("Temperature");
		temperature = new RangeBox(tempComposite, SWT.NONE, "Define setpoints...", "Set a single value, list all value or define a range.");
		temperature.setMaximum(300);
		temperature.setUnit("K");
<<<<<<< HEAD
		GridData gd_temperature = new GridData(SWT.FILL, SWT.CENTER, true, false);
		temperature.setLayoutData(gd_temperature);
=======
		temperature.setLayoutData(new GridData(SWT.FILL, SWT.CENTER, true, false));
>>>>>>> 4fb6e3c2
		advancedExpandableComposite = new ExpandableComposite(tempComposite, SWT.NONE);
		advancedExpandableComposite.setText("Advanced");
		GridDataFactory.fillDefaults().span(1, 4).applyTo(advancedExpandableComposite);
		Composite advanced = new Composite(advancedExpandableComposite, SWT.NONE);
		GridDataFactory.fillDefaults().applyTo(advanced);
		GridLayoutFactory.fillDefaults().numColumns(4).applyTo(advanced);
		createAdvancedComposite(advanced);
		Label toleranceLabel = new Label(tempComposite, SWT.NONE);
		toleranceLabel.setText("Tolerance");
		tolerance = new ScaleBox(tempComposite, SWT.NONE);
<<<<<<< HEAD
		GridData gd_tolerance = new GridData(SWT.FILL, SWT.CENTER, true, false);
		tolerance.setLayoutData(gd_tolerance);
=======
		tolerance.setLayoutData(new GridData(SWT.FILL, SWT.CENTER, true, false));
>>>>>>> 4fb6e3c2
		tolerance.setMaximum(5);
		Label timeLabel = new Label(tempComposite, SWT.NONE);
		timeLabel.setText("Wait Time");
		waitTime = new ScaleBox(tempComposite, SWT.NONE);
<<<<<<< HEAD
		GridData gd_time = new GridData(SWT.FILL, SWT.CENTER, true, false);
		waitTime.setLayoutData(gd_time);
=======
		waitTime.setLayoutData(new GridData(SWT.FILL, SWT.CENTER, true, false));
>>>>>>> 4fb6e3c2
		waitTime.setDecimalPlaces(0);
		waitTime.setUnit("s");
		waitTime.setMaximum(400.0);
		new Label(tempComposite, SWT.NONE);
		new Label(tempComposite, SWT.NONE);
	}

	protected void createAdvancedComposite(final Composite advanced) {
		Label temperatureChangeProfileLabel = new Label(advanced, SWT.NONE);
		temperatureChangeProfileLabel.setText("Control Mode");
		controlMode = new ComboWrapper(advanced, SWT.READ_ONLY);
		controlMode.setLayoutData(new GridData(SWT.FILL, SWT.CENTER, true, false));
		controlMode.setItems(CryostatProperties.CONTROL_MODE);
		controlMode.select(0);
		controlMode.addValueListener(new ValueListener() {
			
			@Override
			public void valueChangePerformed(ValueEvent e) {
				manualOutput.setEnabled(controlMode.getSelectionIndex() == 0);
			}
			
			@Override
			public String getValueListenerName() {
				return "grey out manual output listener";
			}
			
		});
<<<<<<< HEAD

=======
>>>>>>> 4fb6e3c2
		Label pLabel = new Label(advanced, SWT.RIGHT);
		pLabel.setText("P");
		p = new ScaleBox(advanced, SWT.NONE);
		p.setLayoutData(new GridData(SWT.FILL, SWT.CENTER, true, false));
<<<<<<< HEAD

=======
>>>>>>> 4fb6e3c2
		Label heaterRangeLabel = new Label(advanced, SWT.NONE);
		heaterRangeLabel.setText("Heater Range");
		heaterRange = new ComboWrapper(advanced, SWT.READ_ONLY);
		heaterRange.setLayoutData(new GridData(SWT.FILL, SWT.CENTER, true, false));
		heaterRange.setItems(CryostatProperties.HEATER_RANGE);
		heaterRange.select(0);
<<<<<<< HEAD

=======
>>>>>>> 4fb6e3c2
		Label iLabel = new Label(advanced, SWT.RIGHT);
		iLabel.setText("I");
		i = new ScaleBox(advanced, SWT.NONE);
		i.setLayoutData(new GridData(SWT.FILL, SWT.CENTER, true, false));
<<<<<<< HEAD

=======
>>>>>>> 4fb6e3c2
		Label outputLabel = new Label(advanced, SWT.NONE);
		outputLabel.setText("Manual output");
		manualOutput = new ScaleBox(advanced, SWT.NONE);
		manualOutput.setLayoutData(new GridData(SWT.FILL, SWT.CENTER, true, false));
<<<<<<< HEAD

=======
>>>>>>> 4fb6e3c2
		Label dLabel = new Label(advanced, SWT.RIGHT);
		dLabel.setText("D");
		d = new ScaleBox(advanced, SWT.NONE);
		d.setLayoutData(new GridData(SWT.FILL, SWT.CENTER, true, false));
		advancedExpandableComposite.setClient(advanced);
		expansionListener = new ExpansionAdapter() {
			@Override
			public void expansionStateChanged(ExpansionEvent e) {
				getParent().getParent().getParent().getParent().layout();
				Composite temp = CryostatTableComposite.this.getParent().getParent().getParent().getParent().getParent();
				temp.layout();
			}
		};
		advancedExpandableComposite.addExpansionListener(expansionListener);
	}

	@Override
	public void dispose() {
		advancedExpandableComposite.removeExpansionListener(expansionListener);
		super.dispose();
	}

	public RadioWrapper getLoopChoice() {
		return loopChoice;
	}

	public ScaleBox getTolerance() {
		return tolerance;
	}

	public ScaleBox getWaitTime() {
		return waitTime;
	}

	public NumberBox getTemperature() {
		return temperature;
	}

	public ComboWrapper getControlMode() {
		return controlMode;
	}

	public ComboWrapper getHeaterRange() {
		return heaterRange;
	}

	public ScaleBox getManualOutput() {
		return manualOutput;
	}

	public ScaleBox getP() {
		return p;
	}

	public ScaleBox getI() {
		return i;
	}

	public ScaleBox getD() {
		return d;
	}
	
	public VerticalListEditor getSamples() {
		return sampleDetails;
	}
	
}<|MERGE_RESOLUTION|>--- conflicted
+++ resolved
@@ -64,19 +64,11 @@
 		GridLayoutFactory.swtDefaults().numColumns(1).applyTo(main);
 		Composite options = new Composite(main, SWT.NONE);
 		options.setLayout(new FillLayout());
-<<<<<<< HEAD
-		loopChoice = new RadioWrapper(options, SWT.NONE, CryostatParameters.LOOP_OPTION);
-		loopChoice.setValue(CryostatParameters.LOOP_OPTION[0]);
-		createTemperatureComposite(main);
-		createSampleComposite(main);
-		this.layout();
-=======
 		loopChoice = new RadioWrapper(options, SWT.NONE, CryostatProperties.LOOP_OPTION);
 		loopChoice.setValue(CryostatProperties.LOOP_OPTION[0]);
 		createTemperatureComposite(main);
 		createSampleComposite(main);
 		layout();
->>>>>>> 4fb6e3c2
 	}
 
 	protected void createSampleComposite(final Composite main) {
@@ -114,12 +106,7 @@
 		temperature = new RangeBox(tempComposite, SWT.NONE, "Define setpoints...", "Set a single value, list all value or define a range.");
 		temperature.setMaximum(300);
 		temperature.setUnit("K");
-<<<<<<< HEAD
-		GridData gd_temperature = new GridData(SWT.FILL, SWT.CENTER, true, false);
-		temperature.setLayoutData(gd_temperature);
-=======
 		temperature.setLayoutData(new GridData(SWT.FILL, SWT.CENTER, true, false));
->>>>>>> 4fb6e3c2
 		advancedExpandableComposite = new ExpandableComposite(tempComposite, SWT.NONE);
 		advancedExpandableComposite.setText("Advanced");
 		GridDataFactory.fillDefaults().span(1, 4).applyTo(advancedExpandableComposite);
@@ -130,22 +117,12 @@
 		Label toleranceLabel = new Label(tempComposite, SWT.NONE);
 		toleranceLabel.setText("Tolerance");
 		tolerance = new ScaleBox(tempComposite, SWT.NONE);
-<<<<<<< HEAD
-		GridData gd_tolerance = new GridData(SWT.FILL, SWT.CENTER, true, false);
-		tolerance.setLayoutData(gd_tolerance);
-=======
 		tolerance.setLayoutData(new GridData(SWT.FILL, SWT.CENTER, true, false));
->>>>>>> 4fb6e3c2
 		tolerance.setMaximum(5);
 		Label timeLabel = new Label(tempComposite, SWT.NONE);
 		timeLabel.setText("Wait Time");
 		waitTime = new ScaleBox(tempComposite, SWT.NONE);
-<<<<<<< HEAD
-		GridData gd_time = new GridData(SWT.FILL, SWT.CENTER, true, false);
-		waitTime.setLayoutData(gd_time);
-=======
 		waitTime.setLayoutData(new GridData(SWT.FILL, SWT.CENTER, true, false));
->>>>>>> 4fb6e3c2
 		waitTime.setDecimalPlaces(0);
 		waitTime.setUnit("s");
 		waitTime.setMaximum(400.0);
@@ -173,44 +150,24 @@
 			}
 			
 		});
-<<<<<<< HEAD
-
-=======
->>>>>>> 4fb6e3c2
 		Label pLabel = new Label(advanced, SWT.RIGHT);
 		pLabel.setText("P");
 		p = new ScaleBox(advanced, SWT.NONE);
 		p.setLayoutData(new GridData(SWT.FILL, SWT.CENTER, true, false));
-<<<<<<< HEAD
-
-=======
->>>>>>> 4fb6e3c2
 		Label heaterRangeLabel = new Label(advanced, SWT.NONE);
 		heaterRangeLabel.setText("Heater Range");
 		heaterRange = new ComboWrapper(advanced, SWT.READ_ONLY);
 		heaterRange.setLayoutData(new GridData(SWT.FILL, SWT.CENTER, true, false));
 		heaterRange.setItems(CryostatProperties.HEATER_RANGE);
 		heaterRange.select(0);
-<<<<<<< HEAD
-
-=======
->>>>>>> 4fb6e3c2
 		Label iLabel = new Label(advanced, SWT.RIGHT);
 		iLabel.setText("I");
 		i = new ScaleBox(advanced, SWT.NONE);
 		i.setLayoutData(new GridData(SWT.FILL, SWT.CENTER, true, false));
-<<<<<<< HEAD
-
-=======
->>>>>>> 4fb6e3c2
 		Label outputLabel = new Label(advanced, SWT.NONE);
 		outputLabel.setText("Manual output");
 		manualOutput = new ScaleBox(advanced, SWT.NONE);
 		manualOutput.setLayoutData(new GridData(SWT.FILL, SWT.CENTER, true, false));
-<<<<<<< HEAD
-
-=======
->>>>>>> 4fb6e3c2
 		Label dLabel = new Label(advanced, SWT.RIGHT);
 		dLabel.setText("D");
 		d = new ScaleBox(advanced, SWT.NONE);
