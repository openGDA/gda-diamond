--- conflicted
+++ resolved
@@ -19,10 +19,16 @@
 package gda.exafs.validation;
 
 import java.util.ArrayList;
+import java.util.Collections;
 import java.util.List;
 
+import gda.data.PathConstructor;
 import gda.exafs.scan.ExafsValidator;
+import uk.ac.gda.beans.exafs.IDetectorParameters;
 import uk.ac.gda.beans.exafs.ISampleParameters;
+import uk.ac.gda.beans.exafs.XanesScanParameters;
+import uk.ac.gda.beans.exafs.XasScanParameters;
+import uk.ac.gda.beans.exafs.XesScanParameters;
 import uk.ac.gda.beans.exafs.i20.CryostatParameters;
 import uk.ac.gda.beans.exafs.i20.CryostatSampleDetails;
 import uk.ac.gda.beans.exafs.i20.I20SampleParameters;
@@ -31,6 +37,7 @@
 import uk.ac.gda.beans.validation.InvalidBeanMessage;
 import uk.ac.gda.client.experimentdefinition.IExperimentObject;
 import uk.ac.gda.exafs.ui.data.ScanObject;
+import uk.ac.gda.util.beans.xml.XMLHelpers;
 
 /**
  * A class to check that the XML parameters are sensible. This is an additional check which is beyond that which the
@@ -125,11 +132,7 @@
 		return errors;
 	}
 
-<<<<<<< HEAD
-	@Override
-	protected double getMinEnergy() {
-		return MINENERGY;
-=======
+	@Override
 	public List<InvalidBeanMessage> validateXesScanParameters(XesScanParameters x, IDetectorParameters detParams) {
 
 		if (x == null) {
@@ -205,7 +208,11 @@
 			}
 		}
 		return errors;
->>>>>>> 1ad0a094
+	}
+
+	@Override
+	protected double getMinEnergy() {
+		return MINENERGY;
 	}
 
 	@Override
