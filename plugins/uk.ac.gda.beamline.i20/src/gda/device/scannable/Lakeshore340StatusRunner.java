/*-
 * Copyright © 2013 Diamond Light Source Ltd.
 *
 * This file is part of GDA.
 *
 * GDA is free software: you can redistribute it and/or modify it under the
 * terms of the GNU General Public License version 3 as published by the Free
 * Software Foundation.
 *
 * GDA is distributed in the hope that it will be useful, but WITHOUT ANY
 * WARRANTY; without even the implied warranty of MERCHANTABILITY or FITNESS
 * FOR A PARTICULAR PURPOSE. See the GNU General Public License for more
 * details.
 *
 * You should have received a copy of the GNU General Public License along
 * with GDA. If not, see <http://www.gnu.org/licenses/>.
 */

package gda.device.scannable;

import gda.device.DeviceException;

import java.util.Date;

import org.slf4j.Logger;
import org.slf4j.LoggerFactory;

public class Lakeshore340StatusRunner implements Runnable {
	private static final int updatePeriodinMilliSec = 1000;
	private static final Logger logger = LoggerFactory.getLogger(Lakeshore340StatusRunner.class);
	protected volatile boolean keepRunning = true;
	private volatile boolean stableTemperature = false;
	private final Lakeshore340Scannable lakeshore;
	private Date timeOfLastDeadbandChange = null;
	private boolean inDeadbandAfterLastDeadbandChange = false;

	protected Lakeshore340StatusRunner(Lakeshore340Scannable lakeshore) {
		this.lakeshore = lakeshore;
	}

	@Override
	public void run() {
		keepRunning = true;
		try {
			while (keepRunning) {
<<<<<<< HEAD
					boolean inDeadband = lakeshore.withinDeadband();

					if (timeOfLastDeadbandChange == null) {
						updateLatestValues(inDeadband);
					}

					// has changed?
					if (inDeadband != inDeadbandAfterLastDeadbandChange) {
						updateLatestValues(inDeadband);
					} else if (inDeadband) {
						long timeSinceChange = new Date().getTime() - timeOfLastDeadbandChange.getTime();
						long secsSinceChange = timeSinceChange / 1000;
						if (secsSinceChange > lakeshore.getWaitTime()){
							lakeshore.isMoving = false;
							setStableTemperature(true);
						} else {
							setStableTemperature(false);
						}
					} else {
=======
				boolean inDeadband = lakeshore.withinDeadband();
				if (timeOfLastDeadbandChange == null)
					updateLatestValues(inDeadband);
				// has changed?
				if (inDeadband != inDeadbandAfterLastDeadbandChange)
					updateLatestValues(inDeadband);
				else if (inDeadband) {
					long timeSinceChange = new Date().getTime() - timeOfLastDeadbandChange.getTime();
					int secsSinceChange = Math.round(timeSinceChange / 1000);
					if (secsSinceChange > lakeshore.getWaitTime()){
						lakeshore.setMoving(false);
						setStableTemperature(true);
					} 
					else
>>>>>>> 4fb6e3c2
						setStableTemperature(false);
				} 
				else
					setStableTemperature(false);
				Thread.sleep(updatePeriodinMilliSec);
			}
		} catch (DeviceException e) {
			logger.error("DeviceException in loop reading out temperature of " + lakeshore.getName() + ". Loop will be aborted.", e);
		} catch (InterruptedException e) {
			logger.error("InterruptedException in loop reading out temperature of " + lakeshore.getName() + ". Loop will be aborted.", e);
		}
		keepRunning = false;

	}

	private void updateLatestValues(boolean inDeadband) {
		timeOfLastDeadbandChange = new Date();
		inDeadbandAfterLastDeadbandChange = inDeadband;
		// if we are updating, then something has changed, so the temperature cannot be stable
		setStableTemperature(false);
	}

	public boolean isStableTemperature() {
		return stableTemperature;
	}

	private void setStableTemperature(boolean stableTemperature) {
		this.stableTemperature = stableTemperature;
	}

}<|MERGE_RESOLUTION|>--- conflicted
+++ resolved
@@ -43,27 +43,6 @@
 		keepRunning = true;
 		try {
 			while (keepRunning) {
-<<<<<<< HEAD
-					boolean inDeadband = lakeshore.withinDeadband();
-
-					if (timeOfLastDeadbandChange == null) {
-						updateLatestValues(inDeadband);
-					}
-
-					// has changed?
-					if (inDeadband != inDeadbandAfterLastDeadbandChange) {
-						updateLatestValues(inDeadband);
-					} else if (inDeadband) {
-						long timeSinceChange = new Date().getTime() - timeOfLastDeadbandChange.getTime();
-						long secsSinceChange = timeSinceChange / 1000;
-						if (secsSinceChange > lakeshore.getWaitTime()){
-							lakeshore.isMoving = false;
-							setStableTemperature(true);
-						} else {
-							setStableTemperature(false);
-						}
-					} else {
-=======
 				boolean inDeadband = lakeshore.withinDeadband();
 				if (timeOfLastDeadbandChange == null)
 					updateLatestValues(inDeadband);
@@ -78,7 +57,6 @@
 						setStableTemperature(true);
 					} 
 					else
->>>>>>> 4fb6e3c2
 						setStableTemperature(false);
 				} 
 				else
@@ -91,7 +69,6 @@
 			logger.error("InterruptedException in loop reading out temperature of " + lakeshore.getName() + ". Loop will be aborted.", e);
 		}
 		keepRunning = false;
-
 	}
 
 	private void updateLatestValues(boolean inDeadband) {
