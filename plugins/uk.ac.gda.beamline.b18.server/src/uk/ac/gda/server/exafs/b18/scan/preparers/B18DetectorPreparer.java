package uk.ac.gda.server.exafs.b18.scan.preparers;

import java.nio.file.Paths;
import java.util.Arrays;
import java.util.Collections;
import java.util.LinkedHashMap;
import java.util.List;
import java.util.Map;
import java.util.Map.Entry;
import java.util.Optional;
import java.util.stream.Collectors;

import org.apache.commons.io.FilenameUtils;
import org.apache.commons.lang.ArrayUtils;
import org.slf4j.Logger;
import org.slf4j.LoggerFactory;

import gda.data.scan.datawriter.DataWriter;
import gda.data.scan.datawriter.DataWriterFactory;
import gda.data.scan.datawriter.DefaultDataWriterFactory;
import gda.data.scan.datawriter.XasAsciiNexusDataWriter;
import gda.device.Detector;
import gda.device.DeviceException;
import gda.device.Scannable;
import gda.device.detector.BufferedDetector;
import gda.device.detector.DetectorHdfFunctions;
import gda.device.detector.countertimer.TfgScalerWithFrames;
import gda.device.detector.mythen.MythenDetectorImpl;
import gda.exafs.scan.ExafsScanPointCreator;
import gda.exafs.scan.XanesScanPointCreator;
import gda.jython.InterfaceProvider;
import gda.scan.StaticScan;
import uk.ac.gda.beans.exafs.DetectorGroup;
import uk.ac.gda.beans.exafs.DetectorParameters;
import uk.ac.gda.beans.exafs.FluorescenceParameters;
import uk.ac.gda.beans.exafs.IDetectorParameters;
import uk.ac.gda.beans.exafs.IExperimentDetectorParameters;
import uk.ac.gda.beans.exafs.IOutputParameters;
import uk.ac.gda.beans.exafs.IScanParameters;
import uk.ac.gda.beans.exafs.IonChamberParameters;
import uk.ac.gda.beans.exafs.TransmissionParameters;
import uk.ac.gda.beans.exafs.XanesScanParameters;
import uk.ac.gda.beans.exafs.XasScanParameters;
<<<<<<< HEAD
import uk.ac.gda.server.exafs.scan.DetectorPreparerFunctions;
=======
import uk.ac.gda.devices.detector.xspress3.Xspress3Detector;
import uk.ac.gda.devices.detector.xspress4.Xspress4Detector;
>>>>>>> 63c34f87
import uk.ac.gda.server.exafs.scan.QexafsDetectorPreparer;

public class B18DetectorPreparer implements QexafsDetectorPreparer {

	private static final Logger logger = LoggerFactory.getLogger(B18DetectorPreparer.class);

	private Scannable energy_scannable;
	private MythenDetectorImpl mythen_scannable;

	private List<Scannable> ionc_gas_injector_scannables;
<<<<<<< HEAD

	protected Detector selectedDetector;
	private String experimentXmlFullPath;
	private String hdfFilePath;

=======
	private Xspress2Detector xspressSystem;
	private Optional<Xspress4Detector> xspress4 = Optional.empty();

	private Xmap vortexConfig;
	private Xspress3Detector xspress3Detector;
>>>>>>> 63c34f87
	private IScanParameters scanBean;
	private TfgScalerWithFrames ionchambers;
	private IDetectorParameters detectorBean;

	// QEXAFS options
	private boolean gmsd_enabled;
	private boolean additional_channels_enabled;
	private String experimentFullPath;
	private IOutputParameters outputBean;
	private B18SamplePreparer samplePreparer;

	/** Map to go from name of detector to name of corresponding buffered detector object to use in QExafs scans */
	private Map<String, String> bufferedDetectorNameMap = new LinkedHashMap<>();
	private DetectorPreparerFunctions detectorPreparerFunctions = new DetectorPreparerFunctions();

	public B18DetectorPreparer(Scannable energy_scannable, MythenDetectorImpl mythen_scannable,
			Scannable[] sensitivities, Scannable[] sensitivity_units, Scannable[] offsets, Scannable[] offset_units,
			List<Scannable> ionc_gas_injector_scannables, TfgScalerWithFrames ionchambers) {
		this.energy_scannable = energy_scannable;
		this.mythen_scannable = mythen_scannable;
		detectorPreparerFunctions.setSensitivities(sensitivities);
		detectorPreparerFunctions.setSensitivityUnits(sensitivity_units);
		detectorPreparerFunctions.setOffsets(offsets);
		detectorPreparerFunctions.setOffsetUnits(offset_units);
		this.ionc_gas_injector_scannables = ionc_gas_injector_scannables;
		this.ionchambers = ionchambers;
		bufferedDetectorNameMap = getDefaultBufferedDetectorNameMap();
	}

	@Override
	public void configure(IScanParameters scanBean, IDetectorParameters detectorBean, IOutputParameters outputBean,
			String experimentFullPath) throws Exception {

		this.experimentXmlFullPath = experimentFullPath;

		this.scanBean = scanBean;
		this.detectorBean = detectorBean;
		this.experimentFullPath = experimentFullPath;
		this.outputBean = outputBean;

		if (detectorBean.getExperimentType().equalsIgnoreCase(DetectorParameters.FLUORESCENCE_TYPE)) {
			FluorescenceParameters fluoresenceParameters = detectorBean.getFluorescenceParameters();
<<<<<<< HEAD
			String xmlFileName = Paths.get(experimentXmlFullPath, fluoresenceParameters.getConfigFileName()).toString();
			selectedDetector = detectorPreparerFunctions.configureDetector(xmlFileName);

			String dirForHdfFile = Paths.get(getDataFolderFullPath(), selectedDetector.getName()).toString();
			hdfFilePath = DetectorHdfFunctions.setHdfFilePath(selectedDetector, dirForHdfFile);
=======
		//  Mythen data is now collected just before first repetition, i.e. after sample environment has been set up.
//			if (fluoresenceParameters.isCollectDiffractionImages()) {
//				control_mythen(fluoresenceParameters, outputBean, experimentFullPath);
//			}
			String detType = fluoresenceParameters.getDetectorType();
			String xmlFileName = experimentFullPath + fluoresenceParameters.getConfigFileName();
			if (detType.equals("Germanium")) {
				logger.info("Configuring {} using parameter file {}", xspressSystem.getName(), xmlFileName);
				xspressSystem.setConfigFileName(xmlFileName);
				xspressSystem.reconfigure();
			} else if (detType.equals("Silicon")) {
				vortexConfig.setConfigFileName(xmlFileName);
				vortexConfig.reconfigure();
			} else if (detType.equals("Xspress3")) {
				xspress3Detector.setConfigFileName(xmlFileName);
				xspress3Detector.loadConfigurationFromFile();
				// save current file path (so can set it back at end of scan)
				xspress3HdfPath = xspress3Detector.getController().getFilePath();

				// set the file path to the new location
				String dirForXspress3 = Paths.get(getDataFolderFullPath(), "xspress3").toString();
				xspress3Detector.setFilePath(dirForXspress3);
				xspress3Detector.getController().setFilePath(dirForXspress3);
			} else if (detType.equals("Xspress4") && xspress4.isPresent()) {
				logger.info("Configuring {} using parameter file {}", xspress4.get().getName(), xmlFileName);
				xspress4.get().loadConfigurationFromFile(xmlFileName);
				xspress4.get().applyConfigurationParameters();
			}
>>>>>>> 63c34f87
			control_all_ionc(fluoresenceParameters.getIonChamberParameters());
		} else if (detectorBean.getExperimentType().equalsIgnoreCase(DetectorParameters.TRANSMISSION_TYPE)) {
			selectedDetector = null;
			TransmissionParameters transmissionParameters = detectorBean.getTransmissionParameters();
			control_all_ionc(transmissionParameters.getIonChamberParameters());
		}
	}

	private String getDataFolderFullPath() {
		String folder = experimentXmlFullPath.replace("/xml/", "/");
		return FilenameUtils.getFullPath(folder);
	}

	/**
	 * Collected Mythen diffraction data (if 'collect' checkbox is ticked in Detector params.)
	 * Refactored from 'configure' function
	 * @since 26/5/2016
	 * @throws Exception
	 */
	public void collectMythenData() throws Exception {
		IExperimentDetectorParameters detParams = getDetectorParameters();
		if ( detParams != null && detParams.isCollectDiffractionImages() == true ){
			control_mythen(detParams, outputBean, experimentFullPath);
		}
	}

	private IExperimentDetectorParameters getDetectorParameters() {
		if (detectorBean.getExperimentType().equalsIgnoreCase(DetectorParameters.FLUORESCENCE_TYPE)) {
			return detectorBean.getFluorescenceParameters();
		} else if (detectorBean.getExperimentType().equalsIgnoreCase(DetectorParameters.TRANSMISSION_TYPE)) {
			return detectorBean.getTransmissionParameters();
		}
		else
			return null;
	}

	@Override
	public void beforeEachRepetition() throws Exception {

		boolean collectMythenData = true;

		// Use SampleEnvironmentIterator to determine if doing first repetition of scan, or first of loop over sample environment.
		if ( samplePreparer != null ) {
			B18SampleEnvironmentIterator iter = samplePreparer.getCurrentSampleEnvironmentIterator();
			boolean firstSampleRep = iter.getCurrentSampleRepetitionNumber() == 1;
			boolean firstScanRep = iter.getCurrentScanRepetitionNumber() == 1;
			if (firstScanRep) {
				collectMythenData = true;
			}
		}

		// collect Mythen data
		if ( collectMythenData ) {
			collectMythenData();
		}

		Double[] times = new Double[] {};
		if (scanBean instanceof XasScanParameters) {
			times = ExafsScanPointCreator.getScanTimeArray((XasScanParameters) scanBean);
		} else if (scanBean instanceof XanesScanParameters) {
			times = XanesScanPointCreator.getScanTimeArray((XanesScanParameters) scanBean);
		}
		if (times.length > 0) {
			ionchambers.setTimes(times);
			InterfaceProvider.getTerminalPrinter().print("Setting detector frame times, using array of length " + times.length + "...");
		}
		return;
	}

	@Override
	public void completeCollection() {
		try {
			// Set filepath for hdf file writer back to the original value
			DetectorHdfFunctions.setHdfFilePath(selectedDetector, hdfFilePath);
		} catch (DeviceException e) {
			logger.error("Problem setting xspress3 path to {} at end of scan", hdfFilePath);
		}
	}

	protected void control_all_ionc(List<IonChamberParameters> ion_chambers_bean) throws Exception {
		for (int index = 0; index < ion_chambers_bean.size(); index++) {
			control_ionc(ion_chambers_bean, index);
		}
	}

	protected void control_ionc(List<IonChamberParameters> ion_chambers_bean, int ion_chamber_num) throws Exception {
		IonChamberParameters ion_chamber = ion_chambers_bean.get(ion_chamber_num);
		detectorPreparerFunctions.setupAmplifierSensitivity(ion_chamber, ion_chamber_num);
		boolean autoGas = ion_chamber.getAutoFillGas();
		if (autoGas) {
			double gas_fill1_pressure = ion_chamber.getPressure() * 1000.0;
			double gas_fill1_period = ion_chamber.getGas_fill1_period_box();
			double gas_fill2_pressure = ion_chamber.getTotalPressure() * 1000.0;
			double gas_fill2_period = ion_chamber.getGas_fill2_period_box();
			String flushString = ion_chamber.getFlush().toString();
			String purge_pressure = "25.0";
			String purge_period = "120.0";

			String gas_select = ion_chamber.getGasType();
			String gas_select_val = "-1";
			String gas_report_string = "He";
			if (gas_select.equals("Kr")) {
				gas_select_val = "0";
				gas_report_string = "He + Kr";
			} else if (gas_select.equals("N")) {
				gas_select_val = "1";
				gas_report_string = "He + N2";
			} else if (gas_select.equals("Ar")) {
				gas_select_val = "2";
				gas_report_string = "He + Ar";
			}

			InterfaceProvider.getTerminalPrinter().print(
					"Changing gas of " + ion_chamber.getName() + " to " + gas_report_string + " for "
							+ ion_chamber.getPercentAbsorption() + " % absorption");
			ionc_gas_injector_scannables.get(ion_chamber_num).moveTo(
					new Object[] { purge_pressure, purge_period, gas_fill1_pressure, gas_fill1_period,
							gas_fill2_pressure, gas_fill2_period, gas_select_val, flushString });
		}
	}

	protected void control_mythen(IExperimentDetectorParameters fluoresenceParameters, IOutputParameters outputBean,
			String experimentFullPath) throws Exception {

		String experimentFolderName = experimentFullPath.substring(experimentFullPath.indexOf("xml") + 4,
				experimentFullPath.length());
		String nexusSubFolder = experimentFolderName + "/" + outputBean.getNexusDirectory();
		String asciiSubFolder = experimentFolderName + "/" + outputBean.getAsciiDirectory();
		String mythenSubFolder = Paths.get(experimentFolderName, "mythen").toString();

		InterfaceProvider.getTerminalPrinter().print("Moving DCM for Mythen image...");

		// Save currently set mythen subdirectory - so it can be set back to original value after the scan
		String mythenSubdirectoryBeforeScan = mythen_scannable.getSubDirectory();

		energy_scannable.moveTo(fluoresenceParameters.getMythenEnergy());

		mythen_scannable.setCollectionTime(fluoresenceParameters.getMythenTime());
		mythen_scannable.setSubDirectory(mythenSubFolder);

		StaticScan staticscan = new StaticScan(new Scannable[] { mythen_scannable, energy_scannable});

		// use the Factory to enable unit testing - which would use a DummyDataWriter
		DataWriterFactory datawriterFactory = new DefaultDataWriterFactory();
		DataWriter datawriter = datawriterFactory.createDataWriter();
		if (datawriter instanceof XasAsciiNexusDataWriter) {
			((XasAsciiNexusDataWriter) datawriter).setRunFromExperimentDefinition(false);
			((XasAsciiNexusDataWriter) datawriter).setNexusFileNameTemplate(nexusSubFolder + "/%d-mythen.nxs");
			((XasAsciiNexusDataWriter) datawriter).setAsciiFileNameTemplate(asciiSubFolder + "/%d-mythen.dat");
			staticscan.setDataWriter(datawriter);
		}

		//LocalProperties.setScanSetsScanNumber(true);
		//staticscan.setScanNumber(1); // need to do this here to prevent the scan trying to use a numtracker to derive
										// the scan number
		try {
			InterfaceProvider.getTerminalPrinter().print("Collecting a diffraction image...");
			staticscan.run();
			InterfaceProvider.getTerminalPrinter().print("Diffraction scan complete.");
		} finally{
			//set mythen subdirectory back to its original value
			mythen_scannable.setSubDirectory(mythenSubdirectoryBeforeScan);
		}
	}

	@Override
	public BufferedDetector[] getQEXAFSDetectors() throws Exception {
		String experimentType = detectorBean.getExperimentType();
		logger.debug("Getting QEXafs detectors for experiment type '{}'", experimentType);

		List<String> bufferedDetectorNames;
		if (experimentType.equals(DetectorParameters.TRANSMISSION_TYPE)) {
			// Detectors for transmission measurement
			if (gmsd_enabled) {
				bufferedDetectorNames = Arrays.asList("qexafs_counterTimer01_gmsd");
			} else if (additional_channels_enabled) {
				bufferedDetectorNames = Arrays.asList("qexafs_counterTimer01", "qexafs_counterTimer01_gmsd");
			} else {
				String detectorGroup = detectorBean.getTransmissionParameters().getDetectorType();
				bufferedDetectorNames = getBufferedDetectorsForGroup(detectorGroup);
			}
		} else {
			// Detectors for fluorescence measurement
			String detectorGroup = detectorBean.getFluorescenceParameters().getDetectorType();
			bufferedDetectorNames = getBufferedDetectorsForGroup(detectorGroup);
		}

		if (bufferedDetectorNames.isEmpty()) {
			logger.warn("Couldn't determine buffered detector names to use for detector group {}", experimentType);
		}
		logger.debug("Detectors to use in scan : {}", bufferedDetectorNames);
		return createBufferedDetArray(bufferedDetectorNames);
	}

	/**
	 * Generate a list of names of buffered detectors for a detector group.
	 * i.e. Loop over the detector names in the named group and replace each with corresponding
	 * one from {@link #bufferedDetectorNameMap}
	 *
	 * @param detectorGroupName
	 * @return list of names of buffered detectors
	 */
	private List<String> getBufferedDetectorsForGroup(String detectorGroupName) {
		logger.debug("Getting buffered detectors for detector group {}", detectorGroupName);
		Optional<String[]> detectors = detectorBean.getDetectorGroups().stream().
			filter(detGroup -> detGroup.getName().equalsIgnoreCase(detectorGroupName)).
			map(DetectorGroup::getDetector).
			findFirst();

		if (detectors.isPresent()) {
			List<String> detectorList = Arrays.asList(detectors.get());
			// Create list of buffered detector name in same order as stored in the map
			// (i.e. ionchambers first, FFI0s last)
			return bufferedDetectorNameMap.entrySet().stream().
					filter(bufDet -> detectorList.contains(bufDet.getKey())).
					map(Entry::getValue).
					collect(Collectors.toList());

		} else {
			return Collections.emptyList();
		}
	}

	protected BufferedDetector[] createBufferedDetArray(List<String> names) throws Exception {
		BufferedDetector[] dets = new BufferedDetector[] {};
		for (String name : names) {
			Object detector = InterfaceProvider.getJythonNamespace().getFromJythonNamespace(name);
			if (detector == null) {
				throw new Exception("detector named " + name + " not found!");
			}
			dets = (BufferedDetector[]) ArrayUtils.add(dets, detector);
		}
		return dets;
	}

	public boolean isGmsd_enabled() {
		return gmsd_enabled;
	}

	public void setGmsd_enabled(boolean gmsd_enabled) {
		this.gmsd_enabled = gmsd_enabled;
	}

	public boolean isAdditional_channels_enabled() {
		return additional_channels_enabled;
	}

	public void setAdditional_channels_enabled(boolean additional_channels_enabled) {
		this.additional_channels_enabled = additional_channels_enabled;
	}

	@Override
	public Detector[] getExtraDetectors() {
		// not required for this beamline
		return null;
	}

	public void setSamplePreparer(B18SamplePreparer samplePreparer) {
		this.samplePreparer = samplePreparer;
	}

	/**
	 * @return Default map from detector name to buffered detector name
	 */
	private Map<String, String> getDefaultBufferedDetectorNameMap() {
		Map<String, String> map = new LinkedHashMap<>();
		map.put("counterTimer01", "qexafs_counterTimer01");
		map.put("xmapMca", "qexafs_xmap");
		map.put("xspress2system", "qexafs_xspress");
		map.put("xspress3", "qexafs_xspress3");
		map.put("xspress4", "qexafs_xspress4");
		map.put("medipix", "qexafs_medipix");
		map.put("FFI0", "QexafsFFI0");
		map.put("FFI0_vortex", "VortexQexafsFFI0");
		map.put("FFI0_xspress3", "qexafs_FFI0_xspress3");
		map.put("xspress4FFI0", "qexafs_FFI0_xspress4");
		return map;
	}

	/**
	 * Add mapping from detector name to name of corresponding buffered detector
	 *
	 * @param detName name of detector
	 * @param bufferedDetName name of buffered detector
	 */
	public void addDetectorNameMapping(String detName, String bufferedDetName) {
		bufferedDetectorNameMap.put(detName, bufferedDetName);
	}

	/**
	 * Add mapping from detector name to name of corresponding buffered detector
	 *
	 * @param det detector object
	 * @param bufferedDet buffered detector object
	 */
	public void addDetectorNameMapping(Scannable det, Scannable bufferedDet) {
		bufferedDetectorNameMap.put(det.getName(), bufferedDet.getName());
	}

	public Map<String, String> getDetectorNameMap() {
		return bufferedDetectorNameMap;
	}

	public void setDetectorNameMap(Map<String, String> map) {
		bufferedDetectorNameMap = new LinkedHashMap<>(map);
	}

<<<<<<< HEAD
	public Detector getSelectedDetector() {
		return selectedDetector;
=======
	public Xspress4Detector getXspress4() {
		return xspress4.orElse(null);
	}

	public void setXspress4(Xspress4Detector xspress4) {
		this.xspress4 = Optional.ofNullable(xspress4);
>>>>>>> 63c34f87
	}
}<|MERGE_RESOLUTION|>--- conflicted
+++ resolved
@@ -41,12 +41,7 @@
 import uk.ac.gda.beans.exafs.TransmissionParameters;
 import uk.ac.gda.beans.exafs.XanesScanParameters;
 import uk.ac.gda.beans.exafs.XasScanParameters;
-<<<<<<< HEAD
 import uk.ac.gda.server.exafs.scan.DetectorPreparerFunctions;
-=======
-import uk.ac.gda.devices.detector.xspress3.Xspress3Detector;
-import uk.ac.gda.devices.detector.xspress4.Xspress4Detector;
->>>>>>> 63c34f87
 import uk.ac.gda.server.exafs.scan.QexafsDetectorPreparer;
 
 public class B18DetectorPreparer implements QexafsDetectorPreparer {
@@ -57,19 +52,11 @@
 	private MythenDetectorImpl mythen_scannable;
 
 	private List<Scannable> ionc_gas_injector_scannables;
-<<<<<<< HEAD
 
 	protected Detector selectedDetector;
 	private String experimentXmlFullPath;
 	private String hdfFilePath;
 
-=======
-	private Xspress2Detector xspressSystem;
-	private Optional<Xspress4Detector> xspress4 = Optional.empty();
-
-	private Xmap vortexConfig;
-	private Xspress3Detector xspress3Detector;
->>>>>>> 63c34f87
 	private IScanParameters scanBean;
 	private TfgScalerWithFrames ionchambers;
 	private IDetectorParameters detectorBean;
@@ -112,42 +99,11 @@
 
 		if (detectorBean.getExperimentType().equalsIgnoreCase(DetectorParameters.FLUORESCENCE_TYPE)) {
 			FluorescenceParameters fluoresenceParameters = detectorBean.getFluorescenceParameters();
-<<<<<<< HEAD
 			String xmlFileName = Paths.get(experimentXmlFullPath, fluoresenceParameters.getConfigFileName()).toString();
 			selectedDetector = detectorPreparerFunctions.configureDetector(xmlFileName);
-
+			logger.info("Configuring {} using parameter file {}", selectedDetector.getName(), xmlFileName);
 			String dirForHdfFile = Paths.get(getDataFolderFullPath(), selectedDetector.getName()).toString();
 			hdfFilePath = DetectorHdfFunctions.setHdfFilePath(selectedDetector, dirForHdfFile);
-=======
-		//  Mythen data is now collected just before first repetition, i.e. after sample environment has been set up.
-//			if (fluoresenceParameters.isCollectDiffractionImages()) {
-//				control_mythen(fluoresenceParameters, outputBean, experimentFullPath);
-//			}
-			String detType = fluoresenceParameters.getDetectorType();
-			String xmlFileName = experimentFullPath + fluoresenceParameters.getConfigFileName();
-			if (detType.equals("Germanium")) {
-				logger.info("Configuring {} using parameter file {}", xspressSystem.getName(), xmlFileName);
-				xspressSystem.setConfigFileName(xmlFileName);
-				xspressSystem.reconfigure();
-			} else if (detType.equals("Silicon")) {
-				vortexConfig.setConfigFileName(xmlFileName);
-				vortexConfig.reconfigure();
-			} else if (detType.equals("Xspress3")) {
-				xspress3Detector.setConfigFileName(xmlFileName);
-				xspress3Detector.loadConfigurationFromFile();
-				// save current file path (so can set it back at end of scan)
-				xspress3HdfPath = xspress3Detector.getController().getFilePath();
-
-				// set the file path to the new location
-				String dirForXspress3 = Paths.get(getDataFolderFullPath(), "xspress3").toString();
-				xspress3Detector.setFilePath(dirForXspress3);
-				xspress3Detector.getController().setFilePath(dirForXspress3);
-			} else if (detType.equals("Xspress4") && xspress4.isPresent()) {
-				logger.info("Configuring {} using parameter file {}", xspress4.get().getName(), xmlFileName);
-				xspress4.get().loadConfigurationFromFile(xmlFileName);
-				xspress4.get().applyConfigurationParameters();
-			}
->>>>>>> 63c34f87
 			control_all_ionc(fluoresenceParameters.getIonChamberParameters());
 		} else if (detectorBean.getExperimentType().equalsIgnoreCase(DetectorParameters.TRANSMISSION_TYPE)) {
 			selectedDetector = null;
@@ -455,16 +411,7 @@
 		bufferedDetectorNameMap = new LinkedHashMap<>(map);
 	}
 
-<<<<<<< HEAD
 	public Detector getSelectedDetector() {
 		return selectedDetector;
-=======
-	public Xspress4Detector getXspress4() {
-		return xspress4.orElse(null);
-	}
-
-	public void setXspress4(Xspress4Detector xspress4) {
-		this.xspress4 = Optional.ofNullable(xspress4);
->>>>>>> 63c34f87
 	}
 }