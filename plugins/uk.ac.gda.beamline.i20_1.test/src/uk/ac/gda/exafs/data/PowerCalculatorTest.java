--- conflicted
+++ resolved
@@ -107,16 +107,12 @@
 		factory.addFindable(atn5);
 		factory.addFindable(me1Stripe);
 		factory.addFindable(me2Stripe);
-<<<<<<< HEAD
-		Finder.addFactory(factory);
-=======
 		factory.addFindable(detector);
 		factory.addFindable(detectorDistance);
-		Finder.getInstance().addFactory(factory);
+		Finder.addFactory(factory);
 
 		// Unit tests are based on attenuators 1, 2, 3.
 		AlignmentParametersModel.INSTANCE.setUseAtn45(false);
->>>>>>> fbcb67d1
 	}
 
 	@AfterClass
