<?xml version="1.0" encoding="UTF-8"?>
<?eclipse version="3.4"?>
<plugin>
   <extension
         id="product"
         point="org.eclipse.core.runtime.products">
      <product
            application="uk.ac.gda.client.application"
            name="Beamline I22">
         <property
               name="appName"
               value="Beamline I22">
         </property>
         <property
               name="windowImages"
               value="platform:/plugin/uk.ac.gda.core/icons/GDAlogos/GDALogo16.png,platform:/plugin/uk.ac.gda.core/icons/GDAlogos/GDALogo32.png,platform:/plugin/uk.ac.gda.core/icons/GDAlogos/GDALogo48.png,platform:/plugin/uk.ac.gda.core/icons/GDAlogos/GDALogo64.png,platform:/plugin/uk.ac.gda.core/icons/GDAlogos/GDALogo128.png">
         </property>
         <property
               name="aboutImage"
               value="platform:/plugin/uk.ac.gda.core/icons/GDAlogos/GDALogomed.png">
         </property>         
      </product>
   </extension>

   <extension
         point="org.eclipse.ui.startup">
      <startup
            class="uk.ac.gda.beamline.i22.I22StartupService">
      </startup>
   </extension>
      <extension
         point="org.eclipse.ui.intro">
      <intro
            class="org.eclipse.ui.intro.config.CustomizableIntroPart"
            id="uk.ac.gda.beamline.i22.i22intro">
      </intro>
      <introProductBinding introId="uk.ac.gda.beamline.i22.i22intro" productId="uk.ac.gda.beamline.i22.product"/>
   </extension>
   <extension
          point="org.eclipse.ui.perspectiveExtensions">
    <perspectiveExtension targetID="*">
       <perspectiveShortcut
             id="gda.rcp.ncd.perspectives.SetupPerspective">
       </perspectiveShortcut>      
       <perspectiveShortcut id="gda.rcp.ncd.perspectives.NcdDetectorPerspective"/>
       <perspectiveShortcut
             id="gda.rcp.ncd.perspectives.SaxsPerspective">
       </perspectiveShortcut>
       <perspectiveShortcut
             id="gda.rcp.ncd.perspectives.SaxsProcessingPerspective">
       </perspectiveShortcut>
       <perspectiveShortcut
             id="gda.rcp.ncd.perspectives.WaxsPerspective">
       </perspectiveShortcut>
       <perspectiveShortcut
             id="uk.ac.gda.client.scripting.JythonPerspective">
       </perspectiveShortcut>
       <perspectiveShortcut
             id="gda.rcp.ncd.perspectives.GridScanPerspective">
       </perspectiveShortcut>
    </perspectiveExtension>
   </extension>
   <extension
      point="uk.ac.gda.client.dashboard.objects">
   <Scannable
         name="bs2diode"
         tooltip="beamstop diode reading.">
   </Scannable>
   <Scannable
         name="d4d2"
         tooltip="d4d2 diode reading.">
   </Scannable>
</extension>
<extension
      point="uk.ac.gda.client.preferences">
   <preference
         name="gda.client.max.size.cached.points"
         value="10000">
   </preference>
</extension>
<extension
      point="org.eclipse.ui.intro.config">
   <config
         content="introContent.xml"
         id="uk.ac.gda.beamline.i22.i22intro.config"
         introId="uk.ac.gda.beamline.i22.i22intro">
      <presentation
            home-page-id="root"
            standby-page-id="standby">
         <implementation
               kind="html">
         </implementation>
      </presentation>
   </config>
</extension>
      <extension
            point="org.eclipse.ui.views">
         <view
               class="gda.rcp.ncd.views.SyringeControlView"
               id="gda.rcp.ncd.views.SyringeControlView"
               name="Syringe Control"
               restorable="true">
         </view>
      </extension>
      <extension
            point="org.eclipse.ui.menus">
         <menuContribution
		      allPopups="false"
		      locationURI="menu:window?after=showView">
		   <menu
		         label="Area Detectors">
		      <command
		            commandId="org.eclipse.ui.views.showView"
		            label="Pilatus2M"
		            style="push">
		         <parameter
		               name="org.eclipse.ui.views.showView.viewId"
		               value="uk.ac.gda.epics.adviewer.mpegview">
		         </parameter>
		         <parameter
		               name="org.eclipse.ui.views.showView.secondaryId"
		               value="pv//Pilatus2M//BL22I-EA-PILAT-01@//saxsDetectorSuffixes">
		         </parameter>
		      </command>
		   </menu>
		</menuContribution>
<<<<<<< HEAD
   </extension>
      <extension
            point="org.eclipse.ui.activities">
         <activity
               id="uk.ac.gda.beamline.i22.disablePerspectives"
               name="disable">
            <enabledWhen>
               <with variable="true">
                  <equals value="false"/>
               </with>
            </enabledWhen>
         </activity>
         <!-- remove Debug perspective -->
         <activityPatternBinding
           activityId="uk.ac.gda.beamline.i22.disablePerspectives"
           pattern=".*/org.eclipse.debug.ui.DebugPerspective">
         </activityPatternBinding>
         <!-- remove Java Browsing perspective -->
         <activityPatternBinding
           activityId="uk.ac.gda.beamline.i22.disablePerspectives"
           pattern=".*/org.eclipse.jdt.ui.JavaBrowsingPerspective">
         </activityPatternBinding>
         <!-- remove XML perspective -->
         <activityPatternBinding
           activityId="uk.ac.gda.beamline.i22.disablePerspectives"
           pattern=".*/org.eclipse.wst.xml.ui.perspective">
         </activityPatternBinding>
         <!-- remove PyDev perspective -->
         <activityPatternBinding
           activityId="uk.ac.gda.beamline.i22.disablePerspectives"
           pattern=".*/org.python.pydev.ui.PythonPerspective">
         </activityPatternBinding>
         <!-- remove Java Type Hierarchy perspective -->
         <activityPatternBinding
           activityId="uk.ac.gda.beamline.i22.disablePerspectives"
           pattern=".*/org.eclipse.jdt.ui.JavaHierarchyPerspective">
         </activityPatternBinding>
         <!-- remove Team Synchronizing perspective -->
         <activityPatternBinding
           activityId="uk.ac.gda.beamline.i22.disablePerspectives"
           pattern=".*/org.eclipse.team.ui.TeamSynchronizingPerspective">
         </activityPatternBinding>
         <!-- remove Polling perspective -->
         <activityPatternBinding
           activityId="uk.ac.gda.beamline.i22.disablePerspectives"
           pattern=".*/uk.ac.diamond.scisoft.analysis.polling.perspective">
         </activityPatternBinding>
         <!-- remove Java perspective -->
         <activityPatternBinding
           activityId="uk.ac.gda.beamline.i22.disablePerspectives"
           pattern=".*/org.eclipse.jdt.ui.JavaPerspective">
         </activityPatternBinding>
         <!-- remove Python perspective -->
         <activityPatternBinding
           activityId="uk.ac.gda.beamline.i22.disablePerspectives"
           pattern=".*/uk.ac.diamond.scisoft.jythonperspective">
         </activityPatternBinding>
         <!-- remove Object Viewer perspective -->
         <activityPatternBinding
           activityId="uk.ac.gda.beamline.i22.disablePerspectives"
           pattern=".*/gda.rcp.ovperspective">
         </activityPatternBinding>
         <!-- remove Resource perspective -->
         <activityPatternBinding
           activityId="uk.ac.gda.beamline.i22.disablePerspectives"
           pattern=".*/org.eclipse.ui.resourcePerspective">
         </activityPatternBinding>
      </extension>
  </plugin>
=======
	   </extension>
</plugin>
>>>>>>> 6164ca57
<|MERGE_RESOLUTION|>--- conflicted
+++ resolved
@@ -124,7 +124,6 @@
 		      </command>
 		   </menu>
 		</menuContribution>
-<<<<<<< HEAD
    </extension>
       <extension
             point="org.eclipse.ui.activities">
@@ -193,8 +192,4 @@
            pattern=".*/org.eclipse.ui.resourcePerspective">
          </activityPatternBinding>
       </extension>
-  </plugin>
-=======
-	   </extension>
-</plugin>
->>>>>>> 6164ca57
+  </plugin>