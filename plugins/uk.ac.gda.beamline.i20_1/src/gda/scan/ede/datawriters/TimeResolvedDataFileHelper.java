--- conflicted
+++ resolved
@@ -31,18 +31,15 @@
 import java.util.Map;
 import java.util.Map.Entry;
 
-// TODO FIXME Ideally do not make concrete reference
-// to HDF implementation.
 import ncsa.hdf.object.Dataset;
-import ncsa.hdf.object.HObject;
-
+
+import org.dawnsci.plotting.tools.profile.DataFileHelper;
 import org.eclipse.dawnsci.hdf5.H5Utils;
 import org.eclipse.dawnsci.hdf5.HierarchicalDataFactory;
 import org.eclipse.dawnsci.hdf5.HierarchicalDataFileUtils;
 import org.eclipse.dawnsci.hdf5.IHierarchicalDataFile;
 import org.eclipse.dawnsci.hdf5.Nexus;
 import org.eclipse.dawnsci.hdf5.nexus.NexusUtils;
-import org.dawnsci.plotting.tools.profile.DataFileHelper;
 import org.nexusformat.NexusException;
 import org.nexusformat.NexusFile;
 import org.slf4j.Logger;
@@ -51,6 +48,7 @@
 import uk.ac.diamond.scisoft.analysis.dataset.AbstractDataset;
 import uk.ac.diamond.scisoft.analysis.dataset.DatasetUtils;
 import uk.ac.diamond.scisoft.analysis.dataset.DoubleDataset;
+import uk.ac.diamond.scisoft.analysis.dataset.IDataset;
 import uk.ac.gda.beamline.i20_1.utils.DataHelper;
 import uk.ac.gda.exafs.calibration.data.CalibrationDetails;
 
@@ -68,47 +66,41 @@
 
 	private final String nexusfileName;
 
-	private AbstractDataset itNormalisedWithI0iData = null;
-	private AbstractDataset itNormalisedWithI0fData = null;
-	private AbstractDataset itNormalisedWithAvgI0iAndI0fData = null;
-
-<<<<<<< HEAD
-
-	private AbstractDataset timeAxisData;
-	private AbstractDataset groupAxisData;
-=======
+	private DoubleDataset itNormalisedWithI0iData = null;
+	private DoubleDataset itNormalisedWithI0fData = null;
+	private DoubleDataset itNormalisedWithAvgI0iAndI0fData = null;
+
 	private DoubleDataset timeAxisData;
 	private DoubleDataset groupAxisData;
->>>>>>> 731931d5
-
-	private AbstractDataset i0darkDataSet = null;
-
-	private AbstractDataset i0iDataSet = null;
-	private AbstractDataset i0iCorrectedDataSet = null;
-
-	private AbstractDataset itDarkData = null;
-
-	private AbstractDataset itCorrectedDataSet = null;
-	private AbstractDataset itData = null;
-
-
-	private AbstractDataset i0fData = null;
-	private AbstractDataset i0fCorrectedDataSet = null;
-
-	private AbstractDataset i0iAndI0fCorrectedAvgData = null;
-
-	private AbstractDataset iRefDarkData = null;
-
-
-	private AbstractDataset i0ForIRefData = null;
-	private  AbstractDataset i0ForIRefCorrectedData = null;
-
-	private AbstractDataset iRefidata = null;
-	private AbstractDataset iRefiCorrecteddata = null;
-	private AbstractDataset iReffdata = null;
-	private AbstractDataset iReffCorrecteddata = null;
-	private AbstractDataset iReffNormalisedData = null;
-	private AbstractDataset iRefiNormalisedData = null;
+
+	private DoubleDataset i0darkDataSet = null;
+
+	private DoubleDataset i0iDataSet = null;
+	private DoubleDataset i0iCorrectedDataSet = null;
+
+	private DoubleDataset itDarkData = null;
+
+	private DoubleDataset itCorrectedDataSet = null;
+	private DoubleDataset itData = null;
+
+
+	private DoubleDataset i0fData = null;
+	private DoubleDataset i0fCorrectedDataSet = null;
+
+	private DoubleDataset i0iAndI0fCorrectedAvgData = null;
+
+	private DoubleDataset iRefDarkData = null;
+
+
+	private DoubleDataset i0ForIRefData = null;
+	private  DoubleDataset i0ForIRefCorrectedData = null;
+
+	private DoubleDataset iRefidata = null;
+	private DoubleDataset iRefiCorrecteddata = null;
+	private DoubleDataset iReffdata = null;
+	private DoubleDataset iReffCorrecteddata = null;
+	private DoubleDataset iReffNormalisedData = null;
+	private DoubleDataset iRefiNormalisedData = null;
 
 	public TimeResolvedDataFileHelper(String nexusfileName) {
 		this.nexusfileName = nexusfileName;
@@ -117,7 +109,6 @@
 	public void averageSpectrumAndReplace(RangeData[] spectrumToAvg) throws Exception {
 		IHierarchicalDataFile file = HierarchicalDataFactory.getWriter(nexusfileName);
 		try {
-
 			file.setAttribute(META_DATA_PATH + EdeDataConstants.IT_COLUMN_NAME, AVG_ATTRIBUTE_NAME, DataHelper.toString(spectrumToAvg));
 		} finally {
 			file.close();
@@ -207,12 +198,12 @@
 		return avgSpectraList;
 	}
 
-	private AbstractDataset getAverageDataset(AbstractDataset cyclicDataset, int[] excludedCycles) {
+	private DoubleDataset getAverageDataset(DoubleDataset cyclicDataset, int[] excludedCycles) {
 		int[] shape = cyclicDataset.getShape();
 		int noOfCycles = shape[0];
 		int numberOfSpectrum = shape[1];
 		int numberOfChannels = shape[2];
-		AbstractDataset avgDataset = null;
+		DoubleDataset avgDataset = null;
 		if (noOfCycles > 1) {
 			avgDataset = new DoubleDataset(new int[]{0, numberOfChannels});
 			for (int i = 0; i < numberOfSpectrum; i++) {
@@ -225,7 +216,7 @@
 					tempDataset = tempDataset.mean(0);
 				}
 				tempDataset.setShape(new int[]{1, numberOfChannels});
-				avgDataset = DatasetUtils.append(avgDataset, tempDataset, 0);
+				avgDataset = (DoubleDataset) DatasetUtils.append(avgDataset, tempDataset, 0);
 			}
 		} else {
 			avgDataset = cyclicDataset.clone();
@@ -238,7 +229,7 @@
 		File nexusFile = new File(nexusfileName);
 		String assciiFolder = DataFileHelper.convertFromNexusToAsciiFolder(nexusfileName);
 
-		AbstractDataset energyData = H5Utils.getSet(file, this.getDetectorDataPath() + EdeDataConstants.ENERGY_COLUMN_NAME);
+		DoubleDataset energyData = getDataFromFile(file, this.getDetectorDataPath() + EdeDataConstants.ENERGY_COLUMN_NAME);
 
 		String scannablesDescription = file.getAttributeValue(NEXUS_ROOT_ENTRY_NAME + EdeDataConstants.META_DATA_NAME + "@" + NexusUtils.LABEL);
 
@@ -249,7 +240,7 @@
 		}
 
 		// Create I0_raw
-		AbstractDataset metaData = H5Utils.getSet(file, META_DATA_PATH + EdeDataConstants.I0_COLUMN_NAME);
+		DoubleDataset metaData = getDataFromFile(file, META_DATA_PATH + EdeDataConstants.I0_COLUMN_NAME);
 		String filePathName = assciiFolder + DataFileHelper.getFileNameWithSuffixAndExt(nexusFile, EdeDataConstants.I0_RAW_COLUMN_NAME, EdeDataConstants.ASCII_FILE_EXTENSION);
 		FileWriter writer = new FileWriter(filePathName);
 		try {
@@ -261,7 +252,7 @@
 			int numberOfChannels = i0iDataSet.getShape()[1];
 			for (int g = 0; g < numberOfSpectra; g++) {
 				for (int j = 0; j < numberOfChannels; j++) {
-					writer.write(String.format("0%d\t%d\t%.2f\t%.2f\t%.2f\t%.2f\n", g, j, energyData.getDouble(j), i0iCorrectedDataSet.getDouble(g, j), i0iDataSet.getDouble(g, j), i0darkDataSet.getDouble(g, j)));
+					writer.write(String.format("0%d\t%d\t%.2f\t%.2f\t%.2f\t%.2f\n", g, j, energyData.get(j), i0iCorrectedDataSet.get(g, j), i0iDataSet.get(g, j), i0darkDataSet.get(g, j)));
 				}
 			}
 			if (i0fCorrectedDataSet != null) {
@@ -269,7 +260,7 @@
 				numberOfChannels = i0fData.getShape()[1];
 				for (int g = 0; g < numberOfSpectra; g++) {
 					for (int j = 0; j < numberOfChannels; j++) {
-						writer.write(String.format("1%d\t%d\t%.2f\t%.2f\t%.2f\t%f\n", g, j, energyData.getDouble(j), i0fCorrectedDataSet.getDouble(g, j), i0fCorrectedDataSet.getDouble(g, j), i0darkDataSet.getDouble(g, j)));
+						writer.write(String.format("1%d\t%d\t%.2f\t%.2f\t%.2f\t%f\n", g, j, energyData.get(j), i0fCorrectedDataSet.get(g, j), i0fCorrectedDataSet.get(g, j), i0darkDataSet.get(g, j)));
 					}
 				}
 			}
@@ -279,11 +270,11 @@
 			writer.close();
 		}
 		itNormalisedWithI0iData.getShape();
-		AbstractDataset avgLogI0It = H5Utils.getSet(file, NEXUS_ROOT_ENTRY_NAME + EdeDataConstants.LN_I0_IT_COLUMN_NAME + "/" + EdeDataConstants.DATA_COLUMN_NAME);
+		DoubleDataset avgLogI0It = getDataFromFile(file, NEXUS_ROOT_ENTRY_NAME + EdeDataConstants.LN_I0_IT_COLUMN_NAME + "/" + EdeDataConstants.DATA_COLUMN_NAME);
 		int numberOfSpectra = avgLogI0It.getShape()[0];
 		int numberOfChannels = avgLogI0It.getShape()[1];
 		// Create It_raw
-		metaData = H5Utils.getSet(file, META_DATA_PATH + EdeDataConstants.IT_COLUMN_NAME);
+		metaData = getDataFromFile(file, META_DATA_PATH + EdeDataConstants.IT_COLUMN_NAME);
 		filePathName = assciiFolder + DataFileHelper.getFileNameWithSuffixAndExt(nexusFile, EdeDataConstants.IT_RAW_COLUMN_NAME, EdeDataConstants.ASCII_FILE_EXTENSION);
 		writer = new FileWriter(filePathName);
 		try {
@@ -291,12 +282,12 @@
 			writer.write("# index\t" + EdeDataConstants.STRIP_COLUMN_NAME + "\t" + EdeDataConstants.ENERGY_COLUMN_NAME + "\t"
 					+ EdeDataConstants.IT_CORR_COLUMN_NAME + "\t" + EdeDataConstants.LN_I0_IT_COLUMN_NAME + "\t" + EdeDataConstants.IT_RAW_COLUMN_NAME + "\t"
 					+ EdeDataConstants.IT_DARK_COLUMN_NAME + "\n");
-			AbstractDataset itiAvgData = getAverageDataset(itData, null);
-			AbstractDataset itiCorrectedAvgData = getAverageDataset(itCorrectedDataSet, null);
+			DoubleDataset itiAvgData = getAverageDataset(itData, null);
+			DoubleDataset itiCorrectedAvgData = getAverageDataset(itCorrectedDataSet, null);
 
 			for (int g = 0; g < numberOfSpectra; g++) {
 				for (int j = 0; j < numberOfChannels; j++) {
-					writer.write(String.format("%d\t%d\t%.2f\t%.2f\t%.2f\t%.2f\t%.2f\n", g, j, energyData.getDouble(j), itiCorrectedAvgData.getDouble(g,j) , avgLogI0It.getDouble(g, j), itiAvgData.getDouble(g,j) , itDarkData.getDouble(0, j)));
+					writer.write(String.format("%d\t%d\t%.2f\t%.2f\t%.2f\t%.2f\t%.2f\n", g, j, energyData.get(j), itiCorrectedAvgData.get(g,j) , avgLogI0It.get(g, j), itiAvgData.get(g,j) , itDarkData.get(0, j)));
 				}
 			}
 		} catch (Exception e) {
@@ -320,13 +311,13 @@
 			itiWriter.write(header);
 			itffWriter.write(header);
 			itavgWriter.write(header);
-			AbstractDataset i0f = H5Utils.getSet(file, NEXUS_ROOT_ENTRY_NAME + EdeDataConstants.LN_I0_IT__FINAL_I0_COLUMN_NAME + "/" + EdeDataConstants.DATA_COLUMN_NAME);
-			AbstractDataset i0avg = H5Utils.getSet(file, NEXUS_ROOT_ENTRY_NAME + EdeDataConstants.LN_I0_IT_AVG_I0S_COLUMN_NAME + "/" + EdeDataConstants.DATA_COLUMN_NAME);
+			DoubleDataset i0f = getDataFromFile(file, NEXUS_ROOT_ENTRY_NAME + EdeDataConstants.LN_I0_IT__FINAL_I0_COLUMN_NAME + "/" + EdeDataConstants.DATA_COLUMN_NAME);
+			DoubleDataset i0avg = getDataFromFile(file, NEXUS_ROOT_ENTRY_NAME + EdeDataConstants.LN_I0_IT_AVG_I0S_COLUMN_NAME + "/" + EdeDataConstants.DATA_COLUMN_NAME);
 			for (int g = 0; g < numberOfSpectra; g++) {
 				for (int j = 0; j < numberOfChannels; j++) {
-					itiWriter.write(String.format("%d\t%.2f\t%.2f\n", g, energyData.getDouble(j), avgLogI0It.getDouble(g, j)));
-					itffWriter.write(String.format("%d\t%.2f\t%.2f\n", g, energyData.getDouble(j), i0f.getDouble(g, j)));
-					itavgWriter.write(String.format("%d\t%.2f\t%.2f\n", g, energyData.getDouble(j), i0avg.getDouble(g, j)));
+					itiWriter.write(String.format("%d\t%.2f\t%.2f\n", g, energyData.get(j), avgLogI0It.get(g, j)));
+					itffWriter.write(String.format("%d\t%.2f\t%.2f\n", g, energyData.get(j), i0f.get(g, j)));
+					itavgWriter.write(String.format("%d\t%.2f\t%.2f\n", g, energyData.get(j), i0avg.get(g, j)));
 				}
 			}
 		} catch (Exception e) {
@@ -341,7 +332,7 @@
 			// Create IRef_raw
 			numberOfSpectra = iRefiNormalisedData.getShape()[0];
 			numberOfChannels = iRefiNormalisedData.getShape()[1];
-			metaData = H5Utils.getSet(file, META_DATA_PATH + EdeDataConstants.IREF_DATA_NAME);
+			metaData = getDataFromFile(file, META_DATA_PATH + EdeDataConstants.IREF_DATA_NAME);
 			filePathName = assciiFolder + DataFileHelper.getFileNameWithSuffixAndExt(nexusFile, EdeDataConstants.IREF_RAW_DATA_NAME, EdeDataConstants.ASCII_FILE_EXTENSION);
 			writer = new FileWriter(filePathName);
 			try {
@@ -351,7 +342,7 @@
 						+ EdeDataConstants.IT_DARK_COLUMN_NAME + "\n");
 				for (int g = 0; g < numberOfSpectra; g++) {
 					for (int j = 0; j < numberOfChannels; j++) {
-						writer.write(String.format("%d\t%d\t%.2f\t%.2f\t%.2f\t%.2f\t%.2f\n", g, j, energyData.getDouble(j), iRefiCorrecteddata.getDouble(g,j) , iRefiNormalisedData.getDouble(g, j), iRefidata.getDouble(g,j) , iRefDarkData.getDouble(g, j)));
+						writer.write(String.format("%d\t%d\t%.2f\t%.2f\t%.2f\t%.2f\t%.2f\n", g, j, energyData.get(j), iRefiCorrecteddata.get(g,j) , iRefiNormalisedData.get(g, j), iRefidata.get(g,j) , iRefDarkData.get(g, j)));
 					}
 				}
 			} catch (Exception e) {
@@ -368,7 +359,7 @@
 						+ EdeDataConstants.LN_I0_IREF_COLUMN_NAME + "\n");
 				for (int g = 0; g < numberOfSpectra; g++) {
 					for (int j = 0; j < numberOfChannels; j++) {
-						writer.write(String.format("0%d\t%.2f\t%.2f\n", g,energyData.getDouble(j), iRefiNormalisedData.getDouble(g, j)));
+						writer.write(String.format("0%d\t%.2f\t%.2f\n", g,energyData.get(j), iRefiNormalisedData.get(g, j)));
 					}
 				}
 			} catch (Exception e) {
@@ -385,7 +376,7 @@
 							+ EdeDataConstants.LN_I0_IREF_COLUMN_NAME + "\n");
 					for (int g = 0; g < numberOfSpectra; g++) {
 						for (int j = 0; j < numberOfChannels; j++) {
-							writer.write(String.format("1%d\t%.2f\t%.2f\n", g,energyData.getDouble(j), iReffNormalisedData.getDouble(g, j)));
+							writer.write(String.format("1%d\t%.2f\t%.2f\n", g,energyData.get(j), iReffNormalisedData.get(g, j)));
 						}
 					}
 				} catch (Exception e) {
@@ -397,7 +388,7 @@
 		}
 	}
 
-	private void writeMetaData(String scannablesDescription, AbstractDataset metaData, FileWriter writer)
+	private void writeMetaData(String scannablesDescription, DoubleDataset metaData, FileWriter writer)
 			throws IOException {
 		writer.write("# " + scannablesDescription + "\n");
 		writer.write("# \n");
@@ -439,8 +430,8 @@
 		}
 	}
 
-	private void checkCyclicDataAndAddData(IHierarchicalDataFile file, String fullPath, RangeData[] avgSpectraList, int[] excludedCycles, AbstractDataset data, Map<String, String> attributes) throws Exception {
-		AbstractDataset dataToAdd = null;
+	private void checkCyclicDataAndAddData(IHierarchicalDataFile file, String fullPath, RangeData[] avgSpectraList, int[] excludedCycles, DoubleDataset data, Map<String, String> attributes) throws Exception {
+		DoubleDataset dataToAdd = null;
 		if (data.getShape()[0] == 1) {
 			data.setShape(new int[]{data.getShape()[1], data.getShape()[2]});
 			dataToAdd = data;
@@ -487,9 +478,9 @@
 		file.createLink(targetPath, EdeDataConstants.ENERGY_COLUMN_NAME, this.getDetectorDataPath() + EdeDataConstants.ENERGY_COLUMN_NAME);
 	}
 
-	private void addDatasetToNexus(IHierarchicalDataFile file, String dataName, String fullPath, AbstractDataset data, Map<String, String> attributes) throws Exception {
-
-		String insertedData = file.replaceDataset(dataName, data, fullPath);
+	private void addDatasetToNexus(IHierarchicalDataFile file, String dataName, String fullPath, DoubleDataset data, Map<String, String> attributes) throws Exception {
+		long[] shape = H5Utils.getLong(data.getShape());
+		String insertedData = file.replaceDataset(dataName, AbstractDataset.FLOAT64, shape, data.getBuffer(), fullPath);
 		if (attributes == null) {
 			return;
 		}
@@ -498,9 +489,21 @@
 		}
 	}
 
-	private AbstractDataset getDetectorDataFromFile(IHierarchicalDataFile file, String path) throws Exception {
+	private DoubleDataset getDetectorDataFromFile(IHierarchicalDataFile file, String path) throws Exception {
 		String detectorPath = getDetectorDataPath();
-		return H5Utils.getSet(file, detectorPath + path);
+		return getDataFromFile(file, detectorPath + path);
+	}
+
+	private DoubleDataset getDataFromFile(IHierarchicalDataFile file, String path)
+			throws Exception {
+		Dataset dataset = (Dataset) file.getData(path);
+		int[] dimension = new int[dataset.getDims().length];
+		long[] oriDimension = dataset.getDims();
+		for (int i = 0; i < dimension.length; i++) {
+			dimension[i] = (int) oriDimension[i];
+		}
+		double[] data = (double[]) dataset.getData();
+		return new DoubleDataset(data, dimension);
 	}
 
 	private String getDetectorDataPath() {
@@ -521,12 +524,12 @@
 	}
 
 	private void deriveTimingGroupsAndGenerateNormalisedData(IHierarchicalDataFile file) throws Exception {
-		AbstractDataset rawDataset       = H5Utils.getSet(file, EdeDataConstants.DATA_COLUMN_NAME);
-		AbstractDataset frameDataset     = H5Utils.getSet(file, EdeDataConstants.FRAME_COLUMN_NAME);
-		AbstractDataset timmingDataset   = H5Utils.getSet(file, EdeDataConstants.TIMINGGROUP_COLUMN_NAME);
-		AbstractDataset cycleDataset     = H5Utils.getSet(file, EdeDataConstants.CYCLE_COLUMN_NAME);
-		AbstractDataset beamInOutDataset = H5Utils.getSet(file, EdeDataConstants.BEAM_IN_OUT_COLUMN_NAME);
-		AbstractDataset itDataset        = H5Utils.getSet(file, EdeDataConstants.IT_COLUMN_NAME);
+		DoubleDataset rawDataset = getDetectorDataFromFile(file, EdeDataConstants.DATA_COLUMN_NAME);
+		DoubleDataset frameDataset = getDetectorDataFromFile(file, EdeDataConstants.FRAME_COLUMN_NAME);
+		DoubleDataset timmingDataset = getDetectorDataFromFile(file, EdeDataConstants.TIMINGGROUP_COLUMN_NAME);
+		DoubleDataset cycleDataset = getDetectorDataFromFile(file, EdeDataConstants.CYCLE_COLUMN_NAME);
+		DoubleDataset beamInOutDataset = getDetectorDataFromFile(file, EdeDataConstants.BEAM_IN_OUT_COLUMN_NAME);
+		DoubleDataset itDataset = getDetectorDataFromFile(file, EdeDataConstants.IT_COLUMN_NAME);
 		if (rawDataset.getShape()[0] != frameDataset.getShape()[0] ||
 				rawDataset.getShape()[0] != timmingDataset.getShape()[0] ||
 				rawDataset.getShape()[0] != cycleDataset.getShape()[0] ||
@@ -559,14 +562,14 @@
 		int frameIndex = -1;
 
 		for (int i = 0; i < rawDataset.getShape()[0]; i++) {
-			if (beamInOutDataset.getDouble(i) == EdeScanType.DARK.getValue()) {
-				if (itDataset.getDouble(i) == EdePositionType.OUTBEAM.getValue()) { // I0
+			if (beamInOutDataset.get(i) == EdeScanType.DARK.getValue()) {
+				if (itDataset.get(i) == EdePositionType.OUTBEAM.getValue()) { // I0
 					if (i0darkDataSetIndex == null) {
 						i0darkDataSetIndex = new Index(i);
 					} else {
 						i0darkDataSetIndex.end = i;
 					}
-				} else if (itDataset.getDouble(i) == EdePositionType.INBEAM.getValue()) { // It
+				} else if (itDataset.get(i) == EdePositionType.INBEAM.getValue()) { // It
 					if (itDarkDataSetIndex == null) {
 						itDarkDataSetIndex = new Index(i);
 					} else {
@@ -580,7 +583,7 @@
 					}
 				}
 			} else { // For EdeScanType.LIGHT
-				if (itDataset.getDouble(i) == EdePositionType.OUTBEAM.getValue()) {
+				if (itDataset.get(i) == EdePositionType.OUTBEAM.getValue()) {
 					if (itRawDataSetIndex == null) {
 						if (i0iDataSetIndex == null) { // Must be before i, so it is I0Initial
 							i0iDataSetIndex = new Index(i);
@@ -594,14 +597,14 @@
 							i0fDataSetIndex.end = i;
 						}
 					}
-				} else if (itDataset.getDouble(i) == EdePositionType.INBEAM.getValue()) {
+				} else if (itDataset.get(i) == EdePositionType.INBEAM.getValue()) {
 					if (itRawDataSetIndex == null) {
 						itRawDataSetIndex = new Index(i);
 					} else {
 						itRawDataSetIndex.end = i;
 					}
-					if (cycleDataset.getDouble(i) > cycleIndexValue) {
-						cycleIndexValue = cycleDataset.getDouble(i);
+					if (cycleDataset.get(i) > cycleIndexValue) {
+						cycleIndexValue = cycleDataset.get(i);
 						cycleCount++;
 					}
 					// TODO Refactor to make it clear
@@ -614,13 +617,13 @@
 							timingGroups = new int[derivedNumOfGroups];
 						}
 						if (timingGroups != null) {
-							if (frameDataset.getDouble(i) == 0.0) {
+							if (frameDataset.get(i) == 0.0) {
 								frameIndex++;
 							}
-							timingGroups[frameIndex] = (int) frameDataset.getDouble(i) + 1;
+							timingGroups[frameIndex] = (int) frameDataset.get(i) + 1;
 						}
 					}
-				} else if (itDataset.getDouble(i) == EdePositionType.REFERENCE.getValue()) {
+				} else if (itDataset.get(i) == EdePositionType.REFERENCE.getValue()) {
 					if (itRawDataSetIndex == null) {
 						if (iRefidataSetIndex == null) {
 							iRefidataSetIndex = new Index(i);
@@ -635,7 +638,7 @@
 						}
 
 					}
-				} else if (itDataset.getDouble(i) == EdePositionType.OUTBEAM_REFERENCE.getValue()) {
+				} else if (itDataset.get(i) == EdePositionType.OUTBEAM_REFERENCE.getValue()) {
 					if (i0ForIRefDataSetIndex == null) {
 						i0ForIRefDataSetIndex = new Index(i);
 					} else {
@@ -686,7 +689,7 @@
 	}
 
 	private void createAxisForNormalisedItData(IHierarchicalDataFile file, RangeData[] avgSpectraList) throws Exception {
-		AbstractDataset metaDataset = H5Utils.getSet(file, META_DATA_PATH + EdeDataConstants.IT_COLUMN_NAME);
+		DoubleDataset metaDataset = getDataFromFile(file, META_DATA_PATH + EdeDataConstants.IT_COLUMN_NAME);
 		TimingGroupMetadata[] timingGroupMetaData = TimingGroupMetadata.toTimingGroupMetaData(metaDataset);
 		int totalSpectra = 0;
 		int noOfGroups = timingGroupMetaData.length;
@@ -733,7 +736,7 @@
 		}
 	}
 
-	private void correctItData(AbstractDataset itDarkData, AbstractDataset itData, int[] timingGroups) {
+	private void correctItData(DoubleDataset itDarkData, DoubleDataset itData, int[] timingGroups) {
 		int[] shape = itData.getShape();
 		int noOfCycles = shape[0];
 		int numberOfChannels = shape[2];
@@ -754,7 +757,7 @@
 		}
 	}
 
-	private DoubleDataset createNormalisedItData(AbstractDataset i0CorrectedDataSet, AbstractDataset itCorrectedCycledData, int[] timingGroups) {
+	private DoubleDataset createNormalisedItData(DoubleDataset i0CorrectedDataSet, DoubleDataset itCorrectedCycledData, int[] timingGroups) {
 		int[] shape = itCorrectedCycledData.getShape();
 		int noOfCycles = shape[0];
 		int numberOfChannels = shape[2];
@@ -780,12 +783,12 @@
 		return normalisedData;
 	}
 
-	private AbstractDataset createNormalisedIRefData(AbstractDataset i0ForRefCorrectedDataSet, AbstractDataset iRefCorrectedData) {
+	private DoubleDataset createNormalisedIRefData(DoubleDataset i0ForRefCorrectedDataSet, DoubleDataset iRefCorrectedData) {
 		int[] shape = iRefCorrectedData.getShape();
 		int numberOfChannels = shape[1];
-		AbstractDataset normalisedData = new DoubleDataset(new int[]{1,numberOfChannels});
+		DoubleDataset normalisedData = new DoubleDataset(new int[]{1,numberOfChannels});
 		for (int channel = 0; channel < numberOfChannels; channel++) {
-			double value = calcLnI0It(i0ForRefCorrectedDataSet.getDouble(0, channel), iRefCorrectedData.getDouble(0, channel));
+			double value = calcLnI0It(i0ForRefCorrectedDataSet.get(0, channel), iRefCorrectedData.get(0, channel));
 			normalisedData.set(value, 0, channel);
 		}
 		return normalisedData;
@@ -799,14 +802,14 @@
 		return lni0it.doubleValue();
 	}
 
-	private void convertToCycledData(AbstractDataset itRawDataSet, int cycleCount) {
+	private void convertToCycledData(DoubleDataset itRawDataSet, int cycleCount) {
 		int framesPerCycle = itRawDataSet.getShape()[0] / cycleCount;
 		int noOfChannels = itRawDataSet.getShape()[1];
 		itRawDataSet.setShape(new int[]{cycleCount, framesPerCycle, noOfChannels});
 	}
 
-	private AbstractDataset getSlice(AbstractDataset rawDataset, Index index) {
-		return rawDataset.getSlice(new int[]{index.start, 0}, new int[]{index.end + 1, rawDataset.getShape()[1]}, null);
+	private DoubleDataset getSlice(DoubleDataset rawDataset, Index index) {
+		return (DoubleDataset) rawDataset.getSlice(new int[]{index.start, 0}, new int[]{index.end + 1, rawDataset.getShape()[1]}, null);
 	}
 
 	public boolean isTimeResolvedDataFile() throws NexusException {
@@ -821,30 +824,30 @@
 		}
 	}
 
-	public AbstractDataset getGroupData() throws Exception {
+	public DoubleDataset getGroupData() throws Exception {
 		IHierarchicalDataFile file = HierarchicalDataFactory.getReader(nexusfileName);
 		try {
-			return H5Utils.getSet(file, NEXUS_ROOT_ENTRY_NAME + EdeDataConstants.TIMINGGROUP_COLUMN_NAME);
+			return getDataFromFile(file, NEXUS_ROOT_ENTRY_NAME + EdeDataConstants.TIMINGGROUP_COLUMN_NAME);
 		}
 		finally {
 			file.close();
 		}
 	}
 
-	public AbstractDataset getTimeData() throws Exception {
+	public DoubleDataset getTimeData() throws Exception {
 		IHierarchicalDataFile file = HierarchicalDataFactory.getReader(nexusfileName);
 		try {
-			return H5Utils.getSet(file, NEXUS_ROOT_ENTRY_NAME + EdeDataConstants.TIME_COLUMN_NAME);
+			return getDataFromFile(file, NEXUS_ROOT_ENTRY_NAME + EdeDataConstants.TIME_COLUMN_NAME);
 		}
 		finally {
 			file.close();
 		}
 	}
 
-	public AbstractDataset getEnergy() throws Exception {
+	public IDataset getEnergy() throws Exception {
 		IHierarchicalDataFile file = HierarchicalDataFactory.getReader(nexusfileName);
 		try {
-			return H5Utils.getSet(file, this.getDetectorDataPath() + EdeDataConstants.ENERGY_COLUMN_NAME);
+			return getDataFromFile(file, this.getDetectorDataPath() + EdeDataConstants.ENERGY_COLUMN_NAME);
 		}
 		finally {
 			file.close();
@@ -856,15 +859,15 @@
 		IHierarchicalDataFile file = HierarchicalDataFactory.getReader(nexusfileName);
 		try {
 			String fullDataPath = NEXUS_ROOT_ENTRY_NAME + EdeDataConstants.LN_I0_IT_COLUMN_NAME + "/" + EdeDataConstants.DATA_RAW_COLUMN_NAME;
-			HObject data = (HObject)file.getData(fullDataPath);
-			if (data != null) {
+			boolean dataAvailable = file.isDataset(fullDataPath);
+			if (dataAvailable) {
 				int[] excludedCycles = null;
 				Object excludedCyclesInfo = file.getAttributeValues(META_DATA_PATH + EdeDataConstants.IT_COLUMN_NAME).get(EXCLUDED_CYCLE_ATTRIBUTE_NAME);
 				if (excludedCyclesInfo != null) {
 					excludedCycles = DataHelper.toArray(((String[]) excludedCyclesInfo)[0]);
 				}
-				long[] dimension = ((Dataset) data).getDims();
-				int[] cyclesInfo = new int[(int) dimension[0]];
+				int[] dimension = file.getDatasetShapes(AbstractDataset.FLOAT64).get(fullDataPath);
+				int[] cyclesInfo = new int[dimension[0]];
 				int j = 0;
 				for (int i = 0; i < dimension[0]; i++) {
 					if (excludedCycles != null && j < excludedCycles.length && i == excludedCycles[j]) {
@@ -887,17 +890,10 @@
 		IHierarchicalDataFile file = HierarchicalDataFactory.getWriter(nexusfileName);
 		try {
 			DoubleDataset data = new DoubleDataset(value, new int[]{value.length});
-<<<<<<< HEAD
-			String targetPath = HierarchicalDataFileUtils.createParentEntry(file, getDetectorDataPath() + EdeDataConstants.ENERGY_COLUMN_NAME, Nexus.DATA);
+			String targetPath = HierarchicalDataFileUtils.createParentEntry(file, getDetectorDataPath(), Nexus.DATA);
 			addDatasetToNexus(file, EdeDataConstants.ENERGY_COLUMN_NAME, targetPath, data, null);
 			String parent = HierarchicalDataFileUtils.createParentEntry(file, META_DATA_PATH, Nexus.DATA);
-			file.setAttribute(parent, ENERGY_POLYNOMIAL, energyCalibration);
-=======
-			Group targetPath = HierarchicalDataFileUtils.createParentEntry(file, getDetectorDataPath(), Nexus.DATA);
-			addDatasetToNexus(file, EdeDataConstants.ENERGY_COLUMN_NAME, targetPath, data, null);
-			Group parent = HierarchicalDataFileUtils.createParentEntry(file, META_DATA_PATH, Nexus.DATA);
 			file.setAttribute(parent, ENERGY_POLYNOMIAL, energyCalibration, true);
->>>>>>> 731931d5
 		}
 		finally {
 			file.close();
@@ -907,7 +903,7 @@
 	public ItMetadata getItMetadata() throws Exception {
 		IHierarchicalDataFile file = HierarchicalDataFactory.getReader(nexusfileName);
 		try {
-			AbstractDataset data = H5Utils.getSet(file, NEXUS_ROOT_ENTRY_NAME + EdeDataConstants.META_DATA_NAME + "/" + EdeDataConstants.IT_COLUMN_NAME);
+			DoubleDataset data = getDataFromFile(file, NEXUS_ROOT_ENTRY_NAME + EdeDataConstants.META_DATA_NAME + "/" + EdeDataConstants.IT_COLUMN_NAME);
 			TimingGroupMetadata[] timingGroupMetadata = TimingGroupMetadata.toTimingGroupMetaData(data);
 			RangeData[] avgSpectraList = getAvgSpectra(file);
 			int[] excludedCycles = getExcludedCycles(file);
