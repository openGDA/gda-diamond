/*-
 * Copyright © 2015 Diamond Light Source Ltd.
 *
 * This file is part of GDA.
 *
 * GDA is free software: you can redistribute it and/or modify it under the
 * terms of the GNU General Public License version 3 as published by the Free
 * Software Foundation.
 *
 * GDA is distributed in the hope that it will be useful, but WITHOUT ANY
 * WARRANTY; without even the implied warranty of MERCHANTABILITY or FITNESS
 * FOR A PARTICULAR PURPOSE. See the GNU General Public License for more
 * details.
 *
 * You should have received a copy of the GNU General Public License along
 * with GDA. If not, see <http://www.gnu.org/licenses/>.
 */

package gda.device.detector.frelon;

import org.slf4j.Logger;
import org.slf4j.LoggerFactory;

import fr.esrf.Tango.DevFailed;
import gda.device.Detector;
import gda.device.DeviceException;
import gda.device.detector.DetectorStatus;
import gda.device.detector.EdeDetectorBase;
import gda.device.frelon.Frelon;
import gda.device.frelon.Frelon.ROIMode;
import gda.device.lima.LimaBin;
import gda.device.lima.LimaCCD;
import gda.device.lima.LimaCCD.AcqMode;
import gda.device.lima.LimaCCD.AcqStatus;
import gda.device.lima.LimaCCD.ImageType;
import gda.device.lima.impl.LimaROIIntImpl;
import gda.factory.FactoryException;

<<<<<<< HEAD
=======
import java.util.HashMap;

import org.apache.commons.lang.ArrayUtils;
import org.slf4j.Logger;
import org.slf4j.LoggerFactory;

import uk.ac.gda.exafs.ui.data.TimingGroup;

>>>>>>> 2fd6235f
public class EdeFrelon extends EdeDetectorBase {

	private static final Logger logger = LoggerFactory.getLogger(EdeFrelon.class);
	//	private static final double PIXEL_RATE=10.0; // MPixel/s per channel
	//	private static final double PIXEL_SIZE=14; // micro-meter
	//	private static final double LINE_TRANSFER_TIME_EXAFS=0.000004; // second 4us
	//	private static final double LINE_TRANSFER_TIEM_IMAGING=0.000008; //second 8us
	//	private static final int RESOLUTION=16; // bit
	//	private static final double READOUT_SPEED=40.0; // MPixel/s
	//	private static final double FULL_FRAME_RATE_WITHOUT_BINNING_IMAGING=8.35; //Frames/s
	//	private static final double FULL_FRAME_RATE_WITHOUT_BINNING_EXAFS=16.7; //Frames/s
	//	private static final double FRAME_TRANSFER_RATE_WITHOU_BINNIN_IMAGING=15.7; //Frames/s, exposure<59ms
	//	private static final double FRAME_TRANSFER_RATE_WITHOU_BINNIN_EXAFS=27.6; //Frames/s, exposure<58ms

	private LimaCCD limaCcd;
	private Frelon frelon;

	private long imageWidth;
	private long imageHeight;
	private ImageType imageType;
	private int accNbFrames;

	private TimingGroup currentTimingGroup;

	private Thread collectionThread;

	public EdeFrelon() {
		inputNames = new String[] {};
	}

	public EdeFrelon(Frelon frelon, LimaCCD limaCcd) {
		inputNames = new String[] {};
		this.setFrelon(frelon);
		this.setLimaCcd(limaCcd);
	}

	@Override
	public void configure() throws FactoryException {
		if (!isConfigured()) {
			super.configure();
			try {
				updateImageProperties();
			} catch (DeviceException e) {
				logger.error("Failed to get Image properties from the detector "+getName(), e);
				throw new FactoryException(e.getMessage(), e);
			}
			setConfigured(true);
		}
	}

	@Override
	public void fetchDetectorSettings() {

		LimaBin imageBin;
		int imageBinY=1;
		try {
			imageBin = limaCcd.getImageBin();
			((FrelonCcdDetectorData)getDetectorData()).setHorizontalBinValue((int) imageBin.getBinX());
			((FrelonCcdDetectorData)getDetectorData()).setVerticalBinValue(imageBinY=(int) imageBin.getBinY());
		} catch (DevFailed e) {
			logger.error("Fail to get Lima ccd image_bin.", e);
		}
		try {
			((FrelonCcdDetectorData)getDetectorData()).setAccumulationMaximumExposureTime(limaCcd.getAccMaxExpoTime());
		} catch (DevFailed e) {
			logger.error("Fail to get lima ccd acc_max_expotime", e);
		}
		try {
			((FrelonCcdDetectorData)getDetectorData()).setAccumulationTimeMode(limaCcd.getAccTimeMode());
		} catch (DevFailed e) {
			logger.error("Fail to get lima ccd acc_time_mode", e);
		}
		try {
			((FrelonCcdDetectorData)getDetectorData()).setAcqMode(limaCcd.getAcqMode());
		} catch (DevFailed e) {
			logger.error("Fail to get lima ccd acq_mode", e);
		}
		LimaROIIntImpl imageROIInt;
		int roiBeginY=0;
		try {
			imageROIInt = (LimaROIIntImpl) limaCcd.getImageROIInt();
			((FrelonCcdDetectorData)getDetectorData()).setAreaOfInterest(imageROIInt);
			setLowerChannel(imageROIInt.getBeginX());
			setUpperChannel(imageROIInt.getLengthX()+imageROIInt.getBeginX());
			roiBeginY=imageROIInt.getBeginY();
			setNumberRois(getRois().length);
		} catch (DevFailed e) {
			logger.error("Fail to get lima ccd image_roi", e);
		}
		try {
			((FrelonCcdDetectorData)getDetectorData()).setEv2CorrectionActive(frelon.isE2VCorrectionActive());
		} catch (DevFailed e) {
			logger.error("Fail to get frelon e2v_correction", e);
		}
		try {
			((FrelonCcdDetectorData)getDetectorData()).setExposureTime(limaCcd.getAcqExpoTime());
		} catch (DevFailed e) {
			logger.error("Fail to get lima ccd acq_expo_time", e);
		}
		try {
			((FrelonCcdDetectorData)getDetectorData()).setImageMode(frelon.getImageMode());
		} catch (DevFailed e) {
			logger.error("Fail to get frelon image_mode", e);
		}
		try {
			((FrelonCcdDetectorData)getDetectorData()).setInputChannel(frelon.getInputChannels());
		} catch (DevFailed e) {
			logger.error("Fail to get frelon input_channel", e);
		}
		try {
			((FrelonCcdDetectorData)getDetectorData()).setLatencyTime(limaCcd.getLatencyTime());
		} catch (DevFailed e) {
			logger.error("Fail to get lima ccd latency_time", e);
		}
		try {
			((FrelonCcdDetectorData)getDetectorData()).setNumberOfImages(limaCcd.getAcqNbFrames());
		} catch (DevFailed e) {
			logger.error("Fail to get lima ccd acq_nb_frames", e);
		}
		try {
			((FrelonCcdDetectorData)getDetectorData()).setCcdBeginLine(frelon.getROIBinOffset()+roiBeginY*imageBinY);
		} catch (DevFailed e) {
			logger.error("Fail to get frelon roi_bin_offset", e);
		}
		try {
			((FrelonCcdDetectorData)getDetectorData()).setRoiMode(frelon.getROIMode());
		} catch (DevFailed e) {
			logger.error("Fail to get frelon roi_mode", e);
		}
		try {
			((FrelonCcdDetectorData)getDetectorData()).setSpb2Config(frelon.getSPB2Config());
		} catch (DevFailed e) {
			logger.error("Fail to get frelon spb2_config", e);
		}
		try {
			((FrelonCcdDetectorData)getDetectorData()).setTriggerMode(limaCcd.getAcqTriggerMode());
		} catch (DevFailed e) {
			logger.error("Fail to get lima ccd acq_trigger_mode", e);
		}
	}

	@Override
	public synchronized int[] readoutFrames(int startFrame, int finalFrame) throws DeviceException {
		byte[] byteData = null;
		int[] intData = null;
		updateImageProperties();
		try {
			int n = 0;
			intData = new int[(int) (imageWidth * imageHeight * (finalFrame - startFrame + 1))];
			for (int i = startFrame; i <= finalFrame; i++) {
				byteData = getLimaCcd().getImage(i);
				if (imageType == ImageType.BPP32S) {
					if (byteData.length != imageWidth * imageHeight * 4) {
						logger.error("EdeFrelon.readoutFrames: failed: expected {} bytes, got {}", imageWidth
								* imageHeight * 4, byteData.length);
						throw new DeviceException("EdeFrelon.readoutFrames: failed to read all the image data");
					}
					for (int j = 0; j < byteData.length; j += 4, n++) {
						intData[n] = ((byteData[j + 3] & 0xff) << 24) | ((byteData[j + 2] & 0xff) << 16)
								| ((byteData[j + 1] & 0xff) << 8) | (byteData[j] & 0xff);
					}
				} else if (imageType == ImageType.BPP16) {
					if (byteData.length != imageWidth * imageHeight * 2) {
						logger.warn("byteData length = {}, image width = {}, image height = {}", byteData.length,imageWidth,imageHeight);
						logger.error("EdeFrelon.readoutFrames: failed: expected {} bytes, got {}", imageWidth
								* imageHeight * 2, byteData.length);
						throw new DeviceException("EdeFrelon.readoutFrames: failed to read all the image data");
					}
					for (int j = 0; j < byteData.length; j += 2, n++) {
						intData[n] = ((byteData[j + 1] & 0xff) << 8) | (byteData[j] & 0xff);
					}
				} else {
					logger.error("EdeFrelon.readoutFrames: Unsupported image type {}", imageType);
					throw new DeviceException("EdeFrelon.readoutFrames: Unsupported image type");
				}

			}
		} catch (DevFailed e) {
			logger.error("EdeFrelon.readoutFrames: failed {}", e.errors[0].desc);
			throw new DeviceException("EdeFrelon.readoutFrames: failed " + e.errors[0].desc);
		}

		int[] single = new int[FrelonCcdDetectorData.MAX_PIXEL];
		for (int i = 0; i < (finalFrame - startFrame + 1); i++) {
			System.arraycopy(intData, FrelonCcdDetectorData.MAX_PIXEL*i, single, 0, FrelonCcdDetectorData.MAX_PIXEL);
			ArrayUtils.reverse(single);
			System.arraycopy(single, 0, intData, FrelonCcdDetectorData.MAX_PIXEL*i, FrelonCcdDetectorData.MAX_PIXEL);
		}

		return intData;
	}

	@Override
	public void setCollectionTime(double collectionTime) throws DeviceException {
		super.setCollectionTime(collectionTime);
	}
	@Override
	public double getCollectionTime() throws DeviceException {
		return super.getCollectionTime();
	}

	@Override
	public void collectData() throws DeviceException {
		try {
			start();
		} catch (DeviceException e1) {
			logger.error("start detector {} failed.", getName(), e1);
		}
	}
	@Override
	public void configureDetectorForROI(int verticalBinning, int ccdLineBegin) throws DeviceException {
		//retrieve cached or default setting from Detector data
		FrelonCcdDetectorData frelonCcdDetectorData = (FrelonCcdDetectorData)getDetectorData();

		// read detector configuration data and send them to detector hardware
		try {
			// set the internal config for pixel rate, PRECISION or SPEED.
			getFrelon().setSPB2Config(frelonCcdDetectorData.getSpb2Config());
		} catch (DevFailed e1) {
			logger.error("Failed to set Frelon detector HD_configuration.", e1);
			throw new DeviceException(getName(), "Fail to set Frelon detector HD_configuration", e1);
		}

		//set binning size
		getLimaCcd().setImageBin(frelonCcdDetectorData.getHorizontalBinValue(), verticalBinning);

		try {
			getFrelon().setROIMode(frelonCcdDetectorData.getRoiMode()); //set default ROI mode - Kinetic ROI
		} catch (DevFailed e) {
			logger.error("Fail to set Frelon detector ROI mode.", e);
			throw new DeviceException(getName(), "Fail to set Frelon detector ROI mode", e);
		}

		try {
			getFrelon().setImageMode(frelonCcdDetectorData.getImageMode());
		} catch (DevFailed e2) {
			logger.error("Failed to set Frelon detector image mode", e2);
			throw new DeviceException(getName(), "Fail to set Frelon detector image mode", e2);
		}
		try {
			getFrelon().setInputChannels(frelonCcdDetectorData.getInputChannel());
		} catch (DevFailed e2) {
			logger.error("Failed to set Frelon detector input channel", e2);
			throw new DeviceException(getName(), "Fail to set Frelon detector input channel", e2);
		}

		//calculate AOI and roi_bin_offset from BinY and CCD Begin Line
		int roiUnit=ccdLineBegin/verticalBinning;
		int roi_offset_within_unit=ccdLineBegin%verticalBinning;
		//TODO make the Y length - i.e. number of roi units - settable by users.
		LimaROIIntImpl areaOfInterest=new LimaROIIntImpl(0, roiUnit, FrelonCcdDetectorData.MAX_PIXEL, 1); //PBS requested one unit only.
		try {
			ROIMode roiMode = getFrelon().getROIMode();
			if (roiMode != ROIMode.NONE) {
				// setting the AOI (area of interest) to Frelon detector
				try {
					getLimaCcd().setImageROIInt(areaOfInterest);
				} catch (DevFailed e1) {
					logger.error("Failed to set Lima CCD area of interest for " + roiMode.name() + " ROI.", e1);
					throw new DeviceException(getName(), "Failed to set Lima CCD area of interest for " + roiMode.name()
							+ " ROI.", e1);
				}
			}

			if (roiMode == ROIMode.KINETIC) {
				try {
					// set roi_bin_offset in pixels vertically or lines
					getFrelon().setROIBinOffset(roi_offset_within_unit);
				} catch (DevFailed e) {
					logger.error("Fail to set Frelon detector ROI bin offset.", e);
					throw new DeviceException(getName(), "Fail to set Frelon detector ROI bin offset.", e);
				}
			}
		} catch (DevFailed e) {
			logger.error("Fail to get Frelon detector ROI bin offset.", e);
			throw new DeviceException(getName(), "Fail to get Frelon detector ROI bin offset.", e);
		}
		updateImageProperties();
	}

	@Override
	public void configureDetectorForTimingGroup(TimingGroup group) throws DeviceException {
		FrelonCcdDetectorData frelonCcdDetectorData = (FrelonCcdDetectorData)detectorData;
		currentTimingGroup=group;
		double accumlationTime = currentTimingGroup.getTimePerScan();
		int numberOfAccumulation = currentTimingGroup.getNumberOfScansPerFrame();
		Integer numberOfImages = currentTimingGroup.getNumberOfFrames();
		//collect one more spectrum as the 1st one is crap.

		// Only add extra frame if first one is set to be 'dropped'.
		// Frames are set to be *not* dropped when doing EdeScanWithTFG - to help try and avoid timing ambiguity. imh 28/9/2015
		if ( isDropFirstFrame() == true ) {
			numberOfImages++;
		}

		//update detector data object
		frelonCcdDetectorData.setNumberOfImages(numberOfImages);
		if (numberOfAccumulation>1) {
			frelonCcdDetectorData.setAcqMode(AcqMode.ACCUMULATION);
			frelonCcdDetectorData.setAccumulationMaximumExposureTime(accumlationTime);
			frelonCcdDetectorData.setExposureTime(accumlationTime*numberOfAccumulation);
		} else {
			frelonCcdDetectorData.setAcqMode(AcqMode.SINGLE);
			frelonCcdDetectorData.setExposureTime(accumlationTime);
		}
		setCollectionTime(frelonCcdDetectorData.getExposureTime());

		//configure the frelon detector
		try {
			getLimaCcd().setAcqMode(frelonCcdDetectorData.getAcqMode());
		} catch (DevFailed e) {
			logger.error("Failed to set Frelon detector acq_mode", e);
			throw new DeviceException(getName(), "Fail to set Frelon detector acq_mode.", e);
		}
		try {
			getLimaCcd().setAcqNbFrames(frelonCcdDetectorData.getNumberOfImages());
		} catch (DevFailed e1) {
			logger.error("Failed to set Frelon detector acq_nb_frame", e1);
			throw new DeviceException(getName(), "Fail to set Frelon detector acq_nb_frame.", e1);
		}
		try {
			getLimaCcd().setAcqTriggerMode(frelonCcdDetectorData.getTriggerMode());
		} catch (DevFailed e2) {
			logger.error("Failed to set Frelon detector trigger mode", e2);
			throw new DeviceException(getName(), "Fail to set Frelon detector trigger mode.", e2);
		}
		try {
			if (getLimaCcd().getAcqMode()==AcqMode.ACCUMULATION) {
				try {
					getLimaCcd().setAccTimeMode(frelonCcdDetectorData.getAccumulationTimeMode());
				} catch (DevFailed e) {
					logger.error("Failed to set LimaCcd acc_time_mode", e);
					throw new DeviceException(getName(), "Fail to set LimaCcd acc_time_mode.", e);
				}
				try {
					getLimaCcd().setAccMaxExpoTime(frelonCcdDetectorData.getAccumulationMaximumExposureTime());
				} catch (DevFailed e) {
					logger.error("Failed to set LimaCcd acc_max_expotime", e);
					throw new DeviceException(getName(), "Fail to set LimaCcd acc_max_expo_time.", e);
				}
			}
		} catch (DevFailed e) {
			logger.error("Failed to get LimaCcd acq_mode", e);
			throw new DeviceException(getName(), "Fail to get LimaCcd acq_mode.", e);
		}
		try {
			getLimaCcd().setAcqExpoTime(frelonCcdDetectorData.getExposureTime());
		} catch (DevFailed e) {
			logger.error("Failed to set LimaCcd acq_expo_time", e);
			throw new DeviceException(getName(), "Fail to set LimaCcd acq_expo_time.", e);
		}
	}

	private void start() throws DeviceException {
		// call prepare and start from Frelon
		try {
			// prepare the camera for a new acquisition, have to be called each time a parameter is set.
			getLimaCcd().prepareAcq();
		} catch (DevFailed e) {
			logger.error("Call to limaCcd.prepareAcq() failed", e);
			throw new DeviceException(getName(), "Call to limaCcd.prepareAcq() failed.", e);
		}
		try {
			getLimaCcd().startAcq();
		} catch (DevFailed e) {
			logger.error("Call to llimaCcd.startAcq() failed", e);
			throw new DeviceException(getName(), "Call to limaCcd.startAcq() failed.", e);
		}
	}
	@Override
	public void stop() throws DeviceException {
		Thread mythread=collectionThread;
		collectionThread=null;
		if (mythread!=null && mythread.isAlive()) {
			mythread.interrupt();
		}
		try {
			getLimaCcd().stopAcq();
		} catch (DevFailed e) {
			logger.error("Call to llimaCcd.stopAcq() failed", e);
			throw new DeviceException(getName(), "Call to limaCcd.stopAcq() failed.", e);
		}
		super.stop();
	}
	/**
	 * retrieve calculated accumulation number of frames per image from the detector.
	 * the third parameter is not used here. It is just API signature used by XH detector.
	 */
	@Override
	public synchronized int getNumberScansInFrame(double expoTime, double accTime, int numberOfImages) throws DeviceException {
		accNbFrames = -1;
		try {
			getLimaCcd().setAcqExpoTime(expoTime);
		} catch (DevFailed e) {
			logger.error("failed to set LimaCcd acq_expo_time for " + getName(), e);
			throw new DeviceException("failed to set LimaCcd acq_expo_time for " + getName(), e);
		}

		try {
			AcqMode acqMode = getLimaCcd().getAcqMode();
			getLimaCcd().setAcqMode(AcqMode.ACCUMULATION);
			try {
				getLimaCcd().setAccTimeMode(((FrelonCcdDetectorData)getDetectorData()).getAccumulationTimeMode());
			} catch (DevFailed e) {
				logger.error("Failed to set LimaCcd acc_time_mode", e);
				throw new DeviceException(getName(), "Fail to set LimaCcd acc_time_mode.", e);
			}
			try {
				getLimaCcd().setAccMaxExpoTime(accTime);
			} catch (DevFailed e) {
				logger.error("Failed to set LimaCcd acc_max_expotime", e);
				throw new DeviceException(getName(), "Fail to set LimaCcd acc_max_expotime.", e);
			}
			try {
				// prepare the camera for a new acquisition, have to be called each time a parameter is set.
				getLimaCcd().prepareAcq();
			} catch (DevFailed e) {
				logger.error("Call to limaCcd.prepareAcq() failed", e);
				throw new DeviceException(getName(), "Call to limaCcd.prepareAcq() failed.", e);
			}
			try {
				accNbFrames = getLimaCcd().getAccNbFrames();
				logger.info("Number of accumulations returned from {} is {}.", getName(), accNbFrames);
			} catch (DevFailed e) {
				logger.error("Failed to get LimaCcd acc_nb_frames", e);
				throw new DeviceException(getName(), "Fail to set LimaCcd acc_nb_frames.", e);
			}
			getLimaCcd().setAcqMode(acqMode);
		} catch (DevFailed e) {
			logger.error("Failed to get LimaCcd acq_mode", e);
			throw new DeviceException(getName(), "Fail to get LimaCcd acq_mode.", e);
		}
		return accNbFrames;
	}
	@Override
	public int getNumberScansInFrame() {
		return accNbFrames;
	}

	// ... Added imh 11Aug
	@Override
	public void setNumberScansInFrame( int numScansInFrame ) {
		accNbFrames = numScansInFrame;
	}

	/**
	 * This interface method does nothing. Configure detector for collection is split into 2 methods:
	 * {@link #configureDetectorForROI(int, int)} which must be called once before collection from detector GUI;
	 * and {@link #configureDetectorForTimingGroup(TimingGroup)} which handles timing group changes during collection.
	 */
	@Override
	public void configureDetectorForCollection() throws DeviceException {
		//no-op, detector configuration is delegated to configureDetectorForROI(vb,offset) and configureDetectorForTimingGroup(tg)
	}

	private void updateImageProperties() throws DeviceException {
		try {
			imageType = getLimaCcd().getImageType();
		} catch (DevFailed e) {
			logger.error("Failed to get image_type from detector "+getName(), e);
			throw new DeviceException(getName(), "Failed to get image_type from detector ", e);
		}
		try {
			imageWidth = getLimaCcd().getImageWidth();
		} catch (DevFailed e) {
			logger.error("Failed to get image_width from detector "+getName(), e);
			throw new DeviceException(getName(),"Failed to get image_width from detector ", e);
		}
		try {
			imageHeight = getLimaCcd().getImageHeight();
		} catch (DevFailed e) {
			logger.error("Failed to get image_height from detector "+getName(), e);
			throw new DeviceException(getName(),"Failed to get image_height from detector ", e);
		}

	}

	@Override
	public DetectorStatus fetchStatus() throws DeviceException {
		// Check and report detector status
		DetectorStatus status = new DetectorStatus();
		status.setDetectorStatus(Detector.IDLE);
		AcqStatus acqStatus;
		try {
			acqStatus = getLimaCcd().getAcqStatus();
			if (acqStatus == AcqStatus.READY) {
				status.setDetectorStatus(Detector.IDLE);
			} else if (acqStatus == AcqStatus.RUNNING) {
				status.setDetectorStatus(Detector.BUSY);
			} else if (acqStatus == AcqStatus.FAULT) {
				status.setDetectorStatus(Detector.FAULT);
			} else if (acqStatus == AcqStatus.CONFIGURATION) {
				status.setDetectorStatus(Detector.STANDBY);
			} else {
				throw new DeviceException(getName(), "Unknown detector status.");
			}
		} catch (DevFailed e) {
			logger.error("limaCcd.getAcqStatus() failed.", e);
			throw new DeviceException(getName(), "limaCcd.getAcqStatus() failed.", e);
		}

		return status;
	}

	@Override
	public int getMaxPixel() {
		return FrelonCcdDetectorData.MAX_PIXEL;
	}

	@Override
	public boolean createsOwnFiles() throws DeviceException {
		return false;
	}

	@Override
	public String getDescription() throws DeviceException {
		try {
			return getLimaCcd().getCameraModel();
		} catch (DevFailed e) {
			logger.error("Failed to get Camera model from detector " + getName(), e);
			throw new DeviceException(getName(), "Failed to get Camera model from detector.", e);
		}
	}

	@Override
	public String getDetectorID() throws DeviceException {
		return getName();
	}

	@Override
	public String getDetectorType() throws DeviceException {
		try {
			return getLimaCcd().getCameraType();
		} catch (DevFailed e) {
			logger.error("Failed to get Camera Type from detector " + getName(), e);
			throw new DeviceException(getName(), "Failed to get Camera Type from detector.", e);
		}
	}
	//Non interface methods - EdeFrelon specific

	/**
	 * reset the camera to factory setting
	 * @throws DeviceException
	 */
	public void reset() throws DeviceException {
		try {
			getLimaCcd().reset();
		} catch (DevFailed e) {
			logger.error("limaCcd.reset() failed.", e);
			throw new DeviceException(getName(), "limaCcd.reset() failed.", e);
		}
	}
	public String[] getCurrentAttributesValues() throws DeviceException {
		try {
			return getFrelon().execSerialCommand(">C");
		} catch (DevFailed e) {
			logger.error("frelon.execSerialCommand failed.", e);
			throw new DeviceException(getName(), "frelon.execSerialCommand failed.", e);
		}
	}

	public void resetLink() throws DeviceException {
		try {
			frelon.resetLink();
		} catch (DevFailed e) {
			logger.error("frelon.resetLink() failed.", e);
			throw new DeviceException(getName(), "frelon.resetLink() failed.", e);
		}
	}
	public LimaCCD getLimaCcd() {
		return limaCcd;
	}

	public void setLimaCcd(LimaCCD limaCcd) {
		this.limaCcd = limaCcd;
	}

	public Frelon getFrelon() {
		return frelon;
	}

	public void setFrelon(Frelon frelon) {
		this.frelon = frelon;
	}

	@Override
	public HashMap<String, Double> getTemperatures() throws DeviceException {
		//TODO impelement frelon temperatures access
		HashMap<String, Double> dummytemps=new HashMap<String, Double>(4);
		dummytemps.put("CCDTEMP", -15.0);
		dummytemps.put("PELTCUR", 2.07);
		dummytemps.put("CCDPRES", 750.0);
		dummytemps.put("PCBTEMP", 41.0);
		return dummytemps;
	}

	@Override
	public int getNumberOfSpectra() throws DeviceException {
		try {
			return limaCcd.getAcqNbFrames();
		} catch (DevFailed e) {
			logger.error("Failed to get acq_nb_frames from detector "+getName(), e);
			throw new DeviceException(getName(),"Failed to get acq_nb_frames from detector ", e);
		}
	}

	public TimingGroup getCurrentTimingGroup() {
		return currentTimingGroup;
	}

}<|MERGE_RESOLUTION|>--- conflicted
+++ resolved
@@ -36,17 +36,11 @@
 import gda.device.lima.impl.LimaROIIntImpl;
 import gda.factory.FactoryException;
 
-<<<<<<< HEAD
-=======
 import java.util.HashMap;
 
 import org.apache.commons.lang.ArrayUtils;
-import org.slf4j.Logger;
-import org.slf4j.LoggerFactory;
-
 import uk.ac.gda.exafs.ui.data.TimingGroup;
 
->>>>>>> 2fd6235f
 public class EdeFrelon extends EdeDetectorBase {
 
 	private static final Logger logger = LoggerFactory.getLogger(EdeFrelon.class);
@@ -486,7 +480,6 @@
 		return accNbFrames;
 	}
 
-	// ... Added imh 11Aug
 	@Override
 	public void setNumberScansInFrame( int numScansInFrame ) {
 		accNbFrames = numScansInFrame;
