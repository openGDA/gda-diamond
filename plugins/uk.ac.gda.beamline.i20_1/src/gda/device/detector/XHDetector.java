--- conflicted
+++ resolved
@@ -111,14 +111,10 @@
 
 		try {
 			close();
-<<<<<<< HEAD
-			createNewHandle();
-=======
 			// to read back data
 			createNewDataHandle();
 			// to read back timing data
 			createNewTimingHandle();
->>>>>>> 84146e4c
 		} catch (DeviceException e) {
 			logger.error("Exception trying to create data readout handle to da.server", e);
 		}
@@ -321,17 +317,8 @@
 		int[] value = null;
 		if (hasValidDataHandle()) {
 			int numFrames = finalFrame - startFrame + 1;
-<<<<<<< HEAD
-			try {
-				value = daServer.getIntBinaryData("read 0 0 " + startFrame + " " + NUMBER_ELEMENTS + " 1 " + numFrames
-						+ " from " + timingReadbackHandle + " raw motorola", 1024 * numFrames);
-			} catch (Exception e) {
-				throw new DeviceException("Exception trying to get binary data from da.server", e);
-			}
-=======
 			value = daServer.getIntBinaryData("read 0 0 " + startFrame + " " + NUMBER_ELEMENTS + " 1 " + numFrames
 					+ " from " + dataHandle + " raw motorola", 1024 * numFrames);
->>>>>>> 84146e4c
 		}
 		return value;
 	}
@@ -362,15 +349,6 @@
 
 	@Override
 	public void close() throws DeviceException {
-<<<<<<< HEAD
-		if (timingReadbackHandle >= 0 && daServer != null && daServer.isConnected()) {
-			try {
-				daServer.sendCommand("close " + timingReadbackHandle);
-			} catch (DeviceException e) {
-				throw new DeviceException("Exception trying to close handle in da.server",e);
-			}
-			timingReadbackHandle = -1;
-=======
 		if (hasValidTimingHandle()) {
 			sendCommand("close "+ timingHandle);
 			timingHandle = -1;
@@ -378,7 +356,6 @@
 		if (hasValidDataHandle()) {
 			sendCommand("close "+ dataHandle);
 			dataHandle = -1;
->>>>>>> 84146e4c
 		}
 	}
 
@@ -479,20 +456,9 @@
 		defineDataCollectionFromScanParameters();
 	}
 
-<<<<<<< HEAD
-	public ExperimentStatus fetchStatus() throws DeviceException {
-		String statusMessage;
-		try {
-			statusMessage = (String) daServer.sendCommand(createCommand("read-status", "verbose"), true);
-		} catch (DeviceException e) {
-			throw new DeviceException("Exception trying to read status from da.server",e);
-		}
-		if (statusMessage.startsWith("#")){
-=======
 	public ExperimentStatus fetchStatus() {
 		String statusMessage = (String) daServer.sendCommand(createTimingCommand("read-status", "verbose"), true);
 		if (statusMessage.startsWith("#")) {
->>>>>>> 84146e4c
 			statusMessage = statusMessage.substring(1).trim();
 		}
 		String[] messageParts = statusMessage.split("[\n#:,]");
@@ -697,15 +663,9 @@
 	 * To send the continue command when a group has been setup to wait for an input from a software trigger (LEMO #9)
 	 * 
 	 * @return Object - what is returned from da.server
-	 * @throws DeviceException 
-	 */
-<<<<<<< HEAD
-	public Object fireSoftTrig() throws DeviceException {
-		return daServer.sendCommand(createCommand("continue"));
-=======
+	 */
 	public Object fireSoftTrig() {
 		return daServer.sendCommand(createTimingCommand("continue"));
->>>>>>> 84146e4c
 	}
 
 	/**
@@ -720,19 +680,9 @@
 		if (!hasValidTimingHandle()) {
 			createNewTimingHandle();
 		}
-<<<<<<< HEAD
-		if (timingReadbackHandle >= 0 && daServer != null && daServer.isConnected()) {
-			try {
-				value = daServer.getIntBinaryData("read 0 0 0 30 1024 1 from " + timingReadbackHandle + " raw motorola",
-						30 * 1024);
-			} catch (Exception e) {
-				throw new DeviceException("Exception trying to get binary data from da.server",e);
-			}
-=======
 		if (hasValidTimingHandle()) {
 			value = daServer.getIntBinaryData("read 0 0 0 30 1024 1 from " + timingHandle + " raw motorola",
 					30 * 1024);
->>>>>>> 84146e4c
 		}
 		return value;
 	}
