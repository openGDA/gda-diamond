--- conflicted
+++ resolved
@@ -110,11 +110,8 @@
 	private static Integer[] STRIPS;
 	// if true then add group and frame columns to the output
 	private boolean displayGroupFrameValues = true;
-<<<<<<< HEAD
-=======
 
 	private PolynomialFunction calibration = new PolynomialFunction(new double[] { 0., 1. });
->>>>>>> 3a18d572
 
 	static {
 		int startStrip = START_STRIP;
@@ -275,20 +272,11 @@
 				// simply set excluded strips to be zero
 				if (ArrayUtils.contains(excludedStrips, element)) {
 					out[frame][element] = 0.0;
-<<<<<<< HEAD
-				} /*
-				 * else if (element < lowerChannel || element > upperChannel) { out[frame][element] = 0.0; }
-				 */else {
-
-					 out[frame][element] = rawData[(frame * NUMBER_ELEMENTS) + element];
-				 }
-=======
 				} else if (!nextScan.getIncludeCountsOutsideROIs() && element < lowerChannel || element > upperChannel) {
 					out[frame][element] = 0.0;
 				} else {
 					out[frame][element] = rawData[(frame * NUMBER_ELEMENTS) + element];
 				}
->>>>>>> 3a18d572
 			}
 		}
 		return out;
@@ -394,19 +382,11 @@
 			// add 1 to make the values understandable by users
 			absGroupNum++;
 			absFrameNum++;
-<<<<<<< HEAD
 
 			thisFrame.setPlottableValue(names[0], (double) absGroupNum);
 			thisFrame.setPlottableValue(names[1], (double) absFrameNum);
 		}
 
-=======
-
-			thisFrame.setPlottableValue(names[0], (double) absGroupNum);
-			thisFrame.setPlottableValue(names[1], (double) absFrameNum);
-		}
-
->>>>>>> 3a18d572
 		for (int i = offset; i < names.length; i++) {
 			thisFrame.setPlottableValue(names[i], extraValues[i - offset]);
 		}
