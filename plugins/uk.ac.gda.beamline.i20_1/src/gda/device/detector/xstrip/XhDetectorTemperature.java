--- conflicted
+++ resolved
@@ -18,14 +18,11 @@
 
 package gda.device.detector.xstrip;
 
-<<<<<<< HEAD
-=======
 import gda.data.PathConstructor;
 import gda.device.DeviceException;
 import gda.device.detector.DAServer;
 import gda.device.detector.DetectorTemperature;
 
->>>>>>> 2fd6235f
 import java.text.DateFormat;
 import java.text.SimpleDateFormat;
 import java.util.Date;
@@ -35,9 +32,6 @@
 import org.slf4j.Logger;
 import org.slf4j.LoggerFactory;
 
-import gda.data.PathConstructor;
-import gda.device.DeviceException;
-import gda.device.detector.DAServer;
 import uk.ac.gda.exafs.detectortemperature.XCHIPTemperatureLogParser;
 
 
@@ -60,6 +54,7 @@
 		this.name = name;
 	}
 
+	@Override
 	public HashMap<String, Double> getTemperatures() throws DeviceException {
 		openTCSocket();
 
@@ -91,14 +86,17 @@
 		}
 	}
 
+	@Override
 	public IDataset[][] fetchTemperatureData() {
 		return new XCHIPTemperatureLogParser(temperatureLogFilename).getTemperatures();
 	}
 
+	@Override
 	public String getTemperatureLogFile() {
 		return temperatureLogFilename;
 	}
 
+	@Override
 	public void startTemperatureLogging() throws DeviceException {
 		// derive the filename
 		DateFormat dateFormat = new SimpleDateFormat("yyyy_MM_dd_HH_mm_ss");
@@ -116,6 +114,7 @@
 
 	}
 
+	@Override
 	public void stopTemperatureLogging() throws DeviceException {
 		// tell the detector to start temp logging to the filename
 		int result = (int) daServer.sendCommand("xstrip tc set \""+ name +"\" autoinc 0");
