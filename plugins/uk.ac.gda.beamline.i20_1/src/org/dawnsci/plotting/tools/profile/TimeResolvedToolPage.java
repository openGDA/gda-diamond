--- conflicted
+++ resolved
@@ -109,12 +109,6 @@
 
 import uk.ac.diamond.scisoft.analysis.dataset.DoubleDataset;
 import uk.ac.diamond.scisoft.analysis.dataset.IDataset;
-<<<<<<< HEAD
-import uk.ac.diamond.scisoft.analysis.dataset.ILazyDataset;
-import uk.ac.diamond.scisoft.analysis.dataset.Maths;
-import uk.ac.diamond.scisoft.analysis.io.IDataHolder;
-=======
->>>>>>> 7020487c
 import uk.ac.diamond.scisoft.analysis.io.IMetaData;
 import uk.ac.diamond.scisoft.analysis.roi.RectangularROI;
 import uk.ac.gda.beamline.i20_1.utils.DataHelper;
@@ -186,39 +180,11 @@
 		imageTrace = image;
 		imageTrace.setHistoType(HistoType.OUTLIER_VALUES);
 		try {
-<<<<<<< HEAD
-			String path = getDataFilePath(image);
-			dataFile = new File(path);
-			Collection<String> dataPaths = LoaderFactory.getMetaData(path, null).getDataNames();
-			if (dataPaths.contains(GROUP_PATH) && dataPaths.contains(TIME_AXIS_PATH)) {
-				IDataHolder dataHolder = LoaderFactory.getData(path);
-				ILazyDataset groups = dataHolder.getLazyDataset(GROUP_PATH);
-				ILazyDataset time = dataHolder.getLazyDataset(TIME_AXIS_PATH);
-				int[] dataShape = LoaderFactory.getMetaData(path, null).getDataShapes().get(DATA_PATH);
-				if (dataShape != null && dataShape.length == 3) {
-					cycles  = dataShape[0];
-				}
-
-				timeResolvedData = new TimeResolvedDataNode();
-				timeResolvedData.setData(
-						(DoubleDataset) groups.getSlice(),
-						(DoubleDataset) time.getSlice(),
-						null);
-				//				}
-				energy = imageTrace.getAxes().get(ENERGY_AXIS_INDEX);
-				if (spectraTreeTable != null) {
-					spectraTreeTable.setInput(timeResolvedData);
-				}
-				populateSpectraRegion();
-				spectraDataLoaded = true;
-				timeResolvedNexusFileHelper = new TimeResolvedNexusFileHelper(path);
-=======
 			String fullFilePath = getDataFilePath(image);
 			dataFile = new File(fullFilePath);
 			TimeResolvedDataFileHelper timeResolvedNexusFileHelper = new TimeResolvedDataFileHelper(fullFilePath);
 			if (!timeResolvedNexusFileHelper.isTimeResolvedDataFile()) {
 				return;
->>>>>>> 7020487c
 			}
 			checkAndFillCyclicInfo(timeResolvedNexusFileHelper);
 			timeResolvedData = new TimeResolvedDataNode();
@@ -667,7 +633,6 @@
 			exportCycle.addListener(SWT.Selection, new Listener() {
 				@Override
 				public void handleEvent(Event event) {
-
 					TimeResolvedToolPageHelper timeResolvedToolPageHelper = new TimeResolvedToolPageHelper();
 					timeResolvedToolPageHelper.averageCyclesAndExport(dataFile, TimeResolvedToolPage.this.getControl().getDisplay(), cyclesInfo);
 				}
