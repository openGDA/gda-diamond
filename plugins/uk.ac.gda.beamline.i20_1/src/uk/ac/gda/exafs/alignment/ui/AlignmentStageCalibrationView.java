/*-
 * Copyright © 2013 Diamond Light Source Ltd.
 *
 * This file is part of GDA.
 *
 * GDA is free software: you can redistribute it and/or modify it under the
 * terms of the GNU General Public License version 3 as published by the Free
 * Software Foundation.
 *
 * GDA is distributed in the hope that it will be useful, but WITHOUT ANY
 * WARRANTY; without even the implied warranty of MERCHANTABILITY or FITNESS
 * FOR A PARTICULAR PURPOSE. See the GNU General Public License for more
 * details.
 *
 * You should have received a copy of the GNU General Public License along
 * with GDA. If not, see <http://www.gnu.org/licenses/>.
 */

package uk.ac.gda.exafs.alignment.ui;

<<<<<<< HEAD
=======
import gda.device.DeviceException;
import gda.device.Scannable;
import gda.device.scannable.AlignmentStage;
import gda.device.scannable.AlignmentStageScannable;
import gda.device.scannable.AlignmentStageScannable.AlignmentStageDevice;

import java.beans.PropertyChangeEvent;
import java.beans.PropertyChangeListener;

>>>>>>> 2fd6235f
import org.eclipse.swt.SWT;
import org.eclipse.swt.layout.GridData;
import org.eclipse.swt.layout.GridLayout;
import org.eclipse.swt.widgets.Button;
import org.eclipse.swt.widgets.Composite;
import org.eclipse.swt.widgets.Event;
import org.eclipse.swt.widgets.Label;
import org.eclipse.swt.widgets.Listener;
import org.eclipse.ui.forms.widgets.Form;
import org.eclipse.ui.forms.widgets.FormToolkit;
import org.eclipse.ui.forms.widgets.ScrolledForm;
import org.eclipse.ui.forms.widgets.Section;
import org.eclipse.ui.forms.widgets.TableWrapData;
import org.eclipse.ui.forms.widgets.TableWrapLayout;
import org.eclipse.ui.part.ViewPart;
import org.slf4j.Logger;
import org.slf4j.LoggerFactory;

import gda.device.Scannable;
import gda.device.scannable.AlignmentStage;
import gda.device.scannable.AlignmentStageScannable;
import uk.ac.gda.beans.ObservableModel;
import uk.ac.gda.client.UIHelper;
import uk.ac.gda.client.composites.MotorPositionEditorControl;
import uk.ac.gda.exafs.data.ClientConfig;
import uk.ac.gda.exafs.data.ClientConfig.ScannableSetup;
import uk.ac.gda.exafs.ui.data.AlignmentStageModel;
import uk.ac.gda.ui.components.NumberEditorControl;

public class AlignmentStageCalibrationView extends ViewPart {

	public static final String ID = "uk.ac.gda.exafs.ui.views.alignmentstagecalibration";

	private static final Logger logger = LoggerFactory.getLogger(AlignmentStageCalibrationView.class);

	private FormToolkit toolkit;
	private Form form;

	private AlignmentStage alignmentStage; //imh

	private final String ALIGNMENT_STAGE_DATA_STORE_KEY = "ALIGNMENT_STAGE_DATA_STORE_KEY";

	public AlignmentStageCalibrationView() {}

	@Override
	public void createPartControl(Composite parent) {
		toolkit = new FormToolkit(parent.getDisplay());
		ScrolledForm scrolledform = toolkit.createScrolledForm(parent);
		form = scrolledform.getForm();
		form.getBody().setLayout(new TableWrapLayout());
		toolkit.decorateFormHeading(form);
		form.setText("Alignment Stage");
		try {
			createControlsSection();
			loadAlignmentStageSettings();
		} catch (Exception e) {
			UIHelper.showError("Unable to create controls", e.getMessage());
			logger.error("Unable to create controls", e);
		}
	}

	// Make Listener object for given AlignmentStageDevice. imh
	private Listener makeListenerForDevice( final AlignmentStageDevice alignmentStageDevice )
	{
		Listener listenerForDevice = new Listener() {

			@Override
			public void handleEvent(Event event) {

				Scannable xposScannable, yposScannable, xposFastShutter, yposFastShutter;
				try {
					// get current position for device and move the alignment motors
					// double xpos =  alignmentStageDevice.getLocation().getxPosition();
					// double ypos =  alignmentStageDevice.getLocation().getyPosition();

					xposScannable = ScannableSetup.ALIGNMENT_STAGE_X_POSITION.getScannable();
					yposScannable = ScannableSetup.ALIGNMENT_STAGE_Y_POSITION.getScannable();

					// xposScannable.asynchronousMoveTo(xpos);
					// yposScannable.asynchronousMoveTo(ypos);

					xposFastShutter = ScannableSetup.FAST_SHUTTER_X_POSITION.getScannable();
					yposFastShutter = ScannableSetup.FAST_SHUTTER_Y_POSITION.getScannable();

					alignmentStageDevice.moveLocation(xposScannable, yposScannable, xposFastShutter, yposFastShutter);
				}
				catch (DeviceException e) {
					logger.error("Problem moving alignment stage ", e);
				} catch (Exception e) {
					logger.error("Problem getting scannable for alignment stage ", e);
				}

			}
		};
		return listenerForDevice;
	}

	protected String getDataStoreKey() {
		return ALIGNMENT_STAGE_DATA_STORE_KEY;
	}

	// Return model object with current device positions. imh
	private AlignmentStageModel getModelFromDevicePositions() {
		AlignmentStageModel model = new AlignmentStageModel(); // this model is apparently not used anywhere else - convenient structure for preference store.

		model.setxXeye( AlignmentStageScannable.AlignmentStageDevice.eye.getLocation().getxPosition() );
		model.setyXeye( AlignmentStageScannable.AlignmentStageDevice.eye.getLocation().getyPosition() );

		model.setxSlits( AlignmentStageScannable.AlignmentStageDevice.slits.getLocation().getxPosition() );
		model.setySlits( AlignmentStageScannable.AlignmentStageDevice.slits.getLocation().getyPosition() );

		model.setxFoils( AlignmentStageScannable.AlignmentStageDevice.foil.getLocation().getxPosition() );
		model.setyFoils( AlignmentStageScannable.AlignmentStageDevice.foil.getLocation().getyPosition() );

		model.setxHole( AlignmentStageScannable.AlignmentStageDevice.hole.getLocation().getxPosition() );
		model.setyHole( AlignmentStageScannable.AlignmentStageDevice.hole.getLocation().getyPosition() );

		model.setxShutter( AlignmentStageScannable.AlignmentStageDevice.shutter.getLocation().getxPosition() );
		model.setyShutter( AlignmentStageScannable.AlignmentStageDevice.shutter.getLocation().getyPosition() );

		return model;
	}

	// Set device positions from model (nb no motors are moved!). imh
	private void setDevicePositionsFromModel( AlignmentStageModel model ) {
		AlignmentStageScannable.AlignmentStageDevice.eye.getLocation().setxPosition( model.getxXeye() );
		AlignmentStageScannable.AlignmentStageDevice.eye.getLocation().setyPosition( model.getyXeye() );

		AlignmentStageScannable.AlignmentStageDevice.slits.getLocation().setxPosition( model.getxSlits() );
		AlignmentStageScannable.AlignmentStageDevice.slits.getLocation().setyPosition( model.getySlits() );

		AlignmentStageScannable.AlignmentStageDevice.foil.getLocation().setxPosition( model.getxFoils() );
		AlignmentStageScannable.AlignmentStageDevice.foil.getLocation().setyPosition( model.getyFoils() );

		AlignmentStageScannable.AlignmentStageDevice.hole.getLocation().setxPosition( model.getxHole() );
		AlignmentStageScannable.AlignmentStageDevice.hole.getLocation().setyPosition( model.getyHole() );

		AlignmentStageScannable.AlignmentStageDevice.shutter.getLocation().setxPosition( model.getxShutter() );
		AlignmentStageScannable.AlignmentStageDevice.shutter.getLocation().setyPosition( model.getyShutter() );
	}

	// Save alignment settings to persistence store. imh
	private void saveAlignmentStageSettings() {
		AlignmentStageModel model = getModelFromDevicePositions();
		ClientConfig.EdeDataStore.INSTANCE.getPreferenceDataStore().saveConfiguration(this.getDataStoreKey(), model);
	}

	// Load alignment settings from persistence store. imh
	private void loadAlignmentStageSettings() {
		AlignmentStageModel model = new AlignmentStageModel();
		model = ClientConfig.EdeDataStore.INSTANCE.getPreferenceDataStore().loadConfiguration(this.getDataStoreKey(), AlignmentStageModel.class);
		setDevicePositionsFromModel( model );
	}

	@SuppressWarnings("static-access")
	private void createControlsSection() throws Exception {
		final Section section = toolkit.createSection(form.getBody(), Section.TITLE_BAR | Section.TWISTIE | Section.EXPANDED);
		toolkit.paintBordersFor(section);
		section.setText("Calibration");
		toolkit.paintBordersFor(section);
		section.setLayoutData(new TableWrapData(TableWrapData.FILL_GRAB));
		Composite sectionComposite = toolkit.createComposite(section, SWT.NONE);
		toolkit.paintBordersFor(sectionComposite);
		sectionComposite.setLayout(new GridLayout());
		section.setClient(sectionComposite);

		Composite composite = createAlignmentStageXY(sectionComposite, ScannableSetup.ALIGNMENT_STAGE_X_POSITION, ScannableSetup.ALIGNMENT_STAGE_Y_POSITION);
		composite.setLayoutData(new GridData(SWT.FILL, SWT.CENTER, true, false));

		Button alignmentStageCalibrationButton = toolkit.createButton(sectionComposite, "Calibrate aligment stage", SWT.None);
		alignmentStageCalibrationButton.setLayoutData(new GridData(SWT.FILL, SWT.BEGINNING, true, false));
		alignmentStageCalibrationButton.addListener(SWT.Selection, new Listener() {
			@Override
			public void handleEvent(Event event) {
				// FIXME Complete implementation
			}
		});

		Composite alignmentStageComposite = toolkit.createComposite(sectionComposite, SWT.None);
		alignmentStageComposite.setLayoutData(new GridData(SWT.FILL, SWT.CENTER, true, false));
		alignmentStageComposite.setLayout(new GridLayout(3, false));

		Scannable scannable = ClientConfig.ScannableSetup.ALIGNMENT_STAGE.getScannable();
		if (scannable instanceof AlignmentStage) {
			alignmentStage = (AlignmentStage) scannable;

			Label label = toolkit.createLabel(alignmentStageComposite, "X-ray eye", SWT.None);
			label.setLayoutData(new GridData(SWT.BEGINNING, SWT.CENTER, false, false));


			//			composite = createXY(alignmentStageComposite, alignmentStage.getAlignmentStageDevice(
			//					AlignmentStageScannable.AlignmentStageDevice.eye.name()).getLocation(),
			//					AlignmentStageScannable.Location.X_POS_PROP_NAME,
			//					AlignmentStageScannable.Location.Y_POS_PROP_NAME);
			//			composite.setLayoutData(new GridData(SWT.FILL, SWT.CENTER, true, false));
			//
			//			Button moveToXrayEyeButton = toolkit.createButton(alignmentStageComposite, "Move", SWT.None);
			//			moveToXrayEyeButton.setLayoutData(new GridData(SWT.END, SWT.CENTER, false, false));
			//			moveToXrayEyeButton.addListener(SWT.Selection, makeListenerForDevice(AlignmentStageScannable.AlignmentStageDevice.eye) ); // imh

			createXYControlsAndMoveButton(alignmentStageComposite,
					AlignmentStageScannable.AlignmentStageDevice.eye,
					AlignmentStageScannable.Location.X_POS_PROP_NAME,
					AlignmentStageScannable.Location.Y_POS_PROP_NAME);


			label = toolkit.createLabel(alignmentStageComposite, "Slits", SWT.None);
			label.setLayoutData(new GridData(SWT.BEGINNING, SWT.CENTER, false, false));


			//			composite = createXY(alignmentStageComposite, alignmentStage.getAlignmentStageDevice(
			//					AlignmentStageScannable.AlignmentStageDevice.slits.name()).getLocation(),
			//					AlignmentStageScannable.Location.X_POS_PROP_NAME,
			//					AlignmentStageScannable.Location.Y_POS_PROP_NAME);
			//			composite.setLayoutData(new GridData(SWT.FILL, SWT.CENTER, true, false));
			//
			//			Button moveToSlitsButton = toolkit.createButton(alignmentStageComposite, "Move", SWT.None);
			//			moveToSlitsButton.setLayoutData(new GridData(SWT.END, SWT.CENTER, false, false));
			//			moveToSlitsButton.addListener(SWT.Selection, makeListenerForDevice(AlignmentStageScannable.AlignmentStageDevice.slits) ); //imh

			createXYControlsAndMoveButton(alignmentStageComposite,
					AlignmentStageScannable.AlignmentStageDevice.slits,
					AlignmentStageScannable.Location.X_POS_PROP_NAME,
					AlignmentStageScannable.Location.Y_POS_PROP_NAME);


			label = toolkit.createLabel(alignmentStageComposite, "Foils", SWT.None);
			label.setLayoutData(new GridData(SWT.BEGINNING, SWT.CENTER, false, false));

			//			composite = createXY(alignmentStageComposite, alignmentStage.getAlignmentStageDevice(
			//					AlignmentStageScannable.AlignmentStageDevice.foil.name()).getLocation(),
			//					AlignmentStageScannable.Location.X_POS_PROP_NAME,
			//					AlignmentStageScannable.Location.Y_POS_PROP_NAME);
			//			composite.setLayoutData(new GridData(SWT.FILL, SWT.CENTER, true, false));
			//
			//			Button moveToFoilsButton = toolkit.createButton(alignmentStageComposite, "Move", SWT.None);
			//			moveToFoilsButton.setLayoutData(new GridData(SWT.END, SWT.CENTER, false, false));
			//			moveToFoilsButton.addListener(SWT.Selection, makeListenerForDevice(AlignmentStageScannable.AlignmentStageDevice.foil) ); //imh

			createXYControlsAndMoveButton(alignmentStageComposite,
					AlignmentStageScannable.AlignmentStageDevice.foil,
					AlignmentStageScannable.Location.X_POS_PROP_NAME,
					AlignmentStageScannable.Location.Y_POS_PROP_NAME);

			label = toolkit.createLabel(alignmentStageComposite, "Hole", SWT.None);
			label.setLayoutData(new GridData(SWT.BEGINNING, SWT.CENTER, false, false));

			//			composite = createXY(alignmentStageComposite, alignmentStage.getAlignmentStageDevice(
			//					AlignmentStageScannable.AlignmentStageDevice.hole.name()).getLocation(),
			//					AlignmentStageScannable.Location.X_POS_PROP_NAME,
			//					AlignmentStageScannable.Location.Y_POS_PROP_NAME);
			//			composite.setLayoutData(new GridData(SWT.FILL, SWT.CENTER, true, false));
			//
			//			Button moveToHoleButton = toolkit.createButton(alignmentStageComposite, "Move", SWT.None);
			//			moveToHoleButton.setLayoutData(new GridData(SWT.END, SWT.CENTER, false, false));
			//			moveToHoleButton.addListener(SWT.Selection, makeListenerForDevice(AlignmentStageScannable.AlignmentStageDevice.hole) ); //imh

			createXYControlsAndMoveButton(alignmentStageComposite,
					AlignmentStageScannable.AlignmentStageDevice.hole,
					AlignmentStageScannable.Location.X_POS_PROP_NAME,
					AlignmentStageScannable.Location.Y_POS_PROP_NAME);

			//			Composite fastShutterComposite = toolkit.createComposite(sectionComposite, SWT.None);
			//			fastShutterComposite.setLayoutData(new GridData(SWT.FILL, SWT.CENTER, true, false));
			//			fastShutterComposite.setLayout(new GridLayout(3, false));

			// label = toolkit.createLabel(alignmentStageComposite, "Fast shutter", SWT.None);
			// label.setLayoutData(new GridData(SWT.BEGINNING, SWT.CENTER, false, false));

			//			composite = createXY(alignmentStageComposite, alignmentStage.getAlignmentStageDevice(
			//					AlignmentStageScannable.AlignmentStageDevice.shutter.name()).getLocation(),
			//					AlignmentStageScannable.Location.X_POS_PROP_NAME,
			//					AlignmentStageScannable.Location.Y_POS_PROP_NAME);
			//			composite.setLayoutData(new GridData(SWT.FILL, SWT.CENTER, true, false));
			//
			//			Button moveToFastShutterButton = toolkit.createButton(alignmentStageComposite, "Move", SWT.None);
			//			moveToFastShutterButton.setLayoutData(new GridData(SWT.END, SWT.CENTER, false, false));
			//			moveToFastShutterButton.addListener(SWT.Selection, makeListenerForDevice(AlignmentStageScannable.AlignmentStageDevice.shutter) ); //imh

			// Fast shutter not currently used - don't add button for it for now...
			/*
			createXYControlsAndMoveButton(alignmentStageComposite,
					AlignmentStageScannable.AlignmentStageDevice.shutter,
					AlignmentStageScannable.Location.X_POS_PROP_NAME,
					AlignmentStageScannable.Location.Y_POS_PROP_NAME);
			 */
		}

		Composite sectionSeparator = toolkit.createCompositeSeparator(section);
		toolkit.paintBordersFor(sectionSeparator);
		section.setSeparatorControl(sectionSeparator);
	}

	// Listener used to update persistence store when model changes. imh
	private final PropertyChangeListener textBoxListener = new PropertyChangeListener() {
		@Override
		public void propertyChange(PropertyChangeEvent event) {
			saveAlignmentStageSettings();
		}
	};

	private Composite createAlignmentStageXY(Composite parent, ScannableSetup xScannable, ScannableSetup yScannable) throws Exception {
		Composite xyPositionComposite = toolkit.createComposite(parent, SWT.NONE);
		toolkit.paintBordersFor(xyPositionComposite);
		GridLayout layout = new GridLayout();
		layout.marginHeight = 0;
		layout.marginHeight = 0;
		xyPositionComposite.setLayout(layout);

		Composite xPositionComposite = toolkit.createComposite(xyPositionComposite, SWT.NONE);
		toolkit.paintBordersFor(xPositionComposite);
		xPositionComposite.setLayoutData(new GridData(SWT.FILL, SWT.CENTER, true, false));
		xPositionComposite.setLayout(new GridLayout(2, false));

		Label xPosLabel = toolkit.createLabel(xPositionComposite, "Alignment stage x", SWT.None);
		xPosLabel.setLayoutData(new GridData(SWT.BEGINNING, SWT.CENTER, false, false));

		MotorPositionEditorControl xPosition = new MotorPositionEditorControl(xPositionComposite, SWT.None, xScannable.getScannableWrapper(), true);
		xPosition.setDigits(ClientConfig.DEFAULT_DECIMAL_PLACE);
		xPosition.setUnit(xScannable.getUnit().getText());
		xPosition.setLayoutData(new GridData(SWT.FILL, SWT.CENTER, true, false));

		Composite yPositionComposite = toolkit.createComposite(xyPositionComposite, SWT.NONE);
		toolkit.paintBordersFor(yPositionComposite);
		yPositionComposite.setLayoutData(new GridData(SWT.FILL, SWT.CENTER, true, false));
		yPositionComposite.setLayout(new GridLayout(2, false));

		Label yPosLabel = toolkit.createLabel(yPositionComposite, "Alignment stage y", SWT.None);
		yPosLabel.setLayoutData(new GridData(SWT.BEGINNING, SWT.CENTER, false, false));

		MotorPositionEditorControl yPosition = new MotorPositionEditorControl(yPositionComposite, SWT.None, yScannable.getScannableWrapper(), true);
		yPosition.setDigits(ClientConfig.DEFAULT_DECIMAL_PLACE);
		yPosition.setUnit(yScannable.getUnit().getText());
		yPosition.setLayoutData(new GridData(SWT.FILL, SWT.CENTER, true, false));

		return xyPositionComposite;
	}

	// Like createXY function except also creates 'Move' button and adds listener to it. imh
	private void createXYControlsAndMoveButton(Composite parent, AlignmentStageDevice device, String xPropertyName, String yPropertyName) throws Exception {
		ObservableModel model = alignmentStage.getAlignmentStageDevice( device.name()).getLocation();
		Composite composite = createXY( parent, model, xPropertyName, yPropertyName );
		composite.setLayoutData(new GridData(SWT.FILL, SWT.CENTER, true, false));
		model.addPropertyChangeListener( textBoxListener ); // add listener to update persistence store

		Button moveToButton = toolkit.createButton(parent, "Move", SWT.None);
		moveToButton.setLayoutData(new GridData(SWT.END, SWT.CENTER, false, false));
		moveToButton.addListener(SWT.Selection, makeListenerForDevice( device ) );
	}

	private Composite createXY(Composite parent, ObservableModel model, String xPropertyName, String yPropertyName) throws Exception {
		Composite xyPositionComposite = toolkit.createComposite(parent, SWT.NONE);
		toolkit.paintBordersFor(xyPositionComposite);
		GridLayout layout = new GridLayout(2, true);
		layout.marginHeight = 0;
		layout.marginHeight = 0;
		xyPositionComposite.setLayout(layout);

		Composite xPositionComposite = toolkit.createComposite(xyPositionComposite, SWT.NONE);
		toolkit.paintBordersFor(xPositionComposite);
		xPositionComposite.setLayoutData(new GridData(SWT.FILL, SWT.CENTER, true, false));
		xPositionComposite.setLayout(new GridLayout(2, false));

		Label xPosLabel = toolkit.createLabel(xPositionComposite, "x", SWT.None);
		xPosLabel.setLayoutData(new GridData(SWT.BEGINNING, SWT.CENTER, false, false));

		NumberEditorControl xPosition = new NumberEditorControl(xPositionComposite, SWT.None, model, xPropertyName, false);
		xPosition.setDigits(ClientConfig.DEFAULT_DECIMAL_PLACE);
		xPosition.setUnit(ClientConfig.UnitSetup.MILLI_METER.getText());
		xPosition.setLayoutData(new GridData(SWT.FILL, SWT.CENTER, true, false));

		Composite yPositionComposite = toolkit.createComposite(xyPositionComposite, SWT.NONE);
		toolkit.paintBordersFor(yPositionComposite);
		yPositionComposite.setLayoutData(new GridData(SWT.FILL, SWT.CENTER, true, false));
		yPositionComposite.setLayout(new GridLayout(2, false));

		Label yPosLabel = toolkit.createLabel(yPositionComposite, "y", SWT.None);
		yPosLabel.setLayoutData(new GridData(SWT.BEGINNING, SWT.CENTER, false, false));

		NumberEditorControl yPosition = new NumberEditorControl(yPositionComposite, SWT.None, model, yPropertyName, false);
		yPosition.setDigits(ClientConfig.DEFAULT_DECIMAL_PLACE);
		yPosition.setUnit(ClientConfig.UnitSetup.MILLI_METER.getText());
		yPosition.setLayoutData(new GridData(SWT.FILL, SWT.CENTER, true, false));

		return xyPositionComposite;
	}



	@Override
	public void setFocus() {
		form.setFocus();
	}

}<|MERGE_RESOLUTION|>--- conflicted
+++ resolved
@@ -18,8 +18,6 @@
 
 package uk.ac.gda.exafs.alignment.ui;
 
-<<<<<<< HEAD
-=======
 import gda.device.DeviceException;
 import gda.device.Scannable;
 import gda.device.scannable.AlignmentStage;
@@ -29,7 +27,6 @@
 import java.beans.PropertyChangeEvent;
 import java.beans.PropertyChangeListener;
 
->>>>>>> 2fd6235f
 import org.eclipse.swt.SWT;
 import org.eclipse.swt.layout.GridData;
 import org.eclipse.swt.layout.GridLayout;
@@ -48,9 +45,6 @@
 import org.slf4j.Logger;
 import org.slf4j.LoggerFactory;
 
-import gda.device.Scannable;
-import gda.device.scannable.AlignmentStage;
-import gda.device.scannable.AlignmentStageScannable;
 import uk.ac.gda.beans.ObservableModel;
 import uk.ac.gda.client.UIHelper;
 import uk.ac.gda.client.composites.MotorPositionEditorControl;
@@ -68,7 +62,7 @@
 	private FormToolkit toolkit;
 	private Form form;
 
-	private AlignmentStage alignmentStage; //imh
+	private AlignmentStage alignmentStage;
 
 	private final String ALIGNMENT_STAGE_DATA_STORE_KEY = "ALIGNMENT_STAGE_DATA_STORE_KEY";
 
@@ -91,7 +85,7 @@
 		}
 	}
 
-	// Make Listener object for given AlignmentStageDevice. imh
+	// Make Listener object for given AlignmentStageDevice
 	private Listener makeListenerForDevice( final AlignmentStageDevice alignmentStageDevice )
 	{
 		Listener listenerForDevice = new Listener() {
@@ -131,7 +125,7 @@
 		return ALIGNMENT_STAGE_DATA_STORE_KEY;
 	}
 
-	// Return model object with current device positions. imh
+	// Return model object with current device positions.
 	private AlignmentStageModel getModelFromDevicePositions() {
 		AlignmentStageModel model = new AlignmentStageModel(); // this model is apparently not used anywhere else - convenient structure for preference store.
 
@@ -153,7 +147,7 @@
 		return model;
 	}
 
-	// Set device positions from model (nb no motors are moved!). imh
+	// Set device positions from model (nb no motors are moved!).
 	private void setDevicePositionsFromModel( AlignmentStageModel model ) {
 		AlignmentStageScannable.AlignmentStageDevice.eye.getLocation().setxPosition( model.getxXeye() );
 		AlignmentStageScannable.AlignmentStageDevice.eye.getLocation().setyPosition( model.getyXeye() );
@@ -171,13 +165,13 @@
 		AlignmentStageScannable.AlignmentStageDevice.shutter.getLocation().setyPosition( model.getyShutter() );
 	}
 
-	// Save alignment settings to persistence store. imh
+	// Save alignment settings to persistence store.
 	private void saveAlignmentStageSettings() {
 		AlignmentStageModel model = getModelFromDevicePositions();
 		ClientConfig.EdeDataStore.INSTANCE.getPreferenceDataStore().saveConfiguration(this.getDataStoreKey(), model);
 	}
 
-	// Load alignment settings from persistence store. imh
+	// Load alignment settings from persistence store.
 	private void loadAlignmentStageSettings() {
 		AlignmentStageModel model = new AlignmentStageModel();
 		model = ClientConfig.EdeDataStore.INSTANCE.getPreferenceDataStore().loadConfiguration(this.getDataStoreKey(), AlignmentStageModel.class);
@@ -323,7 +317,7 @@
 		section.setSeparatorControl(sectionSeparator);
 	}
 
-	// Listener used to update persistence store when model changes. imh
+	// Listener used to update persistence store when model changes.
 	private final PropertyChangeListener textBoxListener = new PropertyChangeListener() {
 		@Override
 		public void propertyChange(PropertyChangeEvent event) {
@@ -368,7 +362,7 @@
 		return xyPositionComposite;
 	}
 
-	// Like createXY function except also creates 'Move' button and adds listener to it. imh
+	// Like createXY function except also creates 'Move' button and adds listener to it.
 	private void createXYControlsAndMoveButton(Composite parent, AlignmentStageDevice device, String xPropertyName, String yPropertyName) throws Exception {
 		ObservableModel model = alignmentStage.getAlignmentStageDevice( device.name()).getLocation();
 		Composite composite = createXY( parent, model, xPropertyName, yPropertyName );
