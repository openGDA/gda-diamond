--- conflicted
+++ resolved
@@ -232,7 +232,6 @@
 
 		@Override
 		public void update(Object source, Object arg) {
-<<<<<<< HEAD
 			if (arg instanceof JythonServerStatus) {
 				JythonServerStatus status = (JythonServerStatus) arg;
 				if (LinearExperimentModel.this.isScanning() && Jython.IDLE == status.scanStatus) {
@@ -249,8 +248,6 @@
 					});
 				}
 			}
-=======
->>>>>>> ad1e6e31
 		}
 
 		@Override
@@ -263,10 +260,6 @@
 				@Override
 				public void run() {
 					LinearExperimentModel.this.setScanning(true);
-<<<<<<< HEAD
-				}
-			});
-=======
 					for (Object object : groupList) {
 						Group uiTimingGroup = (Group) object;
 						TimingGroup timingGroup = new TimingGroup();
@@ -278,19 +271,12 @@
 					}
 				}
 			});
-
 			InterfaceProvider.getJythonNamespace().placeInJythonNamespace(TIMING_GROUPS_OBJ_NAME, timingGroups);
 			String scanCommand = buildScanCommand();
 			InterfaceProvider.getCommandRunner().runCommand(scanCommand);
-			// give the previous command a chance to run before calling doCollection()
 			try {
+				// give the previous command a chance to run before calling doCollection()
 				Thread.sleep(50);
-			} catch (InterruptedException e1) {
-				return Status.CANCEL_STATUS;
-			}
->>>>>>> ad1e6e31
-			try {
-				InterfaceProvider.getJythonNamespace().placeInJythonNamespace(TIMING_GROUPS_OBJ_NAME, timingGroups);
 				InterfaceProvider.getCommandRunner().runCommand(buildScanCommand());
 				final String resultFileName = InterfaceProvider.getCommandRunner().evaluateCommand("scan_driver.doCollection()");
 				if (resultFileName == null) {
