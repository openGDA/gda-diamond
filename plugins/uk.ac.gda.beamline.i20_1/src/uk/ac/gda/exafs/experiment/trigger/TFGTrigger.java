/*-
 * Copyright © 2014 Diamond Light Source Ltd.
 *
 * This file is part of GDA.
 *
 * GDA is free software: you can redistribute it and/or modify it under the
 * terms of the GNU General Public License version 3 as published by the Free
 * Software Foundation.
 *
 * GDA is distributed in the hope that it will be useful, but WITHOUT ANY
 * WARRANTY; without even the implied warranty of MERCHANTABILITY or FITNESS
 * FOR A PARTICULAR PURPOSE. See the GNU General Public License for more
 * details.
 *
 * You should have received a copy of the GNU General Public License along
 * with GDA. If not, see <http://www.gnu.org/licenses/>.
 */

package uk.ac.gda.exafs.experiment.trigger;

import java.util.ArrayList;
import java.util.List;
import java.util.Map;
import java.util.TreeMap;

import uk.ac.gda.beans.ObservableModel;

<<<<<<< HEAD
public class TFGTrigger extends ObservableModel {
	private static final int MAX_PORTS_FOR_SAMPLE_ENV = 6;
	private final List<TriggerableObject> sampleEnvironment = new ArrayList<TriggerableObject>(MAX_PORTS_FOR_SAMPLE_ENV);
	private final PhotonShutter photonShutter = new PhotonShutter();
	private final XhDetector detector = new XhDetector();

	public TriggerableObject getPhotonShutter() {
		return photonShutter;
	}
	public TriggerableObject getDetector() {
		return detector;
=======
import com.google.gson.annotations.Expose;

public class TFGTrigger extends ObservableModel implements Serializable {
	// The first 2 is reserved for photonShutter and detector
	private static final int MAX_PORTS_FOR_SAMPLE_ENV = TriggerableObject.TriggerOutputPort.values().length - 2;

	public static final ExperimentUnit DEFAULT_DELAY_UNIT = ExperimentUnit.SEC;
	public static final double DEFAULT_PULSE_WIDTH_IN_SEC = 0.001d;

	private static final double MIN_DEAD_TIME = 0.000001;
	private static final double MIN_LIVE_TIME = 0.000001;

	@Expose
	private final List<TriggerableObject> sampleEnvironment = new ArrayList<TriggerableObject>(MAX_PORTS_FOR_SAMPLE_ENV);
	//	@Expose
	//	private final PhotonShutter photonShutter = new PhotonShutter();
	@Expose
	private final DetectorDataCollection detectorDataCollection = new DetectorDataCollection();
	//
	//	public PhotonShutter getPhotonShutter() {
	//		return photonShutter;
	//	}

	public DetectorDataCollection getDetectorDataCollection() {
		return detectorDataCollection;
>>>>>>> 731931d5
	}

	public List<TriggerableObject> getSampleEnvironment() {
		return sampleEnvironment;
	}

<<<<<<< HEAD
	private static class PhotonShutter extends TriggerableObject {
		public PhotonShutter() {
			this.setName("PhotoShutter");
			this.setTriggerOutputPort(TriggerableObject.TriggerOutputPort.USR_OUT_0);
		}
	}

	private static class XhDetector extends TriggerableObject {
		public XhDetector() {
			this.setName("Xh Detector");
			this.setTriggerOutputPort(TriggerableObject.TriggerOutputPort.USR_OUT_1);
=======
	public TriggerableObject createNewSampleEnvEntry() throws Exception {
		if (sampleEnvironment.size() == MAX_PORTS_FOR_SAMPLE_ENV) {
			throw new Exception("Maxium ports reached: " + MAX_PORTS_FOR_SAMPLE_ENV);
>>>>>>> 731931d5
		}
	}

	//		Format of 'tfg setup-groups' as follows, 7 or 9 space-separated numbers:
	//			num_frames dead_time live_time dead_port live_port dead_pause live_pause [dead_tfinc live_tfinc]
	//			Followed by last line:
	//			-1 0 0 0 0 0 0
	//			Where num_frames       	= Number of frames in this group
	//			Dead_time, Live_time   	= time as floating point seconds
	//			Dead_port, Live_port    	= port data as integer (0<=port<=128k-1)
	//			Dead_pause, Live_pause 	= pause bit (0<=pause<=1)
	//			And For TFG2 only
	//			num_repeats sequence_name
	//			This repeats the pre-recorded sequence num_repeats times.
	public String getTfgSetupGrupsCommandParameters(int numberOfCycles) {
		StringBuilder tfgCommand = new StringBuilder();
		List<TriggerPair> triggerPoints = processTimes();
		tfgCommand.append("tfg setup-groups");
		if (numberOfCycles > 1) {
			tfgCommand.append(" cycles ");
			tfgCommand.append(numberOfCycles);
		}
		tfgCommand.append("\n");
		for (int i = 0; i < triggerPoints.size(); i++) {
			if (i + 1 < triggerPoints.size()) {
				double collectionStopTime = detectorDataCollection.getTriggerDelay() + detectorDataCollection.getCollectionDuration();
				if (triggerPoints.get(i + 1).time > detectorDataCollection.getTriggerDelay() && triggerPoints.get(i + 1).time < collectionStopTime) {
					// FIXME
				} else if (triggerPoints.get(i + 1).time >= collectionStopTime) {
					tfgCommand.append(String.format("1 %f 0.0 %d 0 0 0\n", (detectorDataCollection.getTriggerDelay() - triggerPoints.get(i).time), triggerPoints.get(i).port));
					tfgCommand.append(String.format("1 %f 0.0 %d 0 0 0\n", detectorDataCollection.getTriggerPulseLength(), detectorDataCollection.getTriggerOutputPort().getUsrPort() + triggerPoints.get(i).port));
					tfgCommand.append(String.format("%d 0 %f 0 %d 0 9\n", detectorDataCollection.getNumberOfFrames(), MIN_LIVE_TIME, detectorDataCollection.getTriggerOutputPort().getUsrPort() + triggerPoints.get(i).port)); // Review if this is dead or live port
					if (triggerPoints.get(i + 1).time == collectionStopTime) {
						tfgCommand.append(String.format("1 %f 0.0 0 0 9 0\n", MIN_DEAD_TIME));
					} else {
						tfgCommand.append(String.format("1 %f 0.0 %d 0 9 0\n", triggerPoints.get(i + 1).time - collectionStopTime, triggerPoints.get(i).port)); // Review if this is dead or live port
					}
				} else if (triggerPoints.get(i + 1).time == detectorDataCollection.getTriggerDelay()) {
					// FIXME
				} else {
					tfgCommand.append(String.format("1 %f 0.0 %d 0 0 0\n", triggerPoints.get(i + 1).time - triggerPoints.get(i).time, triggerPoints.get(i).port));
				}
			}
		}
		tfgCommand.append("-1 0 0 0 0 0 0");
		return tfgCommand.toString();
	}

	private List<TriggerPair> processTimes() {
		TreeMap<Double, List<TriggerableObject>> triggerTimesAndSamEnv = new TreeMap<Double, List<TriggerableObject>>();
		List<TriggerPair> triggerPoints = new ArrayList<TriggerPair>();
		for (TriggerableObject entry : sampleEnvironment) {
			double startPulse = entry.getTriggerDelay();
			double endPulse = entry.getTriggerDelay() + entry.getTriggerPulseLength();
			if (triggerTimesAndSamEnv.containsKey(startPulse)) {
				triggerTimesAndSamEnv.get(startPulse).add(entry);
			} else {
				List<TriggerableObject> trigger = new ArrayList<TriggerableObject>();
				trigger.add(entry);
				triggerTimesAndSamEnv.put(startPulse, trigger);
			}
			if (triggerTimesAndSamEnv.containsKey(endPulse)) {
				triggerTimesAndSamEnv.get(endPulse).add(entry);
			} else {
				List<TriggerableObject> trigger = new ArrayList<TriggerableObject>();
				trigger.add(entry);
				triggerTimesAndSamEnv.put(endPulse, trigger);
			}
		}
		int currentLivePort = 0;
		if (triggerTimesAndSamEnv.firstKey() > 0d) {
			triggerPoints.add(new TriggerPair(0.0d, 0));
		}
		for (Map.Entry<Double, List<TriggerableObject>> entry : triggerTimesAndSamEnv.entrySet()) {
			double currentTime = entry.getKey();
			for (TriggerableObject obj : entry.getValue()) {
				if (currentTime == obj.getTriggerDelay()) {
					currentLivePort += obj.getTriggerOutputPort().getUsrPort();
				} else {
					currentLivePort -= obj.getTriggerOutputPort().getUsrPort();
				}
			}
			triggerPoints.add(new TriggerPair(currentTime, currentLivePort));
		}
		return triggerPoints;
	}

	private static class TriggerPair {
		private final double time;
		private final int port;

		public TriggerPair(double aKey, int aValue)
		{
			time   = aKey;
			port = aValue;
		}
	}
}<|MERGE_RESOLUTION|>--- conflicted
+++ resolved
@@ -18,26 +18,16 @@
 
 package uk.ac.gda.exafs.experiment.trigger;
 
+import java.io.Serializable;
 import java.util.ArrayList;
 import java.util.List;
 import java.util.Map;
 import java.util.TreeMap;
 
 import uk.ac.gda.beans.ObservableModel;
+import uk.ac.gda.exafs.experiment.trigger.TriggerableObject.TriggerOutputPort;
+import uk.ac.gda.exafs.experiment.ui.data.ExperimentUnit;
 
-<<<<<<< HEAD
-public class TFGTrigger extends ObservableModel {
-	private static final int MAX_PORTS_FOR_SAMPLE_ENV = 6;
-	private final List<TriggerableObject> sampleEnvironment = new ArrayList<TriggerableObject>(MAX_PORTS_FOR_SAMPLE_ENV);
-	private final PhotonShutter photonShutter = new PhotonShutter();
-	private final XhDetector detector = new XhDetector();
-
-	public TriggerableObject getPhotonShutter() {
-		return photonShutter;
-	}
-	public TriggerableObject getDetector() {
-		return detector;
-=======
 import com.google.gson.annotations.Expose;
 
 public class TFGTrigger extends ObservableModel implements Serializable {
@@ -63,31 +53,22 @@
 
 	public DetectorDataCollection getDetectorDataCollection() {
 		return detectorDataCollection;
->>>>>>> 731931d5
 	}
 
 	public List<TriggerableObject> getSampleEnvironment() {
 		return sampleEnvironment;
 	}
 
-<<<<<<< HEAD
-	private static class PhotonShutter extends TriggerableObject {
-		public PhotonShutter() {
-			this.setName("PhotoShutter");
-			this.setTriggerOutputPort(TriggerableObject.TriggerOutputPort.USR_OUT_0);
-		}
-	}
-
-	private static class XhDetector extends TriggerableObject {
-		public XhDetector() {
-			this.setName("Xh Detector");
-			this.setTriggerOutputPort(TriggerableObject.TriggerOutputPort.USR_OUT_1);
-=======
 	public TriggerableObject createNewSampleEnvEntry() throws Exception {
 		if (sampleEnvironment.size() == MAX_PORTS_FOR_SAMPLE_ENV) {
 			throw new Exception("Maxium ports reached: " + MAX_PORTS_FOR_SAMPLE_ENV);
->>>>>>> 731931d5
 		}
+		TriggerableObject obj = new TriggerableObject();
+		obj.setName("Default");
+		obj.setTriggerPulseLength(DEFAULT_PULSE_WIDTH_IN_SEC);
+		obj.setTriggerDelay(0.1);
+		obj.setTriggerOutputPort(TriggerOutputPort.values()[sampleEnvironment.size() + 2]);
+		return obj;
 	}
 
 	//		Format of 'tfg setup-groups' as follows, 7 or 9 space-separated numbers:
