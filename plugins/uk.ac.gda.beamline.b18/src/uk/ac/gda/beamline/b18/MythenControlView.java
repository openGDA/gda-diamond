/*-
 * Copyright © 2009 Diamond Light Source Ltd.
 *
 * This file is part of GDA.
 *
 * GDA is free software: you can redistribute it and/or modify it under the
 * terms of the GNU General Public License version 3 as published by the Free
 * Software Foundation.
 *
 * GDA is distributed in the hope that it will be useful, but WITHOUT ANY
 * WARRANTY; without even the implied warranty of MERCHANTABILITY or FITNESS
 * FOR A PARTICULAR PURPOSE. See the GNU General Public License for more
 * details.
 *
 * You should have received a copy of the GNU General Public License along
 * with GDA. If not, see <http://www.gnu.org/licenses/>.
 */

package uk.ac.gda.beamline.b18;

import gda.data.NumTracker;
import gda.data.scan.datawriter.AsciiDataWriterConfiguration;
import gda.jython.JythonServerFacade;
import gda.observable.IObservable;
import gda.observable.IObserver;

import java.io.IOException;
import java.io.Serializable;
import java.util.Collections;
import java.util.Iterator;
import java.util.LinkedHashSet;
import java.util.LinkedList;
import java.util.List;
import java.util.Set;
import java.util.UUID;
import java.util.concurrent.ExecutorService;
import java.util.concurrent.Executors;

import org.eclipse.swt.SWT;
import org.eclipse.swt.events.SelectionAdapter;
import org.eclipse.swt.events.SelectionEvent;
import org.eclipse.swt.events.SelectionListener;
import org.eclipse.swt.layout.FillLayout;
import org.eclipse.swt.layout.GridData;
import org.eclipse.swt.layout.GridLayout;
import org.eclipse.swt.widgets.Button;
import org.eclipse.swt.widgets.Composite;
import org.eclipse.swt.widgets.Label;
import org.eclipse.swt.widgets.ProgressBar;
import org.eclipse.swt.widgets.Spinner;
import org.eclipse.ui.part.ViewPart;
import org.slf4j.Logger;
import org.slf4j.LoggerFactory;

import uk.ac.diamond.scisoft.analysis.PlotServer;
import uk.ac.diamond.scisoft.analysis.PlotServerProvider;
import uk.ac.diamond.scisoft.analysis.plotserver.DataBean;
import uk.ac.diamond.scisoft.analysis.plotserver.GuiBean;
import uk.ac.diamond.scisoft.analysis.plotserver.GuiParameters;
import uk.ac.diamond.scisoft.analysis.plotserver.GuiPlotMode;
import uk.ac.diamond.scisoft.analysis.plotserver.GuiUpdate;
import uk.ac.diamond.scisoft.analysis.rcp.plotting.DataSetPlotter;
import uk.ac.diamond.scisoft.analysis.rcp.plotting.IGuiInfoManager;
import uk.ac.diamond.scisoft.analysis.rcp.plotting.IPlotUI;
import uk.ac.diamond.scisoft.analysis.rcp.plotting.IUpdateNotificationListener;
import uk.ac.diamond.scisoft.analysis.rcp.plotting.PlotConsumer;
import uk.ac.diamond.scisoft.analysis.rcp.plotting.PlotJob;
import uk.ac.diamond.scisoft.analysis.rcp.plotting.PlotJobType;
import uk.ac.diamond.scisoft.analysis.rcp.plotting.PlotWindow;
import uk.ac.diamond.scisoft.analysis.rcp.views.PlotViewConfig;

/**
 * Plot View is the main Analysis panel that can display any n-D scalar data it is the replacement of the Data Vector
 * panel inside the new RCP framework
 */
public class MythenControlView extends ViewPart implements IObserver, IObservable, IGuiInfoManager,
		IUpdateNotificationListener {

	// Adding in some logging to help with getting this running
	private static final Logger logger = LoggerFactory.getLogger(MythenControlView.class);

	/**
	 * The extension point ID for 3rd party contribution
	 */
	public static final String ID = "uk.ac.diamond.scisoft.analysis.rcp.plotView";
	/**
	 * the ID of this view
	 */
	private String id;

	/**
	 * @return id
	 */
	public String getId() {
		return id;
	}

	private PlotWindow plotWindow;
	private PlotServer plotServer;
	private ExecutorService execSvc = null;
	private PlotConsumer plotConsumer = null;
	protected String plotViewName = "Plot View";
	private IPlotUI plotUI = null;
	private UUID plotID = null;
	private GuiBean guiBean = null;
	private boolean doPlotCalib;
	private Button plotCalib;
	private boolean acquired = false;
	String importCommand;
	String instantiateCommand;
	String acquireCommand;
	String plotRawCommand;
	String plotCalibCommand;
	String plotRawAndCalibCommand;
	String timeVal;
	Spinner time;
	private Set<IObserver> dataObservers = Collections.synchronizedSet(new LinkedHashSet<IObserver>());
	Button btnSet;
	ProgressBar progress;
	AsciiDataWriterConfiguration configuration;
	Label rawFileLocationLabel;
	
	/**
	 * @return plot UI
	 */
	public IPlotUI getPlotUI() {
		return plotUI;
	}

	private List<IObserver> observers = Collections.synchronizedList(new LinkedList<IObserver>());

	/**
	 * Default Constructor of the plot view
	 */

	public MythenControlView() {
		super();
		init();
	}

	/**
	 * Constructor which must be called by 3rd party extension to extension point
	 * "uk.ac.diamond.scisoft.analysis.rcp.plotView"
	 * 
	 * @param id
	 */
	public MythenControlView(String id) {
		super();
		this.id = id;
		init();
	}

	private void init() {
		plotID = UUID.randomUUID();
		logger.info("Plot view uuid: {}", plotID);
		plotServer = PlotServerProvider.getPlotServer();
		plotServer.addIObserver(this);
		execSvc = Executors.newFixedThreadPool(2);
	}

	public void createMythen() {
		importCommand = "from MythenAcquisition import MythenAcquisition";
		instantiateCommand = "ma = MythenAcquisition()";
		JythonServerFacade.getInstance().runCommand(importCommand);
		try {
			Thread.sleep(250);
		} catch (InterruptedException e1) {
			e1.printStackTrace();
		}
		JythonServerFacade.getInstance().runCommand(instantiateCommand);

		try {
			Thread.sleep(250);
		} catch (InterruptedException e1) {
			e1.printStackTrace();
		}
	}

	@Override
	public void createPartControl(Composite parent) {
		createMythen();

		plotRawCommand = "ma.plotRaw()";
		plotCalibCommand = "ma.plotCalib()";
		plotRawAndCalibCommand = "ma.plotRawAndCalib()";

		parent.setLayout(new FillLayout());

		Composite composite = new Composite(parent, SWT.NONE);

		final GuiBean bean = getGUIInfo();
		plotWindow = new PlotWindow(composite, (GuiPlotMode) bean.get(GuiParameters.PLOTMODE), this, this,
				getViewSite().getActionBars(), getSite().getPage(), plotViewName);
		plotWindow.updatePlotMode(bean, false);

		composite.setLayout(new GridLayout(1, false));

		GridData gridData = new GridData();

		gridData.heightHint = 500;
		gridData.widthHint = 500;
		
		Composite controls = new Composite(composite, SWT.NONE);
		controls.setLayout(new GridLayout(4, false));

		Label lblTime = new Label(controls, SWT.NONE);
		lblTime.setText("Acquisition Time ");

		time = new Spinner(controls, SWT.NONE);

		btnSet = new Button(controls, SWT.NONE);
		btnSet.setText("Acquire");

		progress = new ProgressBar(controls, SWT.NONE);

		btnSet.addSelectionListener(new SelectionAdapter() {
			@Override
			public void widgetSelected(SelectionEvent e) {
				NumTracker scanNumTracker;
				try {
					scanNumTracker = new NumTracker("tmp");
<<<<<<< HEAD
//					long scanNumber = scanNumTracker.getCurrentFileNumber();
=======
>>>>>>> db21872a
					scanNumTracker.incrementNumber();
				} catch (IOException e2) {
					logger.error("Could not create NumTracker to track scan file numbers", e2);
				}
				
				createMythen();
				String header = JythonServerFacade
						.getInstance()
						.evaluateCommand(
								"str(Finder.getInstance().listAllObjects(\"AsciiDataWriterConfiguration\")[0].getHeader())[1:-1]");

				JythonServerFacade.getInstance().runCommand("ma.setHeader(\"" + header + "\")");

				timeVal = time.getText();
				acquireCommand = "ma.acquire(" + timeVal + ")";
				JythonServerFacade.getInstance().runCommand(acquireCommand);
				btnSet.setEnabled(false);
				
				int i = 0;
				while (i<100) {
					try {
						Thread.sleep(((Integer.parseInt(timeVal)+5)*1000)/100);
					} catch (InterruptedException e1) {
						e1.printStackTrace();
					}
					progress.setSelection(i);
					i++;
				}
				
				progress.setSelection(100);
				plot();
				acquired = true;
				btnSet.setEnabled(true);
				progress.setSelection(0);
				
				String rawFileLocation = "Raw Mythen Data ="
					+ JythonServerFacade.getInstance().evaluateCommand("ma.getRawFileName()");
				rawFileLocationLabel.setText(rawFileLocation);
			}
		});

		plotCalib = new Button(controls, SWT.CHECK);
		plotCalib.setText("Use calibration");

		plotCalib.addSelectionListener(new SelectionListener() {
			@Override
			public void widgetDefaultSelected(SelectionEvent e) {
			}

			@Override
			public void widgetSelected(SelectionEvent e) {
				doPlotCalib = plotCalib.getSelection();
				if (acquired)
					plot();
			}
		});

		rawFileLocationLabel = new Label(composite, SWT.NONE);
		rawFileLocationLabel.setText("Raw Mythen Data not collected yet                                                                        ");

		Label calibFileLocationLabel = new Label(composite, SWT.NONE);
		String calibFileLocation = "Calibration Data ="
				+ JythonServerFacade.getInstance().evaluateCommand("ma.getCalibLocation()");
		calibFileLocationLabel.setText(calibFileLocation);

		if (id != null) {
			// process extension configuration
			logger.info("ID: {}", id);
			final PlotViewConfig config = new PlotViewConfig(id);
			plotViewName = config.getName();
			setPartName(config.getName());
		} else {
			// default to the view name
			plotViewName = getViewSite().getRegisteredName();
		}
		logger.info("View name is {}", plotViewName);
		plotConsumer = new PlotConsumer(plotServer, plotViewName);
		plotConsumer.addIObserver(this);
		execSvc.execute(plotConsumer);
		plotConsumer.addJob(new PlotJob(PlotJobType.Data));
	}

	private void plot() {
		if (doPlotCalib)
			JythonServerFacade.getInstance().runCommand(plotCalibCommand);
		else
			JythonServerFacade.getInstance().runCommand(plotRawCommand);
	}

	@Override
	public void setFocus() {
	}

	@Override
	public void update(Object theObserved, Object changeCode) {
		if (theObserved.equals(plotConsumer)) {
			if (changeCode instanceof DataBean) {
				plotWindow.processPlotUpdate((DataBean) changeCode);
				notifyDataObservers((DataBean) changeCode);
			} else if (changeCode instanceof GuiBean) {
				plotWindow.processGUIUpdate((GuiBean) changeCode);
			}
		} else {
			if (changeCode instanceof String && changeCode.equals(plotViewName)) {
				plotConsumer.addJob(new PlotJob(PlotJobType.Data));
			}
			if (changeCode instanceof GuiUpdate) {
				GuiUpdate gu = (GuiUpdate) changeCode;
				if (gu.getGuiName().contains(plotViewName)) {
					GuiBean bean = gu.getGuiData();
					UUID id = (UUID) bean.get(GuiParameters.PLOTID);
					if (id == null || plotID.compareTo(id) != 0) { // filter out own beans
						if (guiBean == null)
							guiBean = bean.copy(); // cache a local copy
						else
							guiBean.merge(bean); // or merge it
						PlotJob job = new PlotJob(PlotJobType.GUI);
						job.setGuiBean(bean);
						plotConsumer.addJob(job);
					}
				}
			}
		}
	}

	@Override
	public void addIObserver(IObserver anIObserver) {
		observers.add(anIObserver);
	}

	@Override
	public void deleteIObserver(IObserver anIObserver) {
		observers.remove(anIObserver);
	}

	@Override
	public void deleteIObservers() {
		observers.clear();

	}

	/**
	 * Allow another observer to see plot data.
	 * <p>
	 * A data observer gets an update with a data bean.
	 * 
	 * @param observer
	 */
	public void addDataObserver(IObserver observer) {
		dataObservers.add(observer);
	}

	/**
	 * Remove a data observer
	 * 
	 * @param observer
	 */
	public void deleteDataObserver(IObserver observer) {
		dataObservers.remove(observer);
	}

	/**
	 * Remove all data observers
	 */
	public void deleteDataObservers() {
		dataObservers.clear();
	}

	private void notifyDataObservers(DataBean bean) {
		Iterator<IObserver> iter = dataObservers.iterator();
		while (iter.hasNext()) {
			IObserver ob = iter.next();
			ob.update(this, bean);
		}
	}

	/**
	 * Get gui information from plot server
	 */
	@Override
	public GuiBean getGUIInfo() {
		getGUIState();
		return guiBean;
	}

	private void getGUIState() {
		if (guiBean == null) {
			try {
				guiBean = plotServer.getGuiState(plotViewName);
			} catch (Exception e) {
				logger.warn("Problem with getting GUI data from plot server");
			}
			if (guiBean == null)
				guiBean = new GuiBean();
		}
	}

	private void pushGUIState() {
		try {
			plotServer.updateGui(plotViewName, guiBean);
		} catch (Exception e) {
			logger.warn("Problem with updating plot server with GUI data");
			e.printStackTrace();
		}
	}

	/**
	 * Push GUI information back to plot server
	 * 
	 * @param key
	 * @param value
	 */
	@Override
	public void putGUIInfo(GuiParameters key, Serializable value) {
		getGUIState();

		guiBean.put(GuiParameters.PLOTID, plotID); // put plotID in bean

		guiBean.put(key, value);

		pushGUIState();
	}

	/**
	 * Remove GUI information from plot server
	 * 
	 * @param key
	 */
	@Override
	public void removeGUIInfo(GuiParameters key) {
		getGUIState();

		guiBean.put(GuiParameters.PLOTID, plotID); // put plotID in bean

		guiBean.remove(key);

		pushGUIState();
	}

	@Override
	public void dispose() {
		plotWindow.dispose();
		plotConsumer.stop();
		execSvc.shutdown();
		deleteIObservers();
		deleteDataObservers();
		System.gc();
	}

	public String getPlotViewName() {
		return plotViewName;
	}

	public void updatePlotMode(GuiPlotMode mode) {
		plotWindow.updatePlotMode(mode, true);
	}

	public void processPlotUpdate(DataBean dBean) {
		plotWindow.processPlotUpdate(dBean);
		notifyDataObservers(dBean);
	}

	public void processGUIUpdate(GuiBean bean) {
		plotWindow.processGUIUpdate(bean);
	}

	public DataSetPlotter getMainPlotter() {
		return plotWindow.getMainPlotter();
	}

	public PlotWindow getPlotWindow() {
		return this.plotWindow;
	}

	@Override
	public void updateProcessed() {
		if (plotConsumer != null)
			plotConsumer.dataUpdateFinished();
	}
}<|MERGE_RESOLUTION|>--- conflicted
+++ resolved
@@ -219,10 +219,6 @@
 				NumTracker scanNumTracker;
 				try {
 					scanNumTracker = new NumTracker("tmp");
-<<<<<<< HEAD
-//					long scanNumber = scanNumTracker.getCurrentFileNumber();
-=======
->>>>>>> db21872a
 					scanNumTracker.incrementNumber();
 				} catch (IOException e2) {
 					logger.error("Could not create NumTracker to track scan file numbers", e2);
