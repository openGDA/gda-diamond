/*-
 * Copyright © 2016 Diamond Light Source Ltd.
 *
 * This file is part of GDA.
 *
 * GDA is free software: you can redistribute it and/or modify it under the
 * terms of the GNU General Public License version 3 as published by the Free
 * Software Foundation.
 *
 * GDA is distributed in the hope that it will be useful, but WITHOUT ANY
 * WARRANTY; without even the implied warranty of MERCHANTABILITY or FITNESS
 * FOR A PARTICULAR PURPOSE. See the GNU General Public License for more
 * details.
 *
 * You should have received a copy of the GNU General Public License along
 * with GDA. If not, see <http://www.gnu.org/licenses/>.
 */

package gda.device.scannable;

import java.util.ArrayList;
import java.util.List;

import org.eclipse.dawnsci.analysis.api.tree.GroupNode;
import org.eclipse.dawnsci.hdf5.nexus.NexusFileHDF5;
import org.eclipse.dawnsci.nexus.NexusException;
import org.eclipse.dawnsci.nexus.NexusFile;
import org.eclipse.january.DatasetException;
import org.eclipse.january.dataset.Dataset;
import org.eclipse.january.dataset.DatasetFactory;
import org.eclipse.january.dataset.IDataset;
import org.slf4j.Logger;
import org.slf4j.LoggerFactory;

import gda.device.Detector;
import gda.device.DeviceException;
import gda.device.Scannable;
import gda.device.detector.DAServer;
import gda.device.detector.DetectorBase;
import gda.device.detector.countertimer.TFGCounterTimer;
import gda.device.detector.countertimer.TfgScalerWithFrames;
import gda.factory.Findable;
import gda.jython.InterfaceProvider;
import gda.scan.ConcurrentScan;
import gda.scan.ScanPlotSettings;
import uk.ac.diamond.scisoft.analysis.fitting.Fitter;
import uk.ac.diamond.scisoft.analysis.fitting.functions.Gaussian;


/**
 * Functions to perform optimisation of monochromator, i.e. adjust bragg offset to maximise throughput
 *
 * @since 26/8/2016
 */
public class MonoOptimisation implements Findable {

	private static final Logger logger = LoggerFactory.getLogger(MonoOptimisation.class);
	private static int maxGoldenSectionIterations = 30;

	/** Scannable to be monitored during optimisation scans e.g. ionchamber, or a ScannableGaussian (for testing) */
	private Scannable scannableToMonitor;

	/** Scannable to be moved during optimisation scans e.g. braggOffset */
	private Scannable scannableToMove;

	/** Scannable for the bragg motor that adjusts the monochromator energy */
	private Scannable braggScannable;

	// Parameters controlling range and number of steps used for offset optimisation scan
	private double offsetStart, offsetEnd;
	private int offsetNumPoints;
	private double collectionTime; // used for detectors

	private Gaussian fittedGaussianLowEnergy, fittedGaussianHighEnergy;
	private double lowEnergy, highEnergy;

	/** If true, then curve fitting during optimisation will use a small number of points either side of peak detector value*/
	private boolean fitToPeakPointsOnly;
	/** Number of points either side of peak detector value to use when fitting*/
	private int peakPointRange;

	/** If true, then new scans from optimisation will be selected automatically when they are added to the plot view*/
	private boolean selectNewScansInPlotView;
	private String name;

	private boolean allowOptimisation;
	private Detector medipix = null;

	private Double[] tfgTimeFrames;
	private Double tfgDarkCurrentCollectionTime;

	public Detector getMedipix() {
		return medipix;
	}

	public void setMedipix(Detector medipix) {
		this.medipix = medipix;
	}

	public MonoOptimisation(Scannable scannableToMove, Scannable scannableToMonitor) {
		collectionTime = 1.0;
		offsetStart = -10;
		offsetEnd = 10;
		offsetNumPoints = 20;
		allowOptimisation = true;
		this.scannableToMove = scannableToMove;
		this.scannableToMonitor = scannableToMonitor;

		fitToPeakPointsOnly = false;
		peakPointRange = 4;

		selectNewScansInPlotView = true;
		setName(scannableToMove.getName()+"Optimiser");
	}

	public void optimise(double lowEnergy, double highEnergy) throws Exception {
		if (Math.abs(lowEnergy - highEnergy)<1e-3) {
			optimise(braggScannable, lowEnergy);
		} else {
			optimise(braggScannable, lowEnergy, highEnergy);
		}
	}

	public void optimise(Scannable bragg, double lowEnergy) throws Exception {
		if (allowOptimisation==false) {
			logger.info("allowOptimisation flag set to false - skipping optimisation.");
			return;
		}

		logger.info("Running optimisation for single energy "+lowEnergy);
		Object initialPos = bragg.getPosition();

		bragg.moveTo(lowEnergy);
		String filename = doOffsetScan();
		Dataset dataFromFile = loadDataFromNexusFile(filename);
		fittedGaussianLowEnergy = findPeakOutput(dataFromFile);
		this.lowEnergy = lowEnergy;
		this.highEnergy = lowEnergy;

		bragg.moveTo(initialPos);

		// Try to setup the offset parameters for the scannable
		if ( bragg instanceof MonoMoveWithOffsetScannable ) {
			configureOffsetParameters((MonoMoveWithOffsetScannable) bragg);
		}
	}

	/**
	 * Do scans of {scannableToMove} with {scannableToMonitor} as the detector and perform gaussian fits to the
	 * 1-dimensional profile. Do this twice, at lowEnergy and highEnergy positions of {bragg} scannable.
	 * Gaussian fit parameters are stored and used by {@link #configureOffsetParameters(MonoMoveWithOffsetScannable)} to configure offset parameters.
	 * @param bragg
	 * @param lowEnergy
	 * @param highEnergy
	 * @throws Exception
	 */
	public void optimise(Scannable bragg, double lowEnergy, double highEnergy) throws Exception {
		if (allowOptimisation==false) {
			logger.info("allowOptimisation flag set to false - skipping optimisation.");
			return;
		}

		logger.info("Running optimisation for energies "+lowEnergy+" and "+highEnergy);
		Object initialPos = bragg.getPosition();

		bragg.moveTo(lowEnergy);
		String filename = doOffsetScan();
		Dataset dataFromFile = loadDataFromNexusFile(filename);
		fittedGaussianLowEnergy = findPeakOutput(dataFromFile);
		this.lowEnergy = lowEnergy;

		bragg.moveTo(highEnergy);
		filename = doOffsetScan();
		dataFromFile = loadDataFromNexusFile(filename);
		fittedGaussianHighEnergy = findPeakOutput(dataFromFile);
		this.highEnergy = highEnergy;

		bragg.moveTo(initialPos);

		// Try to setup the offset parameters for the scannable
		if ( bragg instanceof MonoMoveWithOffsetScannable ) {
			configureOffsetParameters((MonoMoveWithOffsetScannable) bragg);
		}
	}

	private DAServer daServerForTfg;
	public void setDaServer(DAServer daServerForTfg) {
		this.daServerForTfg = daServerForTfg;
	}

	public DAServer getDaServer() {
		return daServerForTfg;
	}

	/** Normal output on Veto 0 */
	private static String NORMAL_VETO_OUTPUT_COMMAND = "tfg alternate-veto veto0-normal";
	/** No output on Veto0 : 'Veto0 is given by DC level from veto0-inv-bit' (not set, never used in scan -> no veto signal!) */
	private static String NO_VETO_OUTPUT_COMMAND = "tfg alternate-veto veto0-dc";

	/**
	 * Send DAServer commands to switch between normal and no veto output
	 * (Veto output is used for for triggering detectors such as Xspress2, XMap, Medipix)
	 * {@link #NORMAL_VETO_OUTPUT_COMMAND}, {@link #NO_VETO_OUTPUT_COMMAND} are the commands sent
	 * to DAServer to switch Veto output on and off.
	 * @param vetoOn true = veto output, false no veto output
	 */
	public void setProduceVetoOutput(boolean vetoOn) {
		if (daServerForTfg==null) {
			return;
		}

		Object ret = null;
		String command = "";
		try {
			command = vetoOn ? NORMAL_VETO_OUTPUT_COMMAND : NO_VETO_OUTPUT_COMMAND;
			ret = daServerForTfg.sendCommand(command);
		} catch (DeviceException e) {
			logger.error("Problem setting veto output to {} using command '{}'. DAServer returned {}", vetoOn, command,	ret);
		}
	}

	public void optimiseManual(Scannable bragg, double braggEnergy) throws DeviceException {
		if (allowOptimisation==false) {
			logger.info("allowOptimisation flag set to false - skipping optimisation.");
			return;
		}

		logger.info("Running manual optimisation for single energy {}", braggEnergy);

		if ( scannableToMonitor instanceof TFGCounterTimer) {
//			((TFGCounterTimer) scannableToMonitor).stop();
			((TFGCounterTimer) scannableToMonitor).clearFrameSets();
			((TFGCounterTimer) scannableToMonitor).setCollectionTime(collectionTime);
			// maybe set the frame times here as well ( with .setTimes( [collectionTime, collectionTime, ...] );
		}

		// Switch off Veto output trigger signal, so medipix, xspress detectors are not triggered by the offset scan
		setProduceVetoOutput(false);

		Dataset combinedData = doManualScan();
		fittedGaussianLowEnergy = findPeakOutput(combinedData);
		this.lowEnergy = braggEnergy;
		this.highEnergy = braggEnergy;

		// Try to setup the offset parameters for the scannable
		if ( bragg instanceof MonoMoveWithOffsetScannable ) {
			configureOffsetParameters((MonoMoveWithOffsetScannable) bragg);
		}

		// Switch veto output back on
		setProduceVetoOutput(true);
	}

	/**
	 * Return List of scan params for a braggoffset optimisation scan, suitable for passing to ConcurrentScan
	 * @return scan parameters list
	 * @throws Exception
	 */
	private List<Object> getScanParamsList() throws Exception {
		String message = "";
		if ( scannableToMove == null ) {
			message = "Scannable to move has not been set. ";
		}
		if ( scannableToMonitor == null ) {
			message += "Scannable to monitor has not been set. ";
		}
		if ( !message.isEmpty() ) {
			message += "Cannot do optimisation scan!";
			logger.warn(message);
			throw new Exception(message);
		}

		double offsetStepsize = (offsetEnd - offsetStart)/(offsetNumPoints -1);

		Object []scanParamsBaseList = new Object[] {scannableToMove, offsetStart, offsetEnd, offsetStepsize, scannableToMonitor};
		List<Object> scanParamsList = new ArrayList<Object>();

		for( Object param : scanParamsBaseList ) {
			scanParamsList.add(param);
		}

		if ( scannableToMonitor instanceof DetectorBase ) {
			scanParamsList.add(collectionTime);
		}
		return scanParamsList;
	}

	/**
	 * Do a scan of the bragg offset, record detector output
	 * @return return filename of nxs file produced
	 * @throws Exception
	 */
	public String doOffsetScan() throws Exception {

		if ( scannableToMonitor instanceof TFGCounterTimer) {
			((TFGCounterTimer) scannableToMonitor).clearFrameSets();
			// maybe set the frame times here as well ( with .setTimes( [collectionTime, collectionTime, ...] );
		}

		ConcurrentScan scan = new ConcurrentScan(getScanParamsList().toArray());
		scan.setSendUpdateEvents(true);

		// Adjust plot settings so that new data is not automatically selected for plotting in Scan Plot view
		if ( !selectNewScansInPlotView ) {
			ScanPlotSettings scanPlotSettings = new ScanPlotSettings();
			scanPlotSettings.setYAxesShown(new String[] {});
			scan.setScanPlotSettings(scanPlotSettings);
		}

		scan.runScan();

		// wait here until finished
		scan.waitForDetectorReadoutAndPublishCompletion();

		return scan.getDataWriter().getCurrentFileName();
	}

	/**
	 * Load a dataset from Nexus a file
	 * @param filename
	 * @param dataGroupPath - full path to the data group
	 * @return IDataset first dataset from the data group.
	 * @throws NexusException
	 * @throws DatasetException
	 */
	public IDataset getDataFromFile(String filename, String dataGroupPath) throws NexusException, DatasetException {
		NexusFile file = NexusFileHDF5.openNexusFileReadOnly(filename);
		GroupNode groupNode = file.getGroup(dataGroupPath,false);

		// Return first dataset from data group
		String nodeName = groupNode.getNodeNameIterator().next();
		Dataset dataset = (Dataset) groupNode.getDataNode(nodeName).getDataset().getSlice(null, null, null);
		file.close();
		return dataset;
	}

	/**
	 * Load optimisation scan data from nexus file. Combine position and detector values into a single Dataset..
	 * @param filename
	 * @return Dataset with position data in 1st column, detector data in 2nd.
	 * @throws NexusException
	 * @throws DatasetException
	 */
	public Dataset loadDataFromNexusFile(String filename) throws NexusException, DatasetException {
		// Y values (ionchambers or other scannable)
		Dataset detectorData = (Dataset) getDataFromFile(filename, "/entry1/instrument/"+scannableToMonitor.getName());

		// X values (bragg offset motor)
		Dataset positionData = (Dataset) getDataFromFile(filename, "/entry1/instrument/"+scannableToMove.getName());

		int numRows = detectorData.getSize();
		Dataset combinedData = DatasetFactory.zeros(detectorData.getSize(), 2); //  DatasetFactory.create(detectorData.getSize(), 2);
		for(int i = 0; i<numRows; i++) {
			int[] shape = positionData.getShape();
			combinedData.set(positionData.getObject(i), i, 0);
			combinedData.set(detectorData.getObject(i), i, 1);
		}

		return combinedData;
	}

	/**
	 * Extract dataset containing values near to the peak value in column of dataset
	 * @param dataFromFile
	 * @Param peakRange number of rows either side of peak in column 2 to extract
	 * @return Dataset with several rows of data near peak detector value
	 */
	public Dataset extractDataNearPeak(Dataset dataFromFile, int peakRange) {
		int maxPosIndex = dataFromFile.maxPos()[0]; // this array seems backwards, why is max index for column 2 not in index 0?
		int numDatapoints = dataFromFile.getShape()[0];
		int numColumns = dataFromFile.getShape()[1];
		int startIndex = Math.max(maxPosIndex - peakRange, 0);

		int endIndex = Math.min(maxPosIndex + peakRange+1, numDatapoints);
		// Slice slice = new Slice( startIndex, endIndex, 1);

		return dataFromFile.getSlice(new int[] {startIndex, 0}, new int[]{endIndex, numColumns}, null);
	}

	private Dataset getColumnFromDataSet(Dataset dataset, int columnIndex) {
		int numRows = dataset.getShape()[0];
		return dataset.getSlice(new int[]{0, columnIndex}, new int[]{numRows, columnIndex+1}, null);
	}

	/**
	 * Load scan data from nexus file, find position of scannableToMove that gives peak output on scannableToMonitor
	 * @param dataToFit
	 * @return Gaussian object of 'best fit' parameters
	 */
	public Gaussian findPeakOutput(Dataset dataToFit) {

		logger.debug("Attempting to fit Gaussian to data.");

		//  If only fitting to peak points of the data replace data with subset
		if ( fitToPeakPointsOnly) {
			dataToFit = extractDataNearPeak(dataToFit, peakPointRange);
		}

		// List<CompositeFunction> fittedGaussian = Generic1DFitter.fitPeakFunctions(positionData, normScanData, Gaussian.class, 1);

		// Extract x, y data as separate datasets
		Dataset positionData = getColumnFromDataSet(dataToFit, 0);
		Dataset detectorData = getColumnFromDataSet(dataToFit, 1);

		// Normalised detector data
		Dataset normDetectorData = getNormalisedDataset(detectorData);
		Gaussian fitFunc = new Gaussian(1,1,1);
		try {
			Fitter.ApacheNelderMeadFit(new Dataset[] {positionData}, normDetectorData, fitFunc);
			logger.debug("Curve fitting completed sucessfully.");
		} catch( Exception exception) {
			// If fitting fails for some reason, just use position of the peak value
			logger.debug("Curve fitting failed, using maximum detector value for peak position instead.");
			int maxPosIndex = normDetectorData.maxPos()[0];
			double peakPos = positionData.getDouble(maxPosIndex);
			fitFunc.setParameterValues(peakPos, 1.0, 1.0);
		}
		return fitFunc;
	}

	/**
	 * Normalised version of dataset
	 * @param data
	 * @return dataset
	 */
	public Dataset getNormalisedDataset(Dataset data) {
		// Make a copy of the datasetb
		Dataset dataset = DatasetFactory.createFromObject(data);
		double maxVal = (double) dataset.max();
		dataset.imultiply(1.0/maxVal);
		return dataset;
	}

	/**
	 * Scan bragg offset without using normal scanning mechanisim (so it can be run in the middle of a scan)
	 * @return Dataset of position and detector values.
	 * @throws DeviceException
	 * @throws InterruptedException
	 */
	public Dataset doManualScan() throws DeviceException {

<<<<<<< HEAD
		Dataset dataFromScan =  DatasetFactory.zeros(offsetNumPoints, 2);
=======
		InterfaceProvider.getTerminalPrinter().print("Running bragg offset optimisation scan");
		InterfaceProvider.getTerminalPrinter().print(String.format("%15s\t%15s", scannableToMove.getName(), scannableToMonitor.getName()));
		Dataset dataFromScan = new DoubleDataset(offsetNumPoints, 2);
>>>>>>> 1ad0a094
		double offsetStepsize = (offsetEnd - offsetStart)/(offsetNumPoints - 1);
		for(int i=0; i<offsetNumPoints; i++) {
			double pos = offsetStart + i*offsetStepsize;
			scannableToMove.moveTo(pos);
			Double[] detectorReadout = readoutDetector(scannableToMonitor);

			// also collect and readout from medipix, so that data returned during main scan
			// is for correct (current) collected frame of data.
//			if (medipix!=null) {
//				medipix.collectData();
//				medipix.readout();
//			}
			dataFromScan.set(pos, i, 0);
			dataFromScan.set(detectorReadout[1], i, 1);
			InterfaceProvider.getTerminalPrinter().print(String.format("%15.4f\t%15.4f", dataFromScan.getDouble(i,0), dataFromScan.getDouble(i,1)));

		}
		return dataFromScan;
	}

	/**
	 * Setup the offset parameters in a {@link MonoMoveWithOffsetScannable} object from the Gaussians fitted during {@link #optimise}.
	 * @param braggWithOffset
	 */
	public void configureOffsetParameters(MonoMoveWithOffsetScannable braggWithOffset) {
		double offsetGradient = 0.0;
		if (highEnergy>lowEnergy) {
			offsetGradient = (fittedGaussianHighEnergy.getPosition() - fittedGaussianLowEnergy.getPosition())/(highEnergy - lowEnergy);
		}

		double offsetFitStart = fittedGaussianLowEnergy.getPosition();
		// Check that start value for offset is in range of offset scan. If not, don't apply the new parameters
		// to the scannable since something probably went wrong with fitting
		if ( offsetFitStart < offsetStart || offsetFitStart > offsetEnd) {
			logger.warn("Fitted offset start value {} is out of range of offset scan {} ... {} eV! Not applying offset settings to {}.",
					offsetFitStart, offsetStart, offsetEnd, braggWithOffset.getName());
		} else {
			braggWithOffset.setOffsetGradient(offsetGradient);
			braggWithOffset.setEnergyOffsetStart(lowEnergy);
			braggWithOffset.setOffsetStartValue(fittedGaussianLowEnergy.getPosition());
		}
	}

	public void setSelectNewScansInPlotView(boolean selectNewScansInPlotView) {
		this.selectNewScansInPlotView = selectNewScansInPlotView;
	}

	public boolean getSelectNewScansInPlotView() {
		return this.selectNewScansInPlotView;
	}

	public Gaussian getFittedGaussianLowEnergy() {
		return fittedGaussianLowEnergy;
	}

	public Gaussian getFittedGaussianHighEnergy() {
		return fittedGaussianHighEnergy;
	}

	public Scannable getScannableToMonitor() {
		return scannableToMonitor;
	}

	public void setScannableToMonitor(Scannable scannableToMonitor) {
		this.scannableToMonitor = scannableToMonitor;
	}

	public Scannable getScannableToMove() {
		return scannableToMove;
	}

	public void setScannableToMove(Scannable scannableToMove) {
		this.scannableToMove = scannableToMove;
	}

	public double getOffsetStart() {
		return offsetStart;
	}

	public void setOffsetStart(double offsetStart) {
		this.offsetStart = offsetStart;
	}

	public double getOffsetEnd() {
		return offsetEnd;
	}

	public void setOffsetEnd(double offsetEnd) {
		this.offsetEnd = offsetEnd;
	}

	public int getOffsetNumPoints() {
		return offsetNumPoints;
	}

	public void setOffsetNumPoints(int offsetNumPoints) {
		this.offsetNumPoints = offsetNumPoints;
	}

	public double getCollectionTime() {
		return collectionTime;
	}

	public void setCollectionTime(double collectionTime) {
		this.collectionTime = collectionTime;
	}

	public void setFitToPeakPointsOnly(boolean b) {
		fitToPeakPointsOnly = b;
	}

	public boolean getFitToPeakPointsOnly() {
		return fitToPeakPointsOnly;
	}

	public int getPeakPointRange() {
		return peakPointRange;
	}

	public void setPeakPointRange(int peakPointRange) {
		this.peakPointRange = peakPointRange;
	}

	@Override
	public void setName(String name) {
		this.name = name;
	}

	@Override
	public String getName() {
		return name;
	}

	/**
	 * Collect and readout values from a detector.
	 * If a non-detector scannable (e.g. motor) is passed in, use getPosition method instead to obtain the values.
	 *
	 * @param scannable
	 * @return array of detector readout values
	 * @throws DeviceException
	 * @throws InterruptedException
	 * @since 31/8/2016
	 */
	static private Double[] readoutDetector(Scannable scannable) throws DeviceException {
		Object readout = null;
		try {
			if (scannable instanceof Detector) {
				Detector detector = (Detector) scannable;
				detector.collectData();
				detector.waitWhileBusy();
				readout = detector.readout();
			} else {
				readout = scannable.getPosition();
			}
		} catch (InterruptedException e) {
			throw new DeviceException(e);
		}
		return ScannableUtils.objectToArray(readout);
	}

	/**
	 * Peak finding algorithm based on golden section search method.
	 *
	 * @param scannableToMove
	 * @param scannableToMonitor
	 * @param minPos
	 * @param maxPos
	 * @param tolerance
	 * @return position of scannableToMove that gives peak value of scannableToMonitor
	 * @throws DeviceException
	 * @throws InterruptedException
	 *
	 * @since 31/8/2016
	 */
	static public double goldenSectionSearch(Scannable scannableToMove, Scannable scannableToMonitor, double minPos, double maxPos, double tolerance) throws DeviceException, InterruptedException {
		final double goldenR = 0.61803399, goldenC = 1.0 - goldenR; // Golden ratios

		double midPos = minPos + 0.5*(maxPos-minPos);

		// Points used to define different segments within search interval :
		double x0, x1, x2, x3;

		// Add trial point in the larger of the two sections : minPos -> midPos, or midPos->maxPos
		x0 = minPos; x3 = maxPos;
		if ( Math.abs(maxPos - midPos) > Math.abs(midPos - minPos) ) {
			x1 = midPos;
			x2 = midPos + goldenC*(maxPos -midPos);
		} else {
			x2 = midPos;
			x1 = midPos - goldenC*(midPos - minPos);
		}

		int detIndex = 0; // index of detector readout data to use when optimising

		// Get initial values for edge points
		double val1, val2;
		scannableToMove.moveTo(x1);
		val1 = readoutDetector(scannableToMonitor)[detIndex];

		scannableToMove.moveTo(x2);
		val2 = readoutDetector(scannableToMonitor)[detIndex];

		double bestX = x1, bestY = val1;
		boolean converged = false;
		for(int i = 0; i < maxGoldenSectionIterations && !converged; i++) {

			// Convergence criteria based on difference between successive detector evaluations
			double diff = Math.abs(val1 - val2)/val2;
			if ( diff < tolerance )
				converged = true;

			if ( val2 > val1 ) {
				// upper x segment contains peak value, move lower bound up one and subdivide
				x0 = x1;
				x1 = x2;
				x2 = goldenR*x1 + goldenC*x3;
				val1 = val2;
				scannableToMove.moveTo(x2);
				val2 = readoutDetector(scannableToMonitor)[detIndex];
			} else {
				// lower x segment contains peak value, move upper bound down one and subdivide
				x3 = x2;
				x2 = x1;
				x1 = goldenR*x2 + goldenC*x0;
				val2 = val1;
				scannableToMove.moveTo(x1);
				val1 = readoutDetector(scannableToMonitor)[detIndex];
			}

			// Update best peak value and position found so far
			if ( val1 > val2 ) {
				bestX = x1;
				bestY = val1;
			} else {
				bestX = x2;
				bestY = val2;
			}

			String debugString = String.format("%d : %.4e\t %.4e\t %.4e\t %.4e\t ->  %.4e\t %.4e\t %.4e\t %d", i, x0, x1, x2, x3, bestX, bestY, diff, converged==true ? 1 : 0);
			logger.debug(debugString);
		}

		return bestX;
	}

	public Scannable getBraggScannable() {
		return braggScannable;
	}

	public void setBraggScannable(Scannable braggScannable) {
		this.braggScannable = braggScannable;
	}

	public boolean getAllowOptimisation() {
		return allowOptimisation;
	}

	public void setAllowOptimisation(boolean allowOptimisation) {
		this.allowOptimisation = allowOptimisation;
	}

	/**
	 * Save Tfg time frame and dark current collection settings
	 */
	public void saveTfgSettings() {
		if (scannableToMonitor instanceof TfgScalerWithFrames) {
			TfgScalerWithFrames tfg = (TfgScalerWithFrames) scannableToMonitor;
			logger.info("Saving time frame and dark current collection settings from Tfg {}", tfg.getName());
			tfgTimeFrames = tfg.getTimes();
			tfgDarkCurrentCollectionTime = tfg.getDarkCurrentCollectionTime();
		}
	}

	/**
	 * Apply saved timeframe and dark current collection time settings to tfg
	 * @throws DeviceException
	 */
	public void applySavedTfgSettings() throws DeviceException {
		if (scannableToMonitor instanceof TfgScalerWithFrames) {
			TfgScalerWithFrames tfg = (TfgScalerWithFrames) scannableToMonitor;
			logger.info("Applying saved time frame and dark currentl collection settings to Tfg {}", tfg.getName());
			tfg.clearFrameSets();
			tfg.setTimes(tfgTimeFrames);
			tfg.setDarkCurrentCollectionTime(tfgDarkCurrentCollectionTime);
		}
	}
}<|MERGE_RESOLUTION|>--- conflicted
+++ resolved
@@ -439,13 +439,9 @@
 	 */
 	public Dataset doManualScan() throws DeviceException {
 
-<<<<<<< HEAD
-		Dataset dataFromScan =  DatasetFactory.zeros(offsetNumPoints, 2);
-=======
 		InterfaceProvider.getTerminalPrinter().print("Running bragg offset optimisation scan");
 		InterfaceProvider.getTerminalPrinter().print(String.format("%15s\t%15s", scannableToMove.getName(), scannableToMonitor.getName()));
-		Dataset dataFromScan = new DoubleDataset(offsetNumPoints, 2);
->>>>>>> 1ad0a094
+		Dataset dataFromScan =  DatasetFactory.zeros(offsetNumPoints, 2);
 		double offsetStepsize = (offsetEnd - offsetStart)/(offsetNumPoints - 1);
 		for(int i=0; i<offsetNumPoints; i++) {
 			double pos = offsetStart + i*offsetStepsize;
