--- conflicted
+++ resolved
@@ -58,8 +58,6 @@
 echo GDA mode: $GDA_MODE
 echo Other args: $*
 
-<<<<<<< HEAD
-=======
 export GDALOGS=/dls_sw/$BEAMLINE/software/logs
 export LOGFILE=$GDALOGS/gda_output_`date +%F-%T`.txt
 touch $LOGFILE
@@ -69,6 +67,5 @@
 ln -s $LOGFILE $GDALOGS/gda_output.txt
 
 
->>>>>>> f5aa961e
 echo python2.6  $GDA_CORE/bin/gda  --config=$GDA_CONFIG --smart --trace servers -v --mode=$GDA_MODE $*
      python2.6  $GDA_CORE/bin/gda  --config=$GDA_CONFIG --smart --trace servers -v --mode=$GDA_MODE $*