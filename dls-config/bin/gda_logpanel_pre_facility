# Setup specific to this facility, that is done before the log is started

# Set up some basic environment
module load global/http_proxy
. ${GDA_WORKSPACE_PARENT}/${GDA_FACILITY_CONFIG_rel}/bin/loadjava.sh
<<<<<<< HEAD

# Define GDA_LOGS_DIR
if [ "${GDA_MODE}" == "live" ]; then
  # GDA_LOGS_DIR will point to something like /dls_sw/<beamline>/logs/
  export GDA_LOGS_DIR=$(readlink -f ${GDA_WORKSPACE_PARENT}/../../gda_logs)
else
  export GDA_LOGS_DIR=${GDA_WORKSPACE_PARENT}/gda_logs_non_live
fi
echo GDA_LOGS_DIR = $GDA_LOGS_DIR
=======
>>>>>>> 31f9346e
<|MERGE_RESOLUTION|>--- conflicted
+++ resolved
@@ -3,15 +3,3 @@
 # Set up some basic environment
 module load global/http_proxy
 . ${GDA_WORKSPACE_PARENT}/${GDA_FACILITY_CONFIG_rel}/bin/loadjava.sh
-<<<<<<< HEAD
-
-# Define GDA_LOGS_DIR
-if [ "${GDA_MODE}" == "live" ]; then
-  # GDA_LOGS_DIR will point to something like /dls_sw/<beamline>/logs/
-  export GDA_LOGS_DIR=$(readlink -f ${GDA_WORKSPACE_PARENT}/../../gda_logs)
-else
-  export GDA_LOGS_DIR=${GDA_WORKSPACE_PARENT}/gda_logs_non_live
-fi
-echo GDA_LOGS_DIR = $GDA_LOGS_DIR
-=======
->>>>>>> 31f9346e
