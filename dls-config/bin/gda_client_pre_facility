--- conflicted
+++ resolved
@@ -9,17 +9,5 @@
   # GDA_VAR will point to something like /dls_sw/<beamline>/software/gda_var/
   export GDA_VAR=$(readlink -f ${GDA_WORKSPACE_PARENT}/../../gda_var)
 else
-<<<<<<< HEAD
   export GDA_VAR=${GDA_WORKSPACE_PARENT}/gda_var_non_live
-fi
-
-# Define GDA_LOGS_DIR
-if [ "${GDA_MODE}" == "live" ]; then
-  # GDA_LOGS_DIR will point to something like /dls_sw/<beamline>/logs/
-  export GDA_LOGS_DIR=$(readlink -f ${GDA_WORKSPACE_PARENT}/../../gda_logs)
-else
-  export GDA_LOGS_DIR=${GDA_WORKSPACE_PARENT}/gda_logs_non_live
-=======
-  export GDA_VAR=${GDA_WORKSPACE_PARENT}/var
->>>>>>> 31f9346e
 fi