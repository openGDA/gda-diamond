--- conflicted
+++ resolved
@@ -42,25 +42,17 @@
 bashlog debug "gda_servers_pre_facility" "set \${OBJECT_SERVER_STARTUP_FILE}=${OBJECT_SERVER_STARTUP_FILE}"
 
 if [ -n "${BEAMLINE}" ]; then
-<<<<<<< HEAD
-    # This is the normal way the control machine name is constructed at Diamond; set CONTROL_MACHINE_NAME in gdastart_servers_pre_instance is necessary
-=======
     # This is the normal way the control machine name is constructed at Diamond
     #Set CONTROL_MACHINE_NAME in gdastart_servers_pre_instance if non-standard
->>>>>>> 850169c3
     export CONTROL_MACHINE_NAME=${BEAMLINE}-control.diamond.ac.uk
 fi
 if [ "$GDA_MODE" = "live" ]; then
     export CONTROL_MACHINE_USER=gda2
-<<<<<<< HEAD
-    export CONTROL_MACHINE_SSHKEY_LOC=${GDA_WORKSPACE_PARENT}/${GDA_INSTANCE_CONFIG_rel}/${BEAMLINE}ssh.key
-=======
     export CONTROL_MACHINE_SSHKEY_LOC=${GDA_VAR}/.ssh/${BEAMLINE}-ssh.key
     if [ ! -f "${CONTROL_MACHINE_SSHKEY_LOC}" ]; then
         bashlog warn "gda_servers_pre_facility" "Unable to find $CONTROL_MACHINE_SSHKEY_LOC, checking in config"
         export CONTROL_MACHINE_SSHKEY_LOC=${GDA_WORKSPACE_PARENT}/${GDA_INSTANCE_CONFIG_rel}/${BEAMLINE}ssh.key
     fi
->>>>>>> 850169c3
     if [ ! -f "${CONTROL_MACHINE_SSHKEY_LOC}" ]; then
         bashlog warn "gda_servers_pre_facility" "Unable to find $CONTROL_MACHINE_SSHKEY_LOC, remote start will not be possible."
         unset CONTROL_MACHINE_SSHKEY_LOC
