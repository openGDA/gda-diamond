# Setup specific to this facility, that is done before the servers are started
bashlog debug "gda_servers_pre_facility" "Entered"


# Check that the user actually wants the servers restarted.
if [[ -z "${GDA_NO_PROMPT-}" ]]; then
    if [[ "${GDA_MODE}" == "live" ]]; then
        icon_type="warning"
    else
        icon_type="question"
    fi
    zenity --title "Are you sure?" --question --text "Are you sure you want to ${GDA_OPERATION-restart} the ${GDA_INSTANCE_NAME} GDA servers in ${GDA_MODE} mode?" --window-icon=${icon_type}
    SURE=$?
    if [ $SURE == 1 ]; then # 0=Ok, 1=Cancel
        exit
    fi
fi

# Set up some basic environment
module load global/http_proxy
. ${GDA_WORKSPACE_PARENT}/${GDA_FACILITY_CONFIG_rel}/bin/loadjava.sh

# Define GDA_VAR
if [[ "${GDA_MODE}" == "live" ]]; then
    # GDA_VAR will point to something like /dls_sw/<beamline>/software/var/
    export GDA_VAR=$(readlink -f ${GDA_WORKSPACE_PARENT}/../../gda_var)
else
    export GDA_VAR=${GDA_WORKSPACE_PARENT}/gda_var_non_live
fi
bashlog debug "gda_servers_pre_facility" "set \${GDA_VAR}=${GDA_VAR}"

<<<<<<< HEAD
# Define GDA_LOGS_DIR
if [ "${GDA_MODE}" == "live" ]; then
    # GDA_LOGS_DIR will point to something like /dls_sw/<beamline>/logs/
    export GDA_LOGS_DIR=$(readlink -f ${GDA_WORKSPACE_PARENT}/../../gda_logs)
else
    export GDA_LOGS_DIR=${GDA_WORKSPACE_PARENT}/gda_logs_non_live
fi
bashlog debug "gda_servers_pre_facility" "set \${GDA_LOGS_DIR}=${GDA_LOGS_DIR}"

=======
>>>>>>> 31f9346e
export OBJECT_SERVER_STARTUP_FILE=${GDA_VAR}/object_server_startup_server_main
bashlog debug "gda_servers_pre_facility" "set \${OBJECT_SERVER_STARTUP_FILE}=${OBJECT_SERVER_STARTUP_FILE}"

if [ -n "${BEAMLINE}" ]; then
    # This is the normal way the control machine name is constructed at Diamond
    #Set CONTROL_MACHINE_NAME in gdastart_servers_pre_instance if non-standard
    export CONTROL_MACHINE_NAME=${BEAMLINE}-control.diamond.ac.uk
fi
if [ "$GDA_MODE" = "live" ]; then
    export CONTROL_MACHINE_USER=gda2
    export CONTROL_MACHINE_SSHKEY_LOC=${GDA_VAR}/.ssh/${BEAMLINE}ssh.key
    if [ ! -f "${CONTROL_MACHINE_SSHKEY_LOC}" ]; then
        bashlog warn "gda_servers_pre_facility" "Unable to find $CONTROL_MACHINE_SSHKEY_LOC, checking in config"
        export CONTROL_MACHINE_SSHKEY_LOC=${GDA_WORKSPACE_PARENT}/${GDA_INSTANCE_CONFIG_rel}/${BEAMLINE}ssh.key
    fi
    if [ ! -f "${CONTROL_MACHINE_SSHKEY_LOC}" ]; then
        bashlog warn "gda_servers_pre_facility" "Unable to find $CONTROL_MACHINE_SSHKEY_LOC, remote start will not be possible."
        unset CONTROL_MACHINE_SSHKEY_LOC
    fi
fi

bashlog debug "gda_servers_pre_facility" "Exited"<|MERGE_RESOLUTION|>--- conflicted
+++ resolved
@@ -29,18 +29,6 @@
 fi
 bashlog debug "gda_servers_pre_facility" "set \${GDA_VAR}=${GDA_VAR}"
 
-<<<<<<< HEAD
-# Define GDA_LOGS_DIR
-if [ "${GDA_MODE}" == "live" ]; then
-    # GDA_LOGS_DIR will point to something like /dls_sw/<beamline>/logs/
-    export GDA_LOGS_DIR=$(readlink -f ${GDA_WORKSPACE_PARENT}/../../gda_logs)
-else
-    export GDA_LOGS_DIR=${GDA_WORKSPACE_PARENT}/gda_logs_non_live
-fi
-bashlog debug "gda_servers_pre_facility" "set \${GDA_LOGS_DIR}=${GDA_LOGS_DIR}"
-
-=======
->>>>>>> 31f9346e
 export OBJECT_SERVER_STARTUP_FILE=${GDA_VAR}/object_server_startup_server_main
 bashlog debug "gda_servers_pre_facility" "set \${OBJECT_SERVER_STARTUP_FILE}=${OBJECT_SERVER_STARTUP_FILE}"
 
@@ -51,7 +39,7 @@
 fi
 if [ "$GDA_MODE" = "live" ]; then
     export CONTROL_MACHINE_USER=gda2
-    export CONTROL_MACHINE_SSHKEY_LOC=${GDA_VAR}/.ssh/${BEAMLINE}ssh.key
+    export CONTROL_MACHINE_SSHKEY_LOC=${GDA_VAR}/.ssh/${BEAMLINE}-ssh.key
     if [ ! -f "${CONTROL_MACHINE_SSHKEY_LOC}" ]; then
         bashlog warn "gda_servers_pre_facility" "Unable to find $CONTROL_MACHINE_SSHKEY_LOC, checking in config"
         export CONTROL_MACHINE_SSHKEY_LOC=${GDA_WORKSPACE_PARENT}/${GDA_INSTANCE_CONFIG_rel}/${BEAMLINE}ssh.key
