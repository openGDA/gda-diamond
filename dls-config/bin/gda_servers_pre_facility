--- conflicted
+++ resolved
@@ -48,11 +48,7 @@
 fi
 if [ "$GDA_MODE" = "live" ]; then
     export CONTROL_MACHINE_USER=gda2
-<<<<<<< HEAD
-    export CONTROL_MACHINE_SSHKEY_LOC=${GDA_VAR}/.ssh/${BEAMLINE}-ssh.key
-=======
     export CONTROL_MACHINE_SSHKEY_LOC=${GDA_VAR}/.ssh/${BEAMLINE}ssh.key
->>>>>>> f00db4f2
     if [ ! -f "${CONTROL_MACHINE_SSHKEY_LOC}" ]; then
         bashlog warn "gda_servers_pre_facility" "Unable to find $CONTROL_MACHINE_SSHKEY_LOC, checking in config"
         export CONTROL_MACHINE_SSHKEY_LOC=${GDA_WORKSPACE_PARENT}/${GDA_INSTANCE_CONFIG_rel}/${BEAMLINE}ssh.key
