--- conflicted
+++ resolved
@@ -33,12 +33,8 @@
 bashlog debug "gda_servers_pre_facility" "set \${OBJECT_SERVER_STARTUP_FILE}=${OBJECT_SERVER_STARTUP_FILE}"
 
 if [ -n "${BEAMLINE}" ]; then
-<<<<<<< HEAD
-    # This is the normal way the control machine name is constructed at Diamond; set CONTROL_MACHINE_NAME in gdastart_servers_pre_instance is necessary
-=======
     # This is the normal way the control machine name is constructed at Diamond
     #Set CONTROL_MACHINE_NAME in gdastart_servers_pre_instance if non-standard
->>>>>>> 31f9346e
     export CONTROL_MACHINE_NAME=${BEAMLINE}-control.diamond.ac.uk
 fi
 if [ "$GDA_MODE" = "live" ]; then
