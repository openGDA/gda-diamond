<project name="plugin-uk.ac.gda.arpes.test" basedir=".">

	<dirname property="plugin.basedir" file="${ant.file}" />
	<pathconvert property="workspace.loc" setonempty="false">
		<regexpmapper from="(.*)_git/.+" to="\1"/>
		<path><pathelement location="${plugin.basedir}" /></path>
	</pathconvert>
	<fail message="ERROR: Could not determine workspace.loc" unless="workspace.loc" />
	<property name="workspace.git.loc" value="${workspace.loc}_git" />
	<import file="${workspace.git.loc}/diamond-releng.git/diamond.releng.tools/ant-headless/common.ant" />

	<!-- ====================================================================
		   JUnit tests
		 ==================================================================== -->

	<import file="${workspace.git.loc}/diamond-releng.git/diamond.releng.tools/ant-headless/test-common.ant" />
	<target name="junit-tests" depends="set-test-base-GDA">
		<junit-call description="${ant.project.name} Java JUnit tests">
			<formatter type="xml" />
			<classpath>
				<pathelement location="${junitjar.loc}" />
				<pathelement location="${jythonjar.loc}" />
				<path refid="libs.jars.path" />
				<pathelement location="${plugin.basedir}/bin" />
				<pathelement location="${workspace.git.loc}/diamond-releng.git/diamond.releng.tools/logging" />  <!-- to pick up logback-test.xml -->
				<pathelement location="${workspace.git.loc}/gda-common.git/uk.ac.gda.test.helpers/bin" />
				<pathelement location="${plugin.host.basedir}/bin" />
				<pathelement location="${workspace.git.loc}/gda-core.git/uk.ac.gda.api/bin" />
				<pathelement location="${workspace.git.loc}/gda-common.git/uk.ac.gda.common/bin" />
				<pathelement location="${workspace.git.loc}/gda-core.git/uk.ac.gda.core/classes/main" />
				<pathelement location="${workspace.git.loc}/gda-epics.git/uk.ac.gda.epics/bin" />
				<pathelement location="${workspace.git.loc}/gda-epics.git/uk.ac.gda.epics/jars/*" />
				<pathelement location="${workspace.git.loc}/gda-nexus.git/uk.ac.gda.nexus/bin" />
				<pathelement location="${workspace.git.loc}/gda-nexus.git/uk.ac.gda.nexus/jars/*" />
<<<<<<< HEAD
				<path refid="tp.slf4j.path" />  <!-- ensure that required org.slf4j.LoggerFactory appears first in classpath -->
				<path refid="tp.jcl-over-slf4j.path" />  <!-- ensure that matching imp appears first in classpath -->
				<pathelement path="${workspace.loc}/tp/plugins/uk.ac.diamond.org.jscience_2.0.2.jar" />  <!-- ensure that 2.0.2 appears first in classpath -->
				<path refid="tp.path" />  <!-- target platform -->
=======
				<path refid="tp.slf4j.path" />  <!--ensure that required org.slf4j.LoggerFactory appears first in classpath -->
				<pathelement location="${workspace.loc}/tp/plugins/*" />
>>>>>>> d0a1a85f
			</classpath>
			<batchtest todir="@{report.dir}">
				<fileset dir="${plugin.basedir}/src">
					<include name="**/*Test.java" />
					<exclude name="**/*PluginTest.java" />
				</fileset>
			</batchtest>
		</junit-call>
	</target>

</project><|MERGE_RESOLUTION|>--- conflicted
+++ resolved
@@ -32,15 +32,9 @@
 				<pathelement location="${workspace.git.loc}/gda-epics.git/uk.ac.gda.epics/jars/*" />
 				<pathelement location="${workspace.git.loc}/gda-nexus.git/uk.ac.gda.nexus/bin" />
 				<pathelement location="${workspace.git.loc}/gda-nexus.git/uk.ac.gda.nexus/jars/*" />
-<<<<<<< HEAD
 				<path refid="tp.slf4j.path" />  <!-- ensure that required org.slf4j.LoggerFactory appears first in classpath -->
 				<path refid="tp.jcl-over-slf4j.path" />  <!-- ensure that matching imp appears first in classpath -->
-				<pathelement path="${workspace.loc}/tp/plugins/uk.ac.diamond.org.jscience_2.0.2.jar" />  <!-- ensure that 2.0.2 appears first in classpath -->
 				<path refid="tp.path" />  <!-- target platform -->
-=======
-				<path refid="tp.slf4j.path" />  <!--ensure that required org.slf4j.LoggerFactory appears first in classpath -->
-				<pathelement location="${workspace.loc}/tp/plugins/*" />
->>>>>>> d0a1a85f
 			</classpath>
 			<batchtest todir="@{report.dir}">
 				<fileset dir="${plugin.basedir}/src">
