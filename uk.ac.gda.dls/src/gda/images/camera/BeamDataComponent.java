--- conflicted
+++ resolved
@@ -59,13 +59,8 @@
 	private static final String convert(int x, int y) {
 		return "(" + x + ", " + y + ")";
 	}
-<<<<<<< HEAD
-
-	public class BeamData {
-=======
-	
+
 	public static class BeamData {
->>>>>>> 42aeb6e8
 
 		public Double zoomLevel = null;
 
