/*-
 * Copyright © 2009 Diamond Light Source Ltd.
 *
 * This file is part of GDA.
 *
 * GDA is free software: you can redistribute it and/or modify it under the
 * terms of the GNU General Public License version 3 as published by the Free
 * Software Foundation.
 *
 * GDA is distributed in the hope that it will be useful, but WITHOUT ANY
 * WARRANTY; without even the implied warranty of MERCHANTABILITY or FITNESS
 * FOR A PARTICULAR PURPOSE. See the GNU General Public License for more
 * details.
 *
 * You should have received a copy of the GNU General Public License along
 * with GDA. If not, see <http://www.gnu.org/licenses/>.
 */

package gda.images.camera;

<<<<<<< HEAD
import static java.lang.Math.cos;
import static java.lang.Math.sin;
=======
import gda.configuration.properties.LocalProperties;
import gda.spring.propertyeditors.RealMatrixPropertyEditor;
>>>>>>> 5bab71cc

import org.apache.commons.math.linear.RealMatrix;

import gda.configuration.properties.LocalProperties;
import gda.images.camera.BeamDataComponent.BeamData;
import gda.spring.propertyeditors.RealMatrixPropertyEditor;

/**
 * Provides utility functions related to manipulating the sample viewed by a gda.images.camera object or viewed by a
 * gda.images.GUI panel.
 */
public class Utilities {
<<<<<<< HEAD

	private static final Logger logger = LoggerFactory.getLogger(Utilities.class);

	/**
	 * Given the requested vertical and horizontal movements in microns of the sample as viewed in the image plane of a
	 * sample viewing camera, and the current goniometer angle, calculates the required xyz movements of the sample
	 * stage to achieve this.
	 * <p>
	 * This requires the java property gda.images.horizontaldirection.
	 *
	 * @param deltaHum
	 * @param deltaVum
	 * @param omega
	 * @return double[] - the x,y, and z sample stage movements required
=======
	
	public static Geometry createGeometryFromGlobals() {
		final RealMatrix axisOrientationMatrix = getAxisOrientationMatrix();
		final OmegaDirection omegaDirection = getOmegaDirection();
		final boolean allowBeamAxisMovement = isAllowBeamAxisMovement();
		final boolean gonioOnLeftOfImage = isGonioOnLeftOfImage();
		final BeamDataComponent beamDataComponent = BeamDataComponent.getInstance();
		final Camera camera = beamDataComponent.getCamera();
		return new Geometry(axisOrientationMatrix, omegaDirection, allowBeamAxisMovement, gonioOnLeftOfImage, beamDataComponent, camera);
	}

	/**
	 * @see Geometry#micronToXYZMove(double, double, double)
>>>>>>> 5bab71cc
	 */
	public static double[] micronToXYZMove(double deltaHum, double deltaVum, double omega) {
		return createGeometryFromGlobals().micronToXYZMove(deltaHum, deltaVum, omega);
	}

	/**
	 * Denotes the direction of a +ve omega rotation, when the goniometer is
	 * viewed from behind (with the beam travelling right).
	 */
	public enum OmegaDirection {

		/** +ve rotation of omega is clockwise */
		CLOCKWISE,

		/** +ve rotation of omega is anticlockwise */
		ANTICLOCKWISE
	}

	public static RealMatrix createMatrixFromProperty(String propName) {

		RealMatrixPropertyEditor mpe = new RealMatrixPropertyEditor();
		mpe.setAsText(LocalProperties.get(propName));
		RealMatrix axisOrientationMatrix = mpe.getValue();
		if (axisOrientationMatrix.getRowDimension() != 3 || axisOrientationMatrix.getColumnDimension() != 3) {
			throw new IllegalArgumentException("Axis orientation matrix is not 3×3: " + axisOrientationMatrix);
		}

		return axisOrientationMatrix;
	}

	/**
<<<<<<< HEAD
	 * @param h horizontal movement
	 * @param v vertical movement
	 * @param b movement along beam path
	 * @param omega current angle, in degrees
	 *
	 * @return beamline-specific movement
=======
	 * @see Geometry#micronToXYZMove(double, double, double, double)
>>>>>>> 5bab71cc
	 */
	public static double[] micronToXYZMove(double h, double v, double b, double omega) {
		return createGeometryFromGlobals().micronToXYZMove(h, v, b, omega);
	}

	public static RealMatrix getAxisOrientationMatrix() {
		return createMatrixFromProperty(LocalProperties.GDA_PX_SAMPLE_CONTROL_AXIS_ORIENTATION);
	}

	public static OmegaDirection getOmegaDirection() {
		final String omegaDirectionProperty = LocalProperties.get(LocalProperties.GDA_PX_SAMPLE_CONTROL_OMEGA_DIRECTION);
		final boolean omegaPositiveIsAnticlockwise = omegaDirectionProperty.equalsIgnoreCase("anticlockwise");
		final OmegaDirection omegaDirection = omegaPositiveIsAnticlockwise ? OmegaDirection.ANTICLOCKWISE : OmegaDirection.CLOCKWISE;
		return omegaDirection;
	}

	public static boolean isAllowBeamAxisMovement() {
		return LocalProperties.check(LocalProperties.GDA_PX_SAMPLE_CONTROL_ALLOW_BEAM_AXIS_MOVEMENT);
	}

	public static boolean isGonioOnLeftOfImage() {
		// Get the direction of the z axis wrt the horizontal movement when viewed from the image's viewpoint (this
		// depends on the camera oreintation wrt the z-axis). It must be assumed that otherwise, the camera views in
		// the beam vector and its image edges are parallel to the microglide axes)
		final String LEFT = "left";
		final String whichEdgeIsXAxisPositive = LocalProperties.get(LocalProperties.GDA_IMAGES_HORIZONTAL_DIRECTION, LEFT);
		final boolean gonioOnLeftOfImage = !whichEdgeIsXAxisPositive.equalsIgnoreCase(LEFT);
		return gonioOnLeftOfImage;
	}
<<<<<<< HEAD

	public static double[] micronToXYZMove(double h, double v, double b, double omega, RealMatrix axisOrientationMatrix, OmegaDirection omegaDirection, boolean allowBeamAxisMovement, boolean gonioOnLeftOfImage) {
		// This is designed for phase 1 mx, with the hardware located to the right of the beam, and the z axis is
		// perpendicular to the beam and normal to the rotational plane of the omega axis. When the x axis is vertical
		// then the y axis is anti-parallel to the beam direction.

		// On I24, the hardware is located to the right of the beam. The x axis is along the rotation axis, and at
		// omega=0, the y axis is along the beam and the z axis is vertically down.

		// By definition, when omega = 0, the x axis will be positive in the vertical direction and a positive omega
		// movement will rotate clockwise when looking at the viewed down the microglide z-axis. This is standard in
		// crystallography.

		double θ = Math.toRadians(omega);

		if (omegaDirection == OmegaDirection.ANTICLOCKWISE) {
			θ = -θ;
		}

		if (!allowBeamAxisMovement) {
			b = 0;
		}

		// These calculations are done as though we are looking at the back of
		// the gonio, with the beam coming from the left. They follow the
		// mathematical convention that X +ve goes right, Y +ve goes vertically
		// up. Z +ve is away from the gonio (away from you). This is NOT the
		// standard phase I convention.
		final double x = b * cos(θ) - v * sin(θ);
		final double y = b * sin(θ) + v * cos(θ);
		double z = h;

		if (!gonioOnLeftOfImage) {
			z *= -1;
		}

		RealVector movement = MatrixUtils.createRealVector(new double[] {x, y, z});
		RealVector beamlineMovement = axisOrientationMatrix.operate(movement);
		return beamlineMovement.getData();
	}

=======
	
>>>>>>> 5bab71cc
	/**
	 * @see Geometry#pixelsToMicrons(int, int)
	 */
	public static double[] pixelsToMicrons(int h, int v) {
<<<<<<< HEAD
		try {
			BeamDataComponent beamDataComponent = BeamDataComponent.getInstance();

			BeamData currentBeamData = beamDataComponent.getCurrentBeamData();
			if (currentBeamData == null) {
				return new double[] {0, 0};
			}
			Camera camera = beamDataComponent.getCamera();
			int hMicrons = (int) (h * camera.getMicronsPerXPixel());
			int vMicrons = (int) (v * camera.getMicronsPerYPixel());
			return new double[] {hMicrons, vMicrons};

		} catch (Exception e) {
			logger.error("Error while trying to get micron/pixel conversion from optical camera.", e);
			return new double[] {0, 0};
		}
=======
		return createGeometryFromGlobals().pixelsToMicrons(h, v);
>>>>>>> 5bab71cc
	}

	/**
<<<<<<< HEAD
	 * Given the pixel coordinates of the item to be moved to the beam centre, calculates the horizontal and vertical
	 * movements required in microns of the sample stage in the plane of the image.
	 * <p>
	 * This uses the scaling factors of the PXCamera's current zoom level.
	 *
	 * @param horizDisplayClicked
	 * @param vertDisplayClicked
	 * @return double[] - the required horizontal and vertical movements in microns
	 */
	public static double[] pixelToMicronMove(int horizDisplayClicked, int vertDisplayClicked) {
		BeamData currentBeamData = BeamDataComponent.getInstance().getCurrentBeamData();
		if (currentBeamData == null) {
			return new double[] {0, 0};
		}

		int vertMove = vertDisplayClicked - currentBeamData.yCentre;
		int horizMove = currentBeamData.xCentre - horizDisplayClicked;

		return pixelsToMicrons(horizMove, vertMove);
	}

	/**
	 * Given the locations on the sample viewing camera image, returns the sample stage movements required to move what
	 * is at that location into the beam.
	 * <p>
	 * This assumes that there is a gda.images.camera.Camera object available which is properly configured. The scaling
	 * factors of its current zoom level are used in the calculation.
	 *
	 * @param Hpix
	 * @param Vpix
	 * @param omega
	 * @return double[] - the x,y, and z sample stage movements required
=======
	 * @see Geometry#pixelToMicronMove(int, int)
	 */
	public static double[] pixelToMicronMove(int horizDisplayClicked, int vertDisplayClicked) {
		return createGeometryFromGlobals().pixelToMicronMove(horizDisplayClicked, vertDisplayClicked);
	}

	/**
	 * @see Geometry#calculateSampleStageMove(int, int, double)
>>>>>>> 5bab71cc
	 */
	public static double[] calculateSampleStageMove(int Hpix, int Vpix, double omega) {
		return createGeometryFromGlobals().calculateSampleStageMove(Hpix, Vpix, omega);
	}

}<|MERGE_RESOLUTION|>--- conflicted
+++ resolved
@@ -18,18 +18,9 @@
 
 package gda.images.camera;
 
-<<<<<<< HEAD
-import static java.lang.Math.cos;
-import static java.lang.Math.sin;
-=======
-import gda.configuration.properties.LocalProperties;
-import gda.spring.propertyeditors.RealMatrixPropertyEditor;
->>>>>>> 5bab71cc
-
 import org.apache.commons.math.linear.RealMatrix;
 
 import gda.configuration.properties.LocalProperties;
-import gda.images.camera.BeamDataComponent.BeamData;
 import gda.spring.propertyeditors.RealMatrixPropertyEditor;
 
 /**
@@ -37,23 +28,7 @@
  * gda.images.GUI panel.
  */
 public class Utilities {
-<<<<<<< HEAD
 
-	private static final Logger logger = LoggerFactory.getLogger(Utilities.class);
-
-	/**
-	 * Given the requested vertical and horizontal movements in microns of the sample as viewed in the image plane of a
-	 * sample viewing camera, and the current goniometer angle, calculates the required xyz movements of the sample
-	 * stage to achieve this.
-	 * <p>
-	 * This requires the java property gda.images.horizontaldirection.
-	 *
-	 * @param deltaHum
-	 * @param deltaVum
-	 * @param omega
-	 * @return double[] - the x,y, and z sample stage movements required
-=======
-	
 	public static Geometry createGeometryFromGlobals() {
 		final RealMatrix axisOrientationMatrix = getAxisOrientationMatrix();
 		final OmegaDirection omegaDirection = getOmegaDirection();
@@ -66,7 +41,6 @@
 
 	/**
 	 * @see Geometry#micronToXYZMove(double, double, double)
->>>>>>> 5bab71cc
 	 */
 	public static double[] micronToXYZMove(double deltaHum, double deltaVum, double omega) {
 		return createGeometryFromGlobals().micronToXYZMove(deltaHum, deltaVum, omega);
@@ -98,16 +72,7 @@
 	}
 
 	/**
-<<<<<<< HEAD
-	 * @param h horizontal movement
-	 * @param v vertical movement
-	 * @param b movement along beam path
-	 * @param omega current angle, in degrees
-	 *
-	 * @return beamline-specific movement
-=======
 	 * @see Geometry#micronToXYZMove(double, double, double, double)
->>>>>>> 5bab71cc
 	 */
 	public static double[] micronToXYZMove(double h, double v, double b, double omega) {
 		return createGeometryFromGlobals().micronToXYZMove(h, v, b, omega);
@@ -137,112 +102,15 @@
 		final boolean gonioOnLeftOfImage = !whichEdgeIsXAxisPositive.equalsIgnoreCase(LEFT);
 		return gonioOnLeftOfImage;
 	}
-<<<<<<< HEAD
 
-	public static double[] micronToXYZMove(double h, double v, double b, double omega, RealMatrix axisOrientationMatrix, OmegaDirection omegaDirection, boolean allowBeamAxisMovement, boolean gonioOnLeftOfImage) {
-		// This is designed for phase 1 mx, with the hardware located to the right of the beam, and the z axis is
-		// perpendicular to the beam and normal to the rotational plane of the omega axis. When the x axis is vertical
-		// then the y axis is anti-parallel to the beam direction.
-
-		// On I24, the hardware is located to the right of the beam. The x axis is along the rotation axis, and at
-		// omega=0, the y axis is along the beam and the z axis is vertically down.
-
-		// By definition, when omega = 0, the x axis will be positive in the vertical direction and a positive omega
-		// movement will rotate clockwise when looking at the viewed down the microglide z-axis. This is standard in
-		// crystallography.
-
-		double θ = Math.toRadians(omega);
-
-		if (omegaDirection == OmegaDirection.ANTICLOCKWISE) {
-			θ = -θ;
-		}
-
-		if (!allowBeamAxisMovement) {
-			b = 0;
-		}
-
-		// These calculations are done as though we are looking at the back of
-		// the gonio, with the beam coming from the left. They follow the
-		// mathematical convention that X +ve goes right, Y +ve goes vertically
-		// up. Z +ve is away from the gonio (away from you). This is NOT the
-		// standard phase I convention.
-		final double x = b * cos(θ) - v * sin(θ);
-		final double y = b * sin(θ) + v * cos(θ);
-		double z = h;
-
-		if (!gonioOnLeftOfImage) {
-			z *= -1;
-		}
-
-		RealVector movement = MatrixUtils.createRealVector(new double[] {x, y, z});
-		RealVector beamlineMovement = axisOrientationMatrix.operate(movement);
-		return beamlineMovement.getData();
-	}
-
-=======
-	
->>>>>>> 5bab71cc
 	/**
 	 * @see Geometry#pixelsToMicrons(int, int)
 	 */
 	public static double[] pixelsToMicrons(int h, int v) {
-<<<<<<< HEAD
-		try {
-			BeamDataComponent beamDataComponent = BeamDataComponent.getInstance();
-
-			BeamData currentBeamData = beamDataComponent.getCurrentBeamData();
-			if (currentBeamData == null) {
-				return new double[] {0, 0};
-			}
-			Camera camera = beamDataComponent.getCamera();
-			int hMicrons = (int) (h * camera.getMicronsPerXPixel());
-			int vMicrons = (int) (v * camera.getMicronsPerYPixel());
-			return new double[] {hMicrons, vMicrons};
-
-		} catch (Exception e) {
-			logger.error("Error while trying to get micron/pixel conversion from optical camera.", e);
-			return new double[] {0, 0};
-		}
-=======
 		return createGeometryFromGlobals().pixelsToMicrons(h, v);
->>>>>>> 5bab71cc
 	}
 
 	/**
-<<<<<<< HEAD
-	 * Given the pixel coordinates of the item to be moved to the beam centre, calculates the horizontal and vertical
-	 * movements required in microns of the sample stage in the plane of the image.
-	 * <p>
-	 * This uses the scaling factors of the PXCamera's current zoom level.
-	 *
-	 * @param horizDisplayClicked
-	 * @param vertDisplayClicked
-	 * @return double[] - the required horizontal and vertical movements in microns
-	 */
-	public static double[] pixelToMicronMove(int horizDisplayClicked, int vertDisplayClicked) {
-		BeamData currentBeamData = BeamDataComponent.getInstance().getCurrentBeamData();
-		if (currentBeamData == null) {
-			return new double[] {0, 0};
-		}
-
-		int vertMove = vertDisplayClicked - currentBeamData.yCentre;
-		int horizMove = currentBeamData.xCentre - horizDisplayClicked;
-
-		return pixelsToMicrons(horizMove, vertMove);
-	}
-
-	/**
-	 * Given the locations on the sample viewing camera image, returns the sample stage movements required to move what
-	 * is at that location into the beam.
-	 * <p>
-	 * This assumes that there is a gda.images.camera.Camera object available which is properly configured. The scaling
-	 * factors of its current zoom level are used in the calculation.
-	 *
-	 * @param Hpix
-	 * @param Vpix
-	 * @param omega
-	 * @return double[] - the x,y, and z sample stage movements required
-=======
 	 * @see Geometry#pixelToMicronMove(int, int)
 	 */
 	public static double[] pixelToMicronMove(int horizDisplayClicked, int vertDisplayClicked) {
@@ -251,7 +119,6 @@
 
 	/**
 	 * @see Geometry#calculateSampleStageMove(int, int, double)
->>>>>>> 5bab71cc
 	 */
 	public static double[] calculateSampleStageMove(int Hpix, int Vpix, double omega) {
 		return createGeometryFromGlobals().calculateSampleStageMove(Hpix, Vpix, omega);
