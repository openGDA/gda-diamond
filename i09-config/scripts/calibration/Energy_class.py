from gda.device.scannable import ScannableMotionBase
import gda.factory.Finder as Finder
import sys
#from gda.function.lookup import LookupTable
import math
from LookupTables import readLookupTable
from gda.device.scannable.scannablegroup import ScannableGroup
from gda.configuration.properties import LocalProperties
from gdascripts.utils import caput


class BeamEnergy(ScannableMotionBase):
    '''Create beam energy scannable that encapsulates and fan-outs control to ID gap and DCM energy.
    
        This pseudo device requies a lookup table object to provide ID parameters for calculation of ID gap from beam 
        energy required and harmonic order. The lookup table object must be created before the instance creation of this class.
        The child scannables or pseudo devices must exist in jython's global namespace prior to any method call of this class 
        instance.
        The lookup Table object is described by gda.function.LookupTable class.'''
        
    def __init__(self, name, gap="igap", dcm="dcmenergy", undulatorperiod=27, lut="IIDCalibrationTable.txt"):
        '''Constructor - Only succeed if it find the lookup table, otherwise raise exception.'''
        finder=Finder.getInstance()
        self.lut=readLookupTable(LocalProperties.get("gda.config")+"/lookupTables/"+lut)
        self.gap=gap
        self.dcm=dcm
        self.lambdau=undulatorperiod
        if dcm is None:
            self.scannableNames=[gap]
        else:
            self.scannableNames=[dcm,gap]
        self.scannables=ScannableGroup(name, [finder.find(x) for x in self.scannableNames])
        self._busy=0
        self.setName(name)
        self.setLevel(3)
        self.setOutputFormat(["%10.6f"])
        self.inputNames=[name]
        if self.dcm == "dcmenergy":
            self.order=3
        else:
            self.order=1
        self.energy=self.scannables.getGroupMember(self.scannableNames[0]).getPosition()
        self.polarisation='H'
    
    def setPolarisation(self, value):
        if self.getName()=="jenergy":
            if value == "H" or value == "V":
                self.polarisation=value
            else:
                raise ValueError("Input "+str(value)+" invalid. Valid values are 'H' or 'V'.")
        else:
            print "No polaristion parameter for Hard X-ray ID"
    
    def getPolarisation(self):
        if self.getName()=="jenergy":
            return self.polarisation
        else:
            return "No polaristion parameter for Hard X-ray ID"
    
    def HarmonicEnergyRanges(self):
        print ("%s\t%s\t%s" % ("Harmonic", "Min Energy", "Max Energy"))
        keys=[int(key) for key in self.lut.keys()]
        for key in sorted(keys):
            print ("%8.0d\t%10.2f\t%10.2f" % (key,self.lut[key][2],self.lut[key][3]))
            
    def eneryRangeForOrder(self, order):
        return [self.lut[order][2],self.lut[order][3]]
        
    def setOrder(self,n):
        self.order=n
        
    def getOrder(self):
        return self.order
    
    def idgap(self, Ep, n):
        gap=20.0
        if self.getName() == "ienergy":
            lambdaU=self.lambdau
            M=4
            h=16
            me=0.510999
            gamma=1000*self.lut[n][0]/me
            Ksquared=(4.959368e-6*(n*gamma*gamma/(lambdaU*Ep))-2)
            if Ksquared < 0:
                raise ValueError("Ksquared must be positive!")
            K=math.sqrt(Ksquared)
            A=(2*0.0934*lambdaU*self.lut[n][1]*M/math.pi)*math.sin(math.pi/M)*(1-math.exp(-2*math.pi*h/lambdaU))
            gap=(lambdaU/math.pi) * math.log(A/K)+self.lut[n][6]
#            if self.gap=="igap" and (gap<5.1 or gap>9.1):
#                raise ValueError("Required Hard X-Ray ID gap is out side allowable bound (5.1, 9.1)!")
            if self.gap=="jgap" and gap<16:
                raise ValueError("Required Soft X-Ray ID gap is out side allowable bound (> 16 mm)!")
        elif (self.getName() == "jenergy" and self.getPolarisation()=="H"):
<<<<<<< HEAD
            if (Ep<0.15 or Ep > 1.05):
                raise ValueError("Demanding energy must lie between 0.15 and 1.05 eV!")
            gap=4.68956 + 155.42742*Ep - 472.63852*Ep**2 + 1055.44757*Ep**3 - 1494.50872*Ep**4 + 1290.6552*Ep**5 - 616.22919*Ep**6 + 125.16795*Ep**7
            if self.gap=="jgap" and (gap<20 or gap>55):
                raise ValueError("Required Soft X-Ray ID gap is out side allowable bound (20, 55)!")
=======
            if (Ep<0.104 or Ep > 1.2):
                raise ValueError("Demanding energy must lie between 0.105 and 1.2 keV!")
            gap=2.56288 + 186.99257*Ep - 653.74749*Ep**2 + 1589.71628*Ep**3 - 2375.03513*Ep**4 + 2110.75282*Ep**5 - 1019.61741*Ep**6 + 206.70745*Ep**7
            if self.gap=="jgap" and (gap<16 or gap>60):
                raise ValueError("Required Soft X-Ray ID gap is out side allowable bound (16, 60)!")
>>>>>>> 48c779bc
        elif self.getName() == "jenergy" and self.getPolarisation()=="V":
            if (Ep<0.22 or Ep > 1.0):
                raise ValueError("Demanding energy must lie between 0.22 and 1.0 eV!")
            gap = 5.33595 + 72.53678*Ep - 133.96826*Ep**2 + 179.99229*Ep**3 - 128.83048*Ep**4 + 39.34346*Ep**5
            if self.gap=="jgap" and (gap<16.01 or gap>35):
                raise ValueError("Required Soft X-Ray ID gap is out side allowable bound (16, 34)!")
        else:
            raise ValueError("Unsupported scannable or polarisation mode")
        return gap
        
    def rawGetPosition(self):
        '''returns the current position of the beam energy.'''
        self.energy=self.scannables.getGroupMember(self.scannableNames[0]).getPosition()
        return self.energy;
    
    def calc(self, energy, order):
        return self.idgap(energy, order)

    def rawAsynchronousMoveTo(self, new_position):
        '''move beam energy to specified value.
        At the background this moves both ID gap and Mono Bragg to the values corresponding to this energy.
        If a child scannable can not be reached for whatever reason, it just prints out a message, then continue to next.'''
        self.energy = float(new_position)
        gap = 7
        try:
            if self.getName() == "dummyenergy":
                gap=self.energy
            else:
                gap=self.idgap(self.energy, self.order)
        except:
            raise
        if self.getName() == "ienergy":
            if self.energy<self.eneryRangeForOrder(self.order)[0] or self.energy>self.eneryRangeForOrder(self.order)[1]:
                raise ValueError("Requested photon energy is out of range for this harmonic!")
        for s in self.scannables.getGroupMembers():
            if s.getName() == self.gap:
                try:
                    s.asynchronousMoveTo(gap)
                except:
                    print "cannot set " + s.getName() + " to " + str(gap)
                    raise
            else:
                try:
                    if s.getName() == "pgmenergy":
                        s.asynchronousMoveTo(self.energy*1000)
                        # caput("ELECTRON-ANALYSER-01:TEST:EXCITATION_ENERGY", self.energy*1000)
                    else:
                        s.asynchronousMoveTo(self.energy)
                        # caput("ELECTRON-ANALYSER-01:TEST:EXCITATION_ENERGY", self.energy*1000)
                except:
                    print "cannot set " + s.getName() + " to " + str(self.energy)
                    raise
                
    def rawIsBusy(self):
        '''checks the busy status of all child scannable.
        
        If and only if all child scannable are done this will be set to False.'''  
        self._busy=0      
        for s in self.scannables.getGroupMembers():
            try:
                self._busy += s.isBusy()
            except:
                print s.getName() + " isBusy() throws exception ", sys.exc_info()
                raise
        if self._busy == 0:
            return 0
        else:
            return 1

    def toString(self):
        '''formats what to print to the terminal console.'''
        return self.name + " : " + str(self.rawGetPosition())
    
   
<|MERGE_RESOLUTION|>--- conflicted
+++ resolved
@@ -6,7 +6,6 @@
 from LookupTables import readLookupTable
 from gda.device.scannable.scannablegroup import ScannableGroup
 from gda.configuration.properties import LocalProperties
-from gdascripts.utils import caput
 
 
 class BeamEnergy(ScannableMotionBase):
@@ -91,19 +90,11 @@
             if self.gap=="jgap" and gap<16:
                 raise ValueError("Required Soft X-Ray ID gap is out side allowable bound (> 16 mm)!")
         elif (self.getName() == "jenergy" and self.getPolarisation()=="H"):
-<<<<<<< HEAD
-            if (Ep<0.15 or Ep > 1.05):
-                raise ValueError("Demanding energy must lie between 0.15 and 1.05 eV!")
-            gap=4.68956 + 155.42742*Ep - 472.63852*Ep**2 + 1055.44757*Ep**3 - 1494.50872*Ep**4 + 1290.6552*Ep**5 - 616.22919*Ep**6 + 125.16795*Ep**7
-            if self.gap=="jgap" and (gap<20 or gap>55):
-                raise ValueError("Required Soft X-Ray ID gap is out side allowable bound (20, 55)!")
-=======
             if (Ep<0.104 or Ep > 1.2):
                 raise ValueError("Demanding energy must lie between 0.105 and 1.2 keV!")
             gap=2.56288 + 186.99257*Ep - 653.74749*Ep**2 + 1589.71628*Ep**3 - 2375.03513*Ep**4 + 2110.75282*Ep**5 - 1019.61741*Ep**6 + 206.70745*Ep**7
             if self.gap=="jgap" and (gap<16 or gap>60):
                 raise ValueError("Required Soft X-Ray ID gap is out side allowable bound (16, 60)!")
->>>>>>> 48c779bc
         elif self.getName() == "jenergy" and self.getPolarisation()=="V":
             if (Ep<0.22 or Ep > 1.0):
                 raise ValueError("Demanding energy must lie between 0.22 and 1.0 eV!")
