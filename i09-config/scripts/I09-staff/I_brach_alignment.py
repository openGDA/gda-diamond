--- conflicted
+++ resolved
@@ -38,18 +38,9 @@
 
 # HM2
     pos hm2y 4.1
-<<<<<<< HEAD
-    pos hm2x -2.902
-    pos hm2pitch 4.861
-    
-# CCC
-    pos cccx -5
-
-=======
     pos hm2x -2.64
     pos hm2pitch 5.04
-    
->>>>>>> 48c779bc
+
 #HM3
     pos hm3y 4.8915
     pos hm3pitch -0.4
@@ -98,9 +89,6 @@
     pos hm2y 4.1
     pos hm2x -1.2585
     pos hm2pitch 3.158
-
-# CCC
-    pos cccx -5
 
 # CCC
     pos cccx -5
@@ -173,14 +161,9 @@
     pos hs2ycentre 15.7
     pos dcmfpitch 5
     pos dcmfroll 5
-<<<<<<< HEAD
-    pos dcmpitch 0.0458
-    pos dcmroll -0.0254
-=======
     pos dcmpitch 0.0521
 #    pos dcmroll -0.07
     pos dcmroll -0.0385
->>>>>>> 48c779bc
     hd3iamp4.setGain("10^4 low noise")
     hd4iamp6.setGain("10^4 low noise")
     pos hm1pitch -0.51
@@ -197,34 +180,17 @@
     pos hd4x -1
     pos hs1xgap 1.5
 
-<<<<<<< HEAD
-    pos dcmoffset 22.6
-    pos hs2ycentre 22.3
-# HM1
-    pos hm1y -91.745
-    pos hm1x 0.475
-    pos hm1pitch 2.846
-=======
     pos dcmoffset 22.5
     pos hs2ycentre 22.2
+
 # HM1
     pos hm1y -97.925+6.5
     pos hm1x 0.94
     pos hm1pitch 2.9
->>>>>>> 48c779bc
     pos hm1yaw 0.12
     pos hm1roll 0.0
 
 # HM2
-<<<<<<< HEAD
-    pos hm2y 10.7
-    pos hm2x -1.6894
-    pos hm2pitch 3.1275
-
-# CCC
-    pos cccy -71.4
-    pos cccx 4.2
-=======
     pos hm2y 4.1+6.5
     pos hm2x -1.2585
     pos hm2pitch 3.2
@@ -232,7 +198,6 @@
 # CCC
     pos cccy -71
     pos cccx 4.23
->>>>>>> 48c779bc
     
 # Check dcm energy
 #    pos hd4x -31.558
@@ -336,14 +301,9 @@
 
 # HM2
     pos hm2y 4.1
-<<<<<<< HEAD
-    pos hm2x -4.838
-    pos hm2pitch 6.64
-=======
     pos hm2x -4.28
     pos hm2pitch 6.6353
->>>>>>> 48c779bc
-    
+
 # CCC
     pos cccx -5
 
@@ -391,14 +351,9 @@
 
 # HM2
     pos hm2y 4.1
-<<<<<<< HEAD
-    pos hm2x -4.838
-    pos hm2pitch 6.64
-=======
     pos hm2x -4.28
     pos hm2pitch 6.6353
->>>>>>> 48c779bc
-    
+
 # CCC
     pos cccx -5
 
