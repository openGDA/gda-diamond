'''
Created on 27 Nov 2013

@author: fy65
'''
#from gda.device.scannable.scannablegroup import ScannableGroup
from gda.factory import Finder

SAMPLEDETECTORDISTANCE=163.6731 # mm smpmz = 2.86
#SLITXOFFSET=10.85 #mm 1 mm slit
SLITXOFFSET=-11.7 #mm 2.7 mm slit
SLITZOFFSET=2.75 #mm
TTHOFFSET=3.0 #-2.9131 #degree
SINEBARLENGTH=12.5 #mm
<<<<<<< HEAD
XTDIRECTBEAM=-179.61 #mm 2.7 mm slit 
=======
XTDIRECTBEAM=-180.12 #mm 2.7 mm slit 
>>>>>>> 48c779bc
#XTDIRECTBEAM=-157.1 #mm -136.847
#XTDIRECTBEAM=-135.878 #mm -136.847

from gdascripts.constants import pi
from math import sin, cos, tan

XTOFFSET=-SAMPLEDETECTORDISTANCE*sin(TTHOFFSET*pi/180)+XTDIRECTBEAM

#from epics.motor.positionCompareMotorWithLimitsClass import PositionCompareMotorWithLimitsClass
from gda.device.scannable import ScannableMotionBase

#rfdxt=PositionCompareMotorWithLimitsClass("rfdxt", "BL09I-MO-RFD-01:X.VAL","BL09I-MO-RFD-01:X.RBV", "BL09I-MO-RFD-01:X.STOP",0.00002, "mm","%.6f",1,-213.5)
#rfdxr=PositionCompareMotorWithLimitsClass("rfdxr", "BL09I-MO-RFD-01:TTHX.VAL","BL09I-MO-RFD-01:TTHX.RBV", "BL09I-MO-RFD-01:TTHX.STOP",0.00010, "mm","%.6f",6.5,-6.5)

class ReflectivityDetectorMotor(ScannableMotionBase):
    '''
    classdocs
    '''
    def __init__(self, name, xt, xr, unitstring, formatstring):
        '''
        Constructor
        '''
        self.setName(name);
        self.setInputNames([name])
        self.Units=[unitstring]
        self.setOutputFormat([formatstring])
        self.setLevel(3)
        self.xt=xt
        self.xr=xr
        self.tth=0.0
        
    def atScanStart(self):
        pass
    
    def rawGetPosition(self):
        return self.tth
    
    def rawAsynchronousMoveTo(self,new_position):
        self.tth=float(new_position)
        angle = (float(new_position) - TTHOFFSET) * pi / 180
        Xtval=XTOFFSET-(SAMPLEDETECTORDISTANCE-SLITZOFFSET)*tan(angle)+SLITXOFFSET/cos(angle)-SLITXOFFSET
        Xrval=-SINEBARLENGTH*sin(angle)
        if Xtval<self.xt.getLowerMotorLimit() or Xtval > self.xt.getUpperMotorLimit():
            raise ValueError(str(self.xt.getName()) + str(" is outside limits"))
        #print "xr value is " +str(Xrval)
        if Xrval<self.xr.getLowerMotorLimit()+0.2:
            Xrval=-6.25
        elif Xrval > self.xr.getUpperMotorLimit()-0.2:
            Xrval=6.25
#            raise ValueError(str(self.xr.getName()) + str(" is outside limits"))
        self.xt.asynchronousMoveTo(Xtval)
        self.xr.asynchronousMoveTo(Xrval)
    
    def rawIsBusy(self):
        return (self.xt.isBusy() or self.xr.isBusy())
    
    def atScanEnd(self):
        pass
            
    def stop(self):
        self.xt.stop()
        self.xr.stop()

    def toString(self):
        return self.name + " : " + str(self.getPosition())
       
rfdtth=ReflectivityDetectorMotor("rfdtth",rfdxt,rfdxr, "degree", "%.4f")  # @UndefinedVariable
# rfd=Finder.find('rfdtth')
# rfd.addGroupMember(rfdtth)<|MERGE_RESOLUTION|>--- conflicted
+++ resolved
@@ -4,7 +4,7 @@
 @author: fy65
 '''
 #from gda.device.scannable.scannablegroup import ScannableGroup
-from gda.factory import Finder
+#from gda.factory import Finder
 
 SAMPLEDETECTORDISTANCE=163.6731 # mm smpmz = 2.86
 #SLITXOFFSET=10.85 #mm 1 mm slit
@@ -12,11 +12,7 @@
 SLITZOFFSET=2.75 #mm
 TTHOFFSET=3.0 #-2.9131 #degree
 SINEBARLENGTH=12.5 #mm
-<<<<<<< HEAD
-XTDIRECTBEAM=-179.61 #mm 2.7 mm slit 
-=======
 XTDIRECTBEAM=-180.12 #mm 2.7 mm slit 
->>>>>>> 48c779bc
 #XTDIRECTBEAM=-157.1 #mm -136.847
 #XTDIRECTBEAM=-135.878 #mm -136.847
 
