--- conflicted
+++ resolved
@@ -17,10 +17,6 @@
 export GDA_MODE=live
 
 # Set up command completion for the gda command
-<<<<<<< HEAD
 if [[ $(command -v gda >/dev/null) ]]; then
     source <(gda completions bash)
-fi
-=======
-source <(gda completion bash)
->>>>>>> 0a45ce80
+fi