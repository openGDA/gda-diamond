--- conflicted
+++ resolved
@@ -366,15 +366,12 @@
 add_default delta # this is needed to angular correct the mythen_nx detector when it is used statically eg scan ds 1 1 1
 add_default dcm_energy #useful to know for all experiments
 
-<<<<<<< HEAD
-=======
 try:
     from Mythen3RebootScannable import CMS
     cms1 = CMS()
 except:
     pass
 
->>>>>>> b621e249
 print
 print "=================================================================================================================";
 print "Initialisation script complete."
