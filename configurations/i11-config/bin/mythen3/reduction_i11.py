import h5py
import numpy as np
import math
from dataclasses import dataclass
from time import perf_counter
from contextlib import contextmanager
import argparse
from typing import Optional
from pathlib import Path
import shutil
import sys
import logging

logger = logging.getLogger(__name__)

# Each module is divided into this many pixels.
STRIPS_PER_MODULE = 1280

# Beamline-specific offset. Determined experimentally I believe. Constant for all modules.
# TODO: determine what it is for the new Mythen3 on i11.
#BEAMLINE_OFFSET_DEGREES = 2.442
#BEAMLINE_OFFSET_DEGREES = 0.0
BEAMLINE_OFFSET_DEGREES = -0.5202 # for 58.3180 offset

# Default rebinning step size.
DEFAULT_BIN_STEP = 0.004

# If modules are not specified on command line, assume the detector is fully functional
# and made up of 28 modules, in order.
DEFAULT_NUM_MODULES = 28
DEFAULT_MODULES = np.arange(DEFAULT_NUM_MODULES, dtype=np.int64)

DEFAULT_COUNTER = 0


@contextmanager
def timing(name):
    start = perf_counter()
    try:
        yield
    finally:
        end = perf_counter()
        print(f"[{name}] took {(end - start)*1000.0:.3f} ms")


def load_raw_data(
    file_path: str,
    flatfield_not_data: bool,
    raw_data_limits: tuple[Optional[int], Optional[int]],
) -> np.ndarray:
    low_limit, high_limit = raw_data_limits

    with h5py.File(file_path, "r") as f:
        # Note: [()] causes data to be copied to a numpy array rather than just referencing
        # a h5py dataset (which goes out of scope after the context manager exits)
        # Axes at this level are:
        #     x_dim: always 1
        #     y_dim: CHANNELS_PER_MODULE * NUM_MODULES
        #     counters: (always 3 counters).
        # Note: do not just sum the counters. The 3 counters can be used in different ways.
        # - Short-term hack: just use the first counter
        # - TODO: Medium-term: add a CLI option to this script to select the counter to use (0, 1 or 2)
        # - TODO: Long-term: in discussion with scientists, implement the different modes
        #                    which the counters can be used in.
        if flatfield_not_data:
            return f["flatfield"][low_limit:high_limit][()]

        return f["entry"]["data"]["data"][0, low_limit:high_limit, DEFAULT_COUNTER][()]


@dataclass
class ModuleAngularCalibration:
    centre: float  # Central module index
    conversion: float
    conversion_err: float
    offset: float  # Degrees
    offset_err: float


def load_angular_calibration(filepath: str) -> dict[int, ModuleAngularCalibration]:
    """
    Returns a mapping channel_id -> ModuleAngularCalibration
    """
    calibrations = {}
    with open(filepath) as f:
        for line in f:
            if line := line.strip():
                elements = line.split()

                # Format:
                # module 9 offset 22.999546717106472 conv -6.562536956058939e-05 center 673.1167192524566
                calib = ModuleAngularCalibration(
                    centre=float(elements[7]),
                    conversion=float(elements[5]),
                    conversion_err=0.0,
                    offset=float(elements[3]),
                    offset_err=0.0,
                )

                calibrations[int(elements[1])] = calib

    return calibrations


def load_bad_channels(
    filepath: str,
    modules: np.ndarray,
    raw_data_limits: tuple[Optional[int], Optional[int]],
) -> np.ndarray:
    """
    File format is either
        one module per line, with module identifier followed by filepath to the bad channels file
        or a combined bad channels file with one line per bad channel
    """
    try:
        bad_chan_filepath_from_module_id = {}
        with open(filepath) as f:
            for line in f:
                module_id, bad_chan_filepath = line.split()
                bad_chan_filepath_from_module_id[int(module_id)] = bad_chan_filepath
    except:
        return load_int_array_from_file(filepath)

    logger.info("modules", modules)
    bad_channels = []
    # If a module isn't in the module list, it's channels won't be in the data file either, so
    # calculate channel numbers by the modules in use, not the module_id
    for module, module_id in enumerate(modules):
        if module_id in bad_chan_filepath_from_module_id.keys():
            new_bad_channels = load_int_array_from_file(
                bad_chan_filepath_from_module_id[module_id]
            )
            new_bad_channels = np.append(new_bad_channels,np.arange(0,10,1))
            if len(new_bad_channels) > 0:
                aligned_bad_channels = new_bad_channels + module * STRIPS_PER_MODULE
                bad_channels.append(aligned_bad_channels)

    all_bad_channels = np.concatenate((bad_channels))
    low_limit, high_limit = raw_data_limits
    return all_bad_channels[
        (all_bad_channels >= low_limit if low_limit else True)
        & (all_bad_channels < high_limit if high_limit else True)
    ]


def get_single_angular_calibration(
    calib: ModuleAngularCalibration, encoder: float
) -> np.ndarray:
    """
    Given a set of calibration parameters, return a numpy array
    describing the angle, in degrees, of each pixel in that module

    Ref:
    section 1.1 of "Angular conversion 1-D" by A. Cervellino (ANGCONV_2024.pdf).
    """

    module_conversions = np.arange(STRIPS_PER_MODULE, dtype=np.int64).astype(np.float64)
    module_conversions -= calib.centre
    module_conversions *= calib.conversion
    module_conversions = np.arctan(module_conversions)
    module_conversions = np.rad2deg(module_conversions)

    return module_conversions + calib.offset + BEAMLINE_OFFSET_DEGREES + encoder


def get_angular_calibrations(
    angular_calibration_data: dict[int, ModuleAngularCalibration],
    modules: np.ndarray,
    encoder: float,
) -> np.ndarray:
    """
    Concatenate all angular calibrations into a single array with the same shape as the raw data.

    Need to take care that the angles for each module get concatenated in the same order as specified
    in modules (which will generally be their natural order, but this is not guaranteed,
    and may have gaps for bad modules).
    """
    return np.concatenate(
        [
            get_single_angular_calibration(angular_calibration_data[mod], encoder)
            for mod in modules
        ]
    )


def load_int_array_from_file(filepath: str) -> np.ndarray:
    """
    File format is just a list of integers in a text file, one integer per line.
    """
    return np.loadtxt(filepath, dtype=np.int64, comments="#", usecols=0, ndmin=1)


def mask_bad_channel_counts(
    raw_counts: np.ndarray, bad_channels: np.ndarray
) -> np.ndarray:
    # Copy unnecessary in principle, but seems cleaner to not mutate the input array.
    masked = raw_counts.copy()
    masked[bad_channels] = 0.0
    return masked


def get_bins(angles: np.ndarray, rebin_step, two_theta_min, two_theta_max) -> np.ndarray:
    """
    Return a suitable set of bin edges for histogramming this data.

    To match old GDA mythen2 behaviour, want start and stop to align with "multiples" of rebin step
    (as far as f.p. arithmetic allows this...).
    """
    if not two_theta_max:
        two_theta_max = angles.max()
    if not two_theta_min:
        two_theta_min = angles.min()
    start = math.floor(two_theta_min / rebin_step) * rebin_step
    stop = math.ceil(two_theta_max / rebin_step) * rebin_step
    print(f"the start and stop of the bins are {start} and {stop} and the step is {rebin_step}")
    return np.arange(start=start, stop=stop, step=rebin_step, dtype=np.float64)


def calculate_bin_centres(bin_edges: np.ndarray) -> np.ndarray:
    """
    Returned array has dimensionality one less than the input (edges) array.
    """
    return (bin_edges[1:] + bin_edges[:-1]) / 2.0


def apply_flatfield_correction(
    raw_counts: np.ndarray, raw_flatfield_counts: np.ndarray
) -> np.ndarray:
    """
    Divide raw counts by flatfield counts to get scaled counts.
    Where the flatfield counts are zero, return zero. Then rescale
    by the mean value of flatfield counts to get back to a unit of
    counts.
    """
    return np.divide(
        raw_counts * np.nanmean(raw_flatfield_counts),
        raw_flatfield_counts,
        where=raw_flatfield_counts != 0,
        out=np.zeros(raw_counts.shape),
    )


def mask_and_histogram(
    raw_counts: np.ndarray,
    angles: np.ndarray,
    bad_channels: np.ndarray,
    bins: np.ndarray,
) -> np.ndarray:

    #counts = mask_bad_channel_counts(raw_counts, bad_channels)
    idx = np.ones_like(raw_counts).astype(bool)
    idx[bad_channels] = False
    print(f"shape of angles: {angles.shape}")
    print(f"shape of the idx: {idx.shape}")
    print(f"total good channels: {idx.sum()}; total raw data: {raw_counts.sum()}; total good raw counts: {raw_counts[idx].sum()}")
    print(f"shape of the raw_counts: {raw_counts.shape}")
    histogram, _ = np.histogram(angles[idx], bins, weights=raw_counts[idx])
    histogram_bin_counts, _ = np.histogram(angles[idx], bins)
    #print(f"last 10 bins: {bins[-10:]}")
    #print(f"last 10 histograms: {histogram[-10:]}")
    #print(f"last 10 bin counts: {histogram_bin_counts[-10:]}")
    #print(f"range of angles is {angles.min()} -> {angles.max()}")
    return histogram / histogram_bin_counts


def load_and_histogram(
    filepath: str,
    flatfield_not_data: bool,
    angles: np.ndarray,
    bad_channels: np.ndarray,
    bins: np.ndarray,
    raw_data_limits: tuple[Optional[int], Optional[int]],
) -> np.ndarray:
    raw_data = load_raw_data(filepath, flatfield_not_data, raw_data_limits)

    # In theory, we could support loading a flat field with a different set of modules compared
    # to the real data. That would add some complexity, and it's not obvious to me that it's
    # scientifically valid to do that.

    if raw_data.shape != angles.shape:
        raise ValueError(
            f"""
The loaded raw data (from '{filepath}') has shape {raw_data.shape}, but expected shape {angles.shape}.

This may be due to bad modules in the detector, which have been removed from the EPICS config.
If a bad module has been removed in EPICS, it also needs to be removed from the modules config file
(see --modules command line flag).

If bad modules have now been removed, and you get this error referring to the flat-field run,
you should take a new flatfield run with the detector in it's new configuration to match the real data.
""".lstrip()
        )

    return mask_and_histogram(raw_data, angles, bad_channels, bins)


def write_xye(
    bin_centres: np.ndarray,
    histogrammed_counts: np.ndarray,
    histogrammed_count_errors: np.ndarray,
    out_file: str,
) -> None:
    """
    Write out an .xye-formatted file.

    .xye is a simple ASCII 3-column format: x, y, (error in y)

    In our case X is angle, y is counts, and e is error in counts.

    The error is a standard deviation, not a variance.
    """
    combined = np.stack(
        (bin_centres, histogrammed_counts, histogrammed_count_errors), axis=-1
    )

<<<<<<< HEAD
=======
    mask = ~np.isnan(combined[:,1])
    combined = combined[mask,:]

>>>>>>> 1839df6a
    # np.savetxt can conveniently handle a format that looks just like .xye
    with timing("write .xye"):
        np.savetxt(out_file, combined, fmt="%.6f", delimiter=" ", newline="\n")


def scan_shape_from_fh(fh):
    scan_shape = fh["/entry/scan_shape"][()]
    return list(scan_shape)


def scan_axes_from_fh(fh):
    scan_fields = [x.decode() for x in fh["entry/scan_fields"][()]]
    scan_fields_sanitized = [x.split(".")[0] for x in scan_fields]
    scan_axes = []

    for scan_field in scan_fields_sanitized:
        if scan_field == "mythen_nx":
            continue
        axis_group = fh.get(f"/entry/instrument/{scan_field}/value")

        axis = (scan_field, list(axis_group[()]))

        scan_axes.append(axis)
    return scan_axes


def extract_scan_data_from_nxs_fh(fh):
    scan_shape = scan_shape_from_fh(fh)
    scan_axes = scan_axes_from_fh(fh)

    return {"scan_shape": scan_shape, "scan_axes": scan_axes}


def find_gaps(array):
    # this is a hack to make sure we can index where we want to index
    # 
    #if array[-1] != np.nan:
    #    array = np.concatenate(
    #        [array, np.array([np.nan, np.nan, np.nan, np.nan, np.nan])]
    #    )
    nan_idx = np.where(np.isnan(array))[0]
    starts = [nan_idx[0]] + list(nan_idx[np.where(np.diff(nan_idx) != 1)[0] + 1])
    ends = list(nan_idx[np.where(np.diff(nan_idx) != 1)]) + [nan_idx[-1]]

    return starts, ends


def enlarge_the_gaps(array, starts, ends, enlargement_factor=10, small_enlargement=2):
    for s, e in zip(starts, ends):
        if e-s == 0:
            array[s - small_enlargement: e + small_enlargement] = np.nan
        else:
            array[s - enlargement_factor: e + enlargement_factor] = np.nan


def fix_the_gaps(array):
    # we also want to not expand gaps which are only one wide...
    starts, ends = find_gaps(array)
    enlarge_the_gaps(array, starts, ends)
    array[array < 0.01] = np.nan


def save_this_delta_to_nexus(
    f_out, bin_centres, histogrammed, histogrammed_errors, name, make_default=False
):
    nxs_group = f_out["entry"].create_group(name)
    nxs_group.create_dataset("tth", data=bin_centres)
    nxs_group.create_dataset("counts", data=histogrammed)
    nxs_group.create_dataset("errors", data=histogrammed_errors)

    nxs_group.attrs["NX_class"] = "NXdata"
    nxs_group.attrs["signal"] = "counts"

    nxs_group.attrs["axes"] = ["tth"]
    nxs_group.attrs["tth_indices"] = [0]
    if make_default:
        nxentry = f_out["entry"]
        nxentry.attrs["default"] = name


def do_the_delta_iteration(
    f_in, f_out, deltas, bad_channels, calib_dict, modules, bin_step, two_theta_min, two_theta_max
):
    for i, delta in enumerate(deltas):
        angles = get_angular_calibrations(calib_dict, modules, delta)
        bins = get_bins(angles, bin_step, two_theta_min, two_theta_max)

        raw_data = f_in["entry/mythen_nx/data"][i, :, 0] # use this for multi-counter
        #raw_data = f_in["entry/mythen_nx/data"][i, :] # use this for single counter i.e. 1285344.nxs

        histogrammed = mask_and_histogram(raw_data, angles, bad_channels, bins)
        fix_the_gaps(histogrammed)
        histogrammed_errors = np.sqrt(histogrammed)
        bin_centres = calculate_bin_centres(bins)
        save_this_delta_to_nexus(
            f_out,
            bin_centres,
            histogrammed,
            histogrammed_errors,
            f"mythen_delta_position_{i}",
        )


def do_the_overall_sum(fh, xye_filepath, deltas):
    low_x = 1.0e5
    high_x = -1.0e5
    for i, delta in enumerate(deltas):
        group = fh[f"entry/mythen_delta_position_{i}"]
        tth = group["tth"][()]
        low_x = np.min((low_x, tth[0]))
        high_x = np.max((high_x, tth[-1]))
        step = np.round(10000 * (tth[1] - tth[0])) / 10000
    x = np.arange(low_x, high_x, step)

    y = np.zeros_like(x)
    z = np.zeros_like(x)
    e = np.zeros_like(x)
    for i, delta in enumerate(deltas):
        group = fh[f"entry/mythen_delta_position_{i}"]
        tth = group["tth"][()]
        counts = group["counts"][()]
        error = group["errors"][()]

        counts[np.isnan(counts)] = 0

        # find the index of the first bin
        idx = np.argmin(np.abs(x - tth[0]))

<<<<<<< HEAD
        ###made this change to account for edge cases
                
=======
        ###made this change to account for race conditions
        
>>>>>>> 1839df6a
        if (len(counts)+idx) > len(y):
            counts = counts[0:len(y)-idx]

        y[idx: idx + len(counts)] += counts
        z[idx: idx + len(counts)] += counts > 0.0001
    # this is _not_ correct
    y = np.divide(y, z)
    e = np.sqrt(y)

    mask = ~np.isnan(y)
    x = x[mask]
    y = y[mask]
    e = e[mask]

    save_this_delta_to_nexus(fh, x, y, e, "summed", make_default=True)
    write_xye(x, y, e, xye_filepath)


@timing("main")
def main(
    data_filepath: str,
    raw_data_limits: tuple[Optional[int], Optional[int]],
    angular_calibration_filepath: Optional[str],
    modules_filepath: Optional[str],
    flat_field_filepath: Optional[str],
    bad_channels_filepath: Optional[str],
    out_nxs_filepath: str,
    out_xye_filepath: str,
    bin_step: float,
    two_theta_max: Optional[float],
    two_theta_min: Optional[float],
    live: bool = False,
):
    """
    - Reads in a HDF5-formatted raw data file from the mythen3 detector
    - Histograms the data & applies 3 types of corrections:
      * Flat-field
      * Bad-channels
      * Angular calibration
    - Writes a .xye formatted output file

    """

    daq = None
    if live:
        try:
            sys.path.append("/dls_sw/apps/daq-messenger")
            from daqmessenger import DaqMessenger
            daq = DaqMessenger("i11-control")
            daq.connect()
        except Exception as e:
            print("no messenger")

    if modules_filepath:
        modules = load_int_array_from_file(modules_filepath)
    else:
        modules = DEFAULT_MODULES

    if bad_channels_filepath:
        bad_channels = load_bad_channels(
            bad_channels_filepath, modules, raw_data_limits
        )
        print(bad_channels)
    else:
        # Bad channels not provided, assume no bad channels.
        bad_channels = np.array([], dtype=np.int64)

    calib_dict = load_angular_calibration(angular_calibration_filepath)

    with h5py.File(out_nxs_filepath, "w") as f_out:
        with h5py.File(data_filepath, "r") as f_in:
            scan_metadata = extract_scan_data_from_nxs_fh(f_in)
            # eg {'scan_shape': [2], 'scan_axes': [{'delta': [1.9998497222, 2.4997113676]}]}
            deltas = [x[1] for x in scan_metadata["scan_axes"] if x[0] == "delta"]
            if len(deltas) > 0:
                deltas = deltas[0]
            else:
                deltas = [0] # this is obviously wrong but at least it will do _something_

            nxentry = f_out.create_group("entry")
            nxentry.attrs["NX_class"] = "NXentry"
            do_the_delta_iteration(
                f_in, f_out, deltas, bad_channels, calib_dict, modules, bin_step, two_theta_min, two_theta_max
            )

        # now we close the input file, and now iterate through the deltas again and make the average
        do_the_overall_sum(f_out, out_xye_filepath, deltas)

    if daq:
        print(f"sending {out_nxs_filepath}, stomp is old? {daq.old_stomp}")
        daq.send_file(str(out_nxs_filepath))
        p = Path(data_filepath)
        magic_path = p.parent / ".ispyb" / (p.stem + "_mythen_nx/data.dat")
        shutil.copy2(out_xye_filepath, magic_path)


if __name__ == "__main__":
    parser = argparse.ArgumentParser(
        description="Post-processor for mythen data; converts an uncalibrated .h5 file "
        "written by the detector into a calibrated and corrected .xye ASCII file.",
    )

    parser.add_argument(
        "-d", "--data", help="Path to the HDF5 data file to reduce", required=True
    )
    parser.add_argument(
        "-n", "--out-nxs-file", help="Path to write output .nxs file", required=True
    )
    parser.add_argument(
        "-o", "--out-xye-file", help="Path to write output .xye file", required=True
    )
    parser.add_argument(
        "-a",
        "--angular-calibration",
        help="Path to the angular calibration file. If not provided, don't perform angular calibration.",
        default=None,
        type=str,
    )
    parser.add_argument(
        "-m",
        "--modules",
        help="""Path to a file describing the modules that make up the detector.

Modules should be listed in the same order that they will appear in the raw data file, which is specified in EPICS config.
This will usually be the natural order of the modules, skipping any bad modules.
If not provided, defaults to a {DEFAULT_NUM_MODULES}-module detector with no bad modules.
Has no effect if -a/--angular-calibration is not provided.
""",
        default=None,
        type=str,
    )
    parser.add_argument(
        "-f",
        "--flat-field",
        help="Path to the HDF5 flat-field data. If not provided, don't perform flat-field correction.",
        default=None,
        type=str,
    )
    parser.add_argument(
        "-b",
        "--bad-channels",
        help="Path to the bad channels file. If not provided, no bad channels are assumed.",
        default=None,
        type=str,
    )
    parser.add_argument(
        "-s",
        "--bin-step",
        help=f"Step size to use when histogramming data. Defaults to {DEFAULT_BIN_STEP} if not provided.",
        default=DEFAULT_BIN_STEP,
        type=float,
    )
    parser.add_argument(
        "--raw-data-low-index",
        help="""Advanced option: truncate raw data to indices between (raw_data_low_index, raw_data_high_index) just after loading.
Used in conjunction with --modules, this can be used to restrict the reduction to a limited subset of mythen3 data.
The number of modules specified in --modules must match the total size of the data between raw_data_low_index and raw_data_high_index.
Default is no truncation.
""",
        default=None,
        type=int,
    )
    parser.add_argument(
        "--raw-data-high-index",
        help="""Advanced option: truncate raw data to indices between (raw_data_low_index, raw_data_high_index) just after loading.
Used in conjunction with --modules, this can be used to restrict the reduction to a limited subset of mythen3 data.
The number of modules specified in --modules must match the total size of the data between raw_data_low_index and raw_data_high_index.
Default is no truncation.
""",
        default=None,
        type=int,
    )
    parser.add_argument(
        "-l",
        "--live",
        help="Whether this is live processing",
        default=False,
        type=bool,
    )
    parser.add_argument(
        "--two-theta-max",
        help="maximum two theta angle used for histogramming",
        default=None,
        type=float,
    )
    parser.add_argument(
        "--two-theta-min",
        help="minimum two theta angle used for histogramming",
        default=None,
        type=float,
    )

    args = parser.parse_args()

    main(
        data_filepath=args.data,
        raw_data_limits=(args.raw_data_low_index, args.raw_data_high_index),
        angular_calibration_filepath=args.angular_calibration,
        modules_filepath=args.modules,
        flat_field_filepath=args.flat_field,
        bad_channels_filepath=args.bad_channels,
        out_nxs_filepath=args.out_nxs_file,
        out_xye_filepath=args.out_xye_file,
        bin_step=args.bin_step,
        live=args.live,
        two_theta_max=args.two_theta_max,
        two_theta_min=args.two_theta_min,
    )<|MERGE_RESOLUTION|>--- conflicted
+++ resolved
@@ -313,12 +313,9 @@
         (bin_centres, histogrammed_counts, histogrammed_count_errors), axis=-1
     )
 
-<<<<<<< HEAD
-=======
     mask = ~np.isnan(combined[:,1])
     combined = combined[mask,:]
 
->>>>>>> 1839df6a
     # np.savetxt can conveniently handle a format that looks just like .xye
     with timing("write .xye"):
         np.savetxt(out_file, combined, fmt="%.6f", delimiter=" ", newline="\n")
@@ -447,13 +444,8 @@
         # find the index of the first bin
         idx = np.argmin(np.abs(x - tth[0]))
 
-<<<<<<< HEAD
-        ###made this change to account for edge cases
-                
-=======
         ###made this change to account for race conditions
         
->>>>>>> 1839df6a
         if (len(counts)+idx) > len(y):
             counts = counts[0:len(y)-idx]
 
