<?xml version="1.0" encoding="UTF-8"?><cs:cspec xmlns:cs="http://www.eclipse.org/buckminster/CSpec-1.0" name="b18-config" componentType="buckminster" version="1.0.0">
    <cs:dependencies>
        <cs:dependency name="dls-config" componentType="buckminster"/>
        <cs:dependency name="org.eclipse.core.jobs" componentType="osgi.bundle"/>
        <cs:dependency name="org.eclipse.core.resources" componentType="osgi.bundle"/>
        <cs:dependency name="org.eclipse.equinox.common" componentType="osgi.bundle"/>
        <cs:dependency name="uk.ac.gda.beamline.b18" componentType="osgi.bundle"/>
        <cs:dependency name="uk.ac.gda.beamline.b18.site" componentType="eclipse.feature"/>
        <cs:dependency name="uk.ac.gda.client" componentType="osgi.bundle"/>
        <cs:dependency name="uk.ac.gda.swingclient" componentType="osgi.bundle"/>
<<<<<<< HEAD
=======
        <cs:dependency name="uk.ac.gda.devices.xspress3" componentType="osgi.bundle"/>
>>>>>>> c37c04f1
    </cs:dependencies>
</cs:cspec><|MERGE_RESOLUTION|>--- conflicted
+++ resolved
@@ -8,9 +8,6 @@
         <cs:dependency name="uk.ac.gda.beamline.b18.site" componentType="eclipse.feature"/>
         <cs:dependency name="uk.ac.gda.client" componentType="osgi.bundle"/>
         <cs:dependency name="uk.ac.gda.swingclient" componentType="osgi.bundle"/>
-<<<<<<< HEAD
-=======
         <cs:dependency name="uk.ac.gda.devices.xspress3" componentType="osgi.bundle"/>
->>>>>>> c37c04f1
     </cs:dependencies>
 </cs:cspec>