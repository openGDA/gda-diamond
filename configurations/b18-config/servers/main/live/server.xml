<beans xmlns="http://www.springframework.org/schema/beans"
	xmlns:xsi="http://www.w3.org/2001/XMLSchema-instance" xmlns:util="http://www.springframework.org/schema/util"
	xmlns:corba="http://www.diamond.ac.uk/schema/gda/corba"
	xsi:schemaLocation="http://www.springframework.org/schema/beans
           http://www.springframework.org/schema/beans/spring-beans-2.5.xsd
           http://www.springframework.org/schema/util
           http://www.springframework.org/schema/util/spring-util-2.0.xsd
           http://www.diamond.ac.uk/schema/gda/corba
           http://www.diamond.ac.uk/schema/gda/corba/gda-corba-1.1.xsd">

<bean class="org.springframework.beans.factory.config.PropertyPlaceholderConfigurer">
		<property name="locations">
			<list value-type="java.lang.String">
				<value>file:${gda.config}/properties/${gda.mode}/${gda.mode}_instance_java.properties</value>
				<value>file:${gda.config}/properties/_common/common_instance_java.properties</value>
			</list>
		</property>
</bean>
	<import resource="file:${gda.config}/servers/main/${gda.mode}/devices.xml" />
    <import resource="file:${gda.config}/servers/main/${gda.mode}/detectors.xml" />
    
<!-- To switch between 9 and 36 element Ge, comment out the unwanted detector below:     -->
<<<<<<< HEAD
<!--     <import resource="file:${gda.config}/servers/main/${gda.mode}/xspress2_9element.xml" /> -->
    <import resource="file:${gda.config}/servers/main/${gda.mode}/xspress2_36element.xml" />
=======
<!--    <import resource="file:${gda.config}/servers/main/${gda.mode}/xspress2_9element.xml" /> -->
   <import resource="file:${gda.config}/servers/main/${gda.mode}/xspress2_36element.xml" />
>>>>>>> fa9a4a56


	<import resource="file:${gda.config}/servers/main/detectors.xml" />
    <import resource="file:${gda.config}/servers/main/${gda.mode}/xspress3.xml" />
	<import resource="file:${gda.config}/servers/main/${gda.mode}/stanfords.xml" />
	<import resource="file:${gda.config}/servers/main/${gda.mode}/scannables.xml" />
	<import resource="file:${gda.config}/servers/main/${gda.mode}/qexafs.xml" />
	<import resource="file:${gda.config}/servers/main/scannables.xml" />
	<import resource="file:${gda.config}/servers/main/datawriter.xml" />
	<import resource="file:${gda.config}/servers/main/${gda.mode}/metadata.xml" />
	<import resource="file:${gda.config}/servers/main/${gda.mode}/core.xml" />

	<corba:export namespace="b18" />
</beans><|MERGE_RESOLUTION|>--- conflicted
+++ resolved
@@ -20,13 +20,8 @@
     <import resource="file:${gda.config}/servers/main/${gda.mode}/detectors.xml" />
     
 <!-- To switch between 9 and 36 element Ge, comment out the unwanted detector below:     -->
-<<<<<<< HEAD
-<!--     <import resource="file:${gda.config}/servers/main/${gda.mode}/xspress2_9element.xml" /> -->
-    <import resource="file:${gda.config}/servers/main/${gda.mode}/xspress2_36element.xml" />
-=======
 <!--    <import resource="file:${gda.config}/servers/main/${gda.mode}/xspress2_9element.xml" /> -->
    <import resource="file:${gda.config}/servers/main/${gda.mode}/xspress2_36element.xml" />
->>>>>>> fa9a4a56
 
 
 	<import resource="file:${gda.config}/servers/main/detectors.xml" />
