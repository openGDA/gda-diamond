--- conflicted
+++ resolved
@@ -2,55 +2,6 @@
 	xmlns:xsi="http://www.w3.org/2001/XMLSchema-instance"
 	xsi:schemaLocation="http://www.springframework.org/schema/beans
            http://www.springframework.org/schema/beans/spring-beans-2.5.xsd">
-
-<<<<<<< HEAD
-
-<!-- for testing XAS-145 dev branch from master -->
-
-	<bean id="xspress2controller"
-		class="gda.device.detector.xspress.xspress2data.Xspress2DAServerController">
-		<property name="daServer" ref="DAServer" />
-		<property name="tfg" ref="tfg" />
-		<property name="xspressSystemName" value="xsp1" />
-
-		<property name="mcaOpenCommand" value="xspress2 open-mca 'xsp1'" />
-		<property name="scalerOpenCommand" value="xspress2 open-scalers 'xsp1'" />
-		<property name="startupScript" value="xspress2 format-run 'xsp1' res-none" />
-		<property name="fullMCABits" value="12" />
-	</bean>
-
-	<bean id="xspress2system" class="gda.device.detector.xspress.Xspress2Detector">
-		<property name="controller" ref="xspress2controller" />
-		<property name="configFileName"
-			value="${gda.config}/templates/Xspress_Parameters.xml" />
-		<property name="dtcConfigFileName"
-			value="${gda.config}/templates/Xspress_DeadTime_Parameters.xml" />
-	</bean>
-=======
->>>>>>> 70fe7128
-
-<!-- 	<bean id="xspress2system" class="gda.device.detector.xspress.Xspress2System"> -->
-<!-- 		<property name="daServer" ref="DAServer" /> -->
-<!-- 		<property name="tfg" ref="tfg" /> -->
-<!-- 		<property name="xspressSystemName" value="xsp1" /> -->
-
-<!-- 		<property name="mcaOpenCommand" value="xspress2 open-mca 'xsp1'" /> -->
-<!-- 		<property name="scalerOpenCommand" value="xspress2 open-scalers 'xsp1'" /> -->
-<!-- 		<property name="startupScript" value="xspress2 format-run 'xsp1' res-none" /> -->
-
-<!-- 		<property name="numberOfDetectors" value="9" /> -->
-<!-- 		<property name="configFileName" -->
-<!-- 			value="${gda.config}/templates/Xspress_Parameters.xml" />		 -->
-<!-- 		<property name="dtcConfigFileName" -->
-<!-- 			value="${gda.config}/templates/Xspress_DeadTime_Parameters.xml" /> -->
-<!-- 		<property name="fullMCABits" value="12" /> -->
-
-<!-- 		<property name="outputFormat"> -->
-<!-- 			<list> -->
-<!-- 				<value>%9.2f</value> -->
-<!-- 			</list> -->
-<!-- 		</property> -->
-<!-- 	</bean> -->
 
 	<!-- Time Frame Generator -->
 	<bean id="tfg" class="gda.device.timer.Etfg">
