--- conflicted
+++ resolved
@@ -3,10 +3,6 @@
 	xsi:schemaLocation="http://www.springframework.org/schema/beans
            http://www.springframework.org/schema/beans/spring-beans-2.5.xsd">
 
-<<<<<<< HEAD
-=======
-
->>>>>>> fa9a4a56
 	<!-- Time Frame Generator -->
 	<bean id="tfg" class="gda.device.timer.Etfg">
 		<property name="daServer" ref="DAServer" />
@@ -174,14 +170,8 @@
 <!-- 	from I18 -->
 	<bean id="xspress3" class="uk.ac.gda.devices.detector.xspress3.fullCalculations.Xspress3WithFullCalculationsDetector">
 		<property name="controller" ref="xspress3Controller" />
-<<<<<<< HEAD
 		<property name="readDataFromFile" value="false" />
-=======
-		<property name="numberOfChannelsToRead" value="4" />
-		<property name="writeHDF5Files" value="true" />
->>>>>>> fa9a4a56
-	</bean>
-	
+	</bean>
 
 	<bean id="qexafs_xspress3"
 		class="uk.ac.gda.devices.detector.xspress3.Xspress3BufferedDetector">
