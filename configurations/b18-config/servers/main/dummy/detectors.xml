<beans xmlns="http://www.springframework.org/schema/beans"
	xmlns:xsi="http://www.w3.org/2001/XMLSchema-instance" xmlns:util="http://www.springframework.org/schema/util"
	xsi:schemaLocation="http://www.springframework.org/schema/beans
           http://www.springframework.org/schema/beans/spring-beans-2.5.xsd
           http://www.springframework.org/schema/util
	http://www.springframework.org/schema/util/spring-util-2.5.xsd">

	<bean id="GDAHashtable" class="gda.util.findableHashtable.FindableHashtable" />

	<bean id="xmapcontroller" class="gda.device.detector.xmap.DummyXmapController">
		<property name="numberOfElements" value="4" />
		<property name="numberOfBins" value="1024" />
		<property name="numberOfROIs" value="10" />
		<property name="local" value="true" />
	</bean>

	<bean id="DAServer" class="gda.device.detector.DummyDAServer">
		<property name="local" value="True" />
		<property name="host" value="b18-xspress0" />
		<property name="port" value="1972" />
		<property name="startupCommands">
			<list>
				<value>~config</value>
			</list>
		</property>
		<property name="dataPort" value="20030" />
		<property name="replyTimeOut" value="5000" />
		<property name="xspressMode">
			<bean class="gda.device.detector.DUMMY_XSPRESS2_MODE"
				factory-method="valueOf">
				<constructor-arg>
					<value>XSPRESS2_FULL_MCA</value>
				</constructor-arg>
			</bean>
		</property>
	</bean>

	<bean id="struckScaler" class="gda.device.detector.DummyDetector">
		<property name="extraNames">
			<list>
				<value>chn0</value>
				<value>chn1</value>
				<value>chn2</value>
				<value>chn3</value>
				<value>chn4</value>
				<value>chn5</value>
				<value>chn6</value>
				<value>chn7</value>
			</list>
		</property>
		<property name="outputFormat">
			<list>
				<value>%5.5g</value>
				<value>%5.5g</value>
				<value>%5.5g</value>
				<value>%5.5g</value>
				<value>%5.5g</value>
				<value>%5.5g</value>
				<value>%5.5g</value>
				<value>%5.5g</value>
			</list>
		</property>
	</bean>

	<!-- <bean id="mythen" class="gda.device.detector.DummyDetector"> -->
	<!-- <property name="dataDimensions"> -->
	<!-- <util:list list-class="java.util.ArrayList"> -->
	<!-- <value>8</value> -->
	<!-- </util:list> -->
	<!-- </property> -->
	<!-- </bean> -->

	<bean id="mythen" class="gda.device.detector.mythen.MythenDetectorImpl">
		<property name="detectorID" value="b18-mcs01" />
		<property name="mythenClient">
			<bean class="gda.device.detector.mythen.client.DummyMythenClient">
				<constructor-arg>
					<value>1</value>
				</constructor-arg>
			</bean>
		</property>

		<property name="dataConverter">
			<bean class="gda.device.detector.mythen.data.DataConverter">
				<property name="angularCalibrationParameters">
					<bean
						class="gda.device.detector.mythen.data.SimpleAngularCalibrationParameters">
						<constructor-arg>
							<bean class="java.io.File">
								<constructor-arg>
									<value>${gda.config}/servers/main/calibration.dat</value>
								</constructor-arg>
							</bean>
						</constructor-arg>
					</bean>
				</property>
			</bean>
		</property>
	</bean>

	<bean id="xspress3Controller"
		class="uk.ac.gda.devices.detector.xspress3.controllerimpl.DummyXspress3Controller">
		<constructor-arg>
			<ref bean="DAServer" />
		</constructor-arg>
		<constructor-arg>
			<ref bean="tfg" />
		</constructor-arg>
	</bean>

<<<<<<< HEAD
	<!-- 27/02 KrisB - Section below is causing errors -->
	<bean id="xspress2controller"
        class="gda.device.detector.xspress.xspress2data.Xspress2DAServerController">
        <property name="daServer" ref="DAServer" />
        <property name="tfg" ref="tfg" />
        <property name="xspressSystemName" value="xsp1" />

        <property name="mcaOpenCommand" value="xspress2 open-mca 'xsp1'" />
        <property name="scalerOpenCommand" value="xspress2 open-scalers 'xsp1'" />
        <property name="startupScript" value="xspress2 format-run 'xsp1' res-none" />
        <property name="fullMCABits" value="12" />
    </bean>

    <bean id="xspress2system" class="gda.device.detector.xspress.Xspress2Detector">
        <property name="controller" ref="xspress2controller" />
        <property name="configFileName"
            value="${gda.config}/templates/Xspress_Parameters.xml" />
        <property name="dtcConfigFileName"
            value="${gda.config}/templates/Xspress_DeadTime_Parameters.xml" />
    </bean>

=======
	<bean id="xspress2system" class="gda.device.detector.xspress.Xspress2System">
		<property name="daServer" ref="DAServer" />
		<property name="tfg" ref="tfg" />
		<property name="xspressSystemName" value="xsp1" />

		<property name="mcaOpenCommand" value="xspress2 open-mca 'xsp1'" />
		<property name="scalerOpenCommand" value="xspress2 open-scalers 'xsp1'" />
		<property name="startupScript" value="xspress2 format-run 'xsp1' res-none" />

		<property name="numberOfDetectors" value="9" />
		<property name="configFileName"
			value="${gda.config}/templates/Xspress_Parameters.xml" />		
		<property name="dtcConfigFileName"
			value="${gda.config}/templates/Xspress_DeadTime_Parameters.xml" />
		<property name="fullMCABits" value="12" />

		<property name="outputFormat">
			<list>
				<value>%9.2f</value>
			</list>
		</property>
	</bean>
>>>>>>> fa9a4a56

	<!-- <bean id="cirrus" class="uk.ac.gda.devices.cirrus.DummyCirrusDetector"> -->
	<!-- </bean> -->

</beans><|MERGE_RESOLUTION|>--- conflicted
+++ resolved
@@ -106,9 +106,10 @@
 		<constructor-arg>
 			<ref bean="tfg" />
 		</constructor-arg>
+		
+		<property name="numberOfChannels" value="4"/>
 	</bean>
 
-<<<<<<< HEAD
 	<!-- 27/02 KrisB - Section below is causing errors -->
 	<bean id="xspress2controller"
         class="gda.device.detector.xspress.xspress2data.Xspress2DAServerController">
@@ -130,30 +131,6 @@
             value="${gda.config}/templates/Xspress_DeadTime_Parameters.xml" />
     </bean>
 
-=======
-	<bean id="xspress2system" class="gda.device.detector.xspress.Xspress2System">
-		<property name="daServer" ref="DAServer" />
-		<property name="tfg" ref="tfg" />
-		<property name="xspressSystemName" value="xsp1" />
-
-		<property name="mcaOpenCommand" value="xspress2 open-mca 'xsp1'" />
-		<property name="scalerOpenCommand" value="xspress2 open-scalers 'xsp1'" />
-		<property name="startupScript" value="xspress2 format-run 'xsp1' res-none" />
-
-		<property name="numberOfDetectors" value="9" />
-		<property name="configFileName"
-			value="${gda.config}/templates/Xspress_Parameters.xml" />		
-		<property name="dtcConfigFileName"
-			value="${gda.config}/templates/Xspress_DeadTime_Parameters.xml" />
-		<property name="fullMCABits" value="12" />
-
-		<property name="outputFormat">
-			<list>
-				<value>%9.2f</value>
-			</list>
-		</property>
-	</bean>
->>>>>>> fa9a4a56
 
 	<!-- <bean id="cirrus" class="uk.ac.gda.devices.cirrus.DummyCirrusDetector"> -->
 	<!-- </bean> -->
