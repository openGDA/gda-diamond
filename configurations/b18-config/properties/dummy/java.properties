--- conflicted
+++ resolved
@@ -3,10 +3,7 @@
 gda.data                              = /scratch/users/data
 gda.var                               = /scratch/users/var
 gda.logs.dir                          = /scratch/users/logs
-<<<<<<< HEAD
-=======
 gda.jython.userScriptDir              = /scratch/users/scripts
 gda.data.numtracker                   = /scratch/users/var
->>>>>>> 3d410719
 
 gda.rmi.prefix=rmi://localhost/gda/