include=../common.properties

gda.data                              = /dls/b18/data
gda.var                               = /dls_sw/b18/software/gda_versions/var
gda.logs.dir                          = /dls_sw/b18/logs
<<<<<<< HEAD
=======
gda.jython.userScriptDir              = /dls_sw/b18/scripts
gda.data.numtracker                   = /dls_sw/b18/software/gda_versions/var
>>>>>>> 3d410719

gda.rmi.prefix=rmi://b18-control/gda/<|MERGE_RESOLUTION|>--- conflicted
+++ resolved
@@ -3,10 +3,7 @@
 gda.data                              = /dls/b18/data
 gda.var                               = /dls_sw/b18/software/gda_versions/var
 gda.logs.dir                          = /dls_sw/b18/logs
-<<<<<<< HEAD
-=======
 gda.jython.userScriptDir              = /dls_sw/b18/scripts
 gda.data.numtracker                   = /dls_sw/b18/software/gda_versions/var
->>>>>>> 3d410719
 
 gda.rmi.prefix=rmi://b18-control/gda/