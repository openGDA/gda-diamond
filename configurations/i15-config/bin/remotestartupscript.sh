--- conflicted
+++ resolved
@@ -9,32 +9,13 @@
 # environment before invoking the main gda script to get correct startup behaviour. Also please add "< /dev/null > /dev/null 2>&1"
 # to the end of the line that calls the gda script to prevent ssh from hanging incorrectly due to an unclosed stream.
 
-<<<<<<< HEAD
-=======
 ################################################################################
 # This is only needed until cfengine can be updated with an authorized_keys
 # entry which calls /gda-diamond/dls-config/live/gda-servers-startup-script.sh
 ################################################################################
 
-here_dir="$( cd "$( dirname "${BASH_SOURCE[0]}" )" && pwd )"
->>>>>>> 28827524
 
 
-<<<<<<< HEAD
 # If you want any special behaviour add it above this line
 here_absolute_path="$( cd "$( dirname "${BASH_SOURCE[0]}" )" && pwd -P )"
-source ${here_absolute_path}/../../../../gda-diamond.git/dls-config/live/gda-servers-startup-script.sh  # Derive dls-config relative path as appropriate
-=======
-# There is no user or screen to prompt or display pop-ups
-export GDA_NO_PROMPT=true
-
-# Set an environment variable to indicate we came through the remote startup script, so that we can error if we attempt to do this recursively
-export GDA_IN_REMOTE_STARTUP=true
-
-# The redirections to/from /dev/null should prevent the ssh command that calls this script from not returning
-if [[ -n "${SSH_ORIGINAL_COMMAND}" ]]; then
-    ${here_dir}/gda --${SSH_ORIGINAL_COMMAND} --mode=live servers < /dev/null > /dev/null 2>&1
-else
-    ${here_dir}/gda --restart                 --mode=live servers < /dev/null > /dev/null 2>&1
-fi
->>>>>>> 28827524
+source ${here_absolute_path}/../../../../gda-diamond.git/dls-config/live/gda-servers-startup-script.sh  # Derive dls-config relative path as appropriate