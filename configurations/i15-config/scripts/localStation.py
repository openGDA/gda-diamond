--- conflicted
+++ resolved
@@ -1,809 +1,760 @@
-import sys;
-from gdascripts.messages import handle_messages
-from gdascripts.messages.handle_messages import simpleLog # @UnusedImport
-
-import cendac # @UnusedImport
-import integrationTests # @UnusedImport
-import CrysalisDataCollection # @UnusedImport
-import pd_epicsdevice # @UnusedImport
-#import ruby_scripts
-import gdascripts.pd.epics_pds # @UnusedImport
-from gdascripts.pd.epics_pds import DisplayEpicsPVClass
-import gdascripts.pd.time_pds
-import gdascripts.utils # @UnusedImport
-import pd_ratio
-import pd_baseTable
-import dataDir
-import shutterCommands # @UnusedImport
-import marAuxiliary # @UnusedImport
-#from marAuxiliary import closeMarShield as closeDetectorShield
-#from marAuxiliary import openMarShield as openDetectorShield
-import ccdAuxiliary # @UnusedImport
-import ccdScanMechanics
-from ccdScanMechanics import setMaxVelocity # @UnusedImport
-import ccdFloodCorrections
-import ccdScripts # @UnusedImport
-import pilatus_scripts # @UnusedImport
-import operationalControl
-
-from operationalControl import * # @UnusedWildImport
-from dummy_scan_objects import SimpleDummyDetector
-from gda.configuration.properties import LocalProperties
-from gdascripts.parameters import beamline_parameters
-from gda.device.epicsdevice import ReturnType
-from gda.util import VisitPath
-from constants import * # @UnusedWildImport
-from dataPlot import dp # @UnusedImport
-from meterCounterSetup import * # @UnusedWildImport
-#from scan_commands import scan
-from gdascripts.scan.installStandardScansWithProcessing import * # @UnusedWildImport
-scan_processor.rootNamespaceDict=globals()
-gdascripts.scan.concurrentScanWrapper.ROOT_NAMESPACE_DICT = globals()
-
-#global zebraContinuousMoveController
-import scannables.detectors.fastShutterZebraDetector
-zebraFastShutter=scannables.detectors.fastShutterZebraDetector.FastShutterZebraDetector('zebraFastShutter', 'BL15I-EA-ZEBRA-01:', beamline_parameters.JythonNameSpaceMapping().zebraContinuousMoveController)
-
-from gdascripts.scannable.epics.PvManager import PvManager
-import scannables.detectorShield
-ds=scannables.detectorShield.DetectorShield('ds', PvManager(pvroot='BL15I-RS-ABSB-06:'))
-
-import scannables.MerlinColourModeThresholdsScannable
-mcts=scannables.MerlinColourModeThresholdsScannable.MerlinColourModeThresholdsScannable('mcts',
-    PvManager(pvroot='BL15I-EA-DET-18:Merlin1:'))
-
-<<<<<<< HEAD
-from detector_scan_commands import *
-from centreProxy import *
-#from scanPeak import *
-from diodeTime import *
-from setGain import *
-=======
-from detector_scan_commands import * # @UnusedWildImport
-from centreProxy import * # @UnusedWildImport
-#from scanPeak import *
-from diodeTime import * # @UnusedWildImport
-from setGain import * # @UnusedWildImport
->>>>>>> b3784b73
-#from marAuxiliary import marErase, resetMarScanNumber
-#from ccdAuxiliary import resetCCDScanNumber
-#from pilatus_scripts import resetPilatusScanNumber
-
-from dataDir import setDir, setFullUserDir # @UnusedImport
-from ccdFloodCorrections import exportMultiDark # @UnusedImport
-from gda.epics import CAClient
-
-global finder, run, etl, prop, add_default, vararg_regex, \
-	s1xpos, s1xgap, s1ypos, s1ygap,\
-	s1xplus, s1xminus, s1yplus, s1yminus,\
-	dcmbragg1, dcmbragg2, dcmxtl1y, dcmxtl2y,\
-	dcmxtl1roll, dcmxtl1z, dcmenergy,\
-	qbpm1_x, qbpm1_y, qbpm1A, qbpm1B, qbpm1C, qbpm1D, qbpm1total,\
-	s6ypos, s6ygap, s6yup, s6ydown,\
-	vfm_x, vfm_y, vfm_pitch, vfm_curve, vfm_ellipticity, vfm_gravsag,\
-	hfm_x, hfm_y, hfm_pitch, hfm_curve, hfm_ellipticity, hfm_yaw, hfm_roll,\
-	qbpm2_x, qbpm2_y, qbpm2A, qbpm2B, qbpm2C, qbpm2D, qbpm2total,\
-	s4xpos, s4xgap, s4ypos, s4ygap, s4yaw, s4pitch,\
-	fsx, fsy,\
-	pinx, piny, pinz, pinpitch, pinyaw,\
-	dx, dy, dz, dmu, dkphi, dkappa, dktheta,\
-	djack1, djack2, djack3, dtransx, drotation, detz, ddelta,\
-	shdx, shdy, shdz,\
-	bsx, bsy,\
-	tab2jack1, tab2jack2, tab2jack3, tab2transx, tab2rotation,\
-	s7xpos, s7ypos, s7xgap, s7xgap,\
-	d6x,\
-	fs2x, fs2y,\
-	skbjack1, skbjack2, skbjack3, skby, skbpitch, skbroll,\
-	svfmcurve, svfmellip, svfmy, svfmpitch, \
-	shfmcurve, shfmellip, shfmx, shfmpitch, \
-	pin3x, pin3y,\
-	sx, sy, sz, spitch, syaw, sroll,\
-	spivotx, spivoty, spivotz, sphi, ssx, ssz,\
-	d7x, d7y,\
-	bs2x, bs2y, bs3x, bs3y, bs3z, \
-	\
-	d1, d2, d3, d4, d5, d6, d7, d8, d9\
-#	,cryox, cryoy, cryoz, cryorot\
-
-#	det2z,
-
-def peakFinder():
-	"""
-	This function runs the Epics Peak Finder proc for DCM-01
-	
-	It returns when the state is no longer searching.
-	"""
-	caclient = CAClient()
-	caclient.caput( "BL15I-OP-DCM-01:PEAK:GO.PROC", 1)
-	
-	peakFindStatus = "1"
-	
-	while peakFindStatus=="1":
-		simpleLog("Searching for peak")
-		peakFindStatus = caclient.caget("BL15I-OP-DCM-01:PEAK:STATE")
-		sleep(5)
-		
-	if peakFindStatus=="3":
-		simpleLog("Couldn't find peak")
-	elif peakFindStatus=="2":
-		simpleLog("qbpm1total="+str(qbpm1total))
-
-def runFile(name):
-	simpleLog("Running file " + name + "...")
-	run(name)
-	simpleLog("..." + name + " complete")
-
-def plot(detector):
-	if not isinstance(detector, ProcessingDetectorWrapper):
-		simpleLog("Detector %r not supported." % detector)
-		simpleLog("Supported detectors include: pil, pe1, cam1, cam2, cam3, cam4")
-		return
-	detector.clearLastAcquisitionState();
-	detector.display()
-
-localStation_exceptions = []
-
-def localStation_exception(exc_info, msg):
-	typ, exception, traceback = exc_info
-	simpleLog("! Failure %s !" % msg)
-	localStation_exceptions.append("    %s" % msg)
-	handle_messages.log(None, "Error %s -  " % msg , typ, exception, traceback, False)
-
-try:
-	simpleLog("================ INITIALISING I15 GDA ================")
-	
-	scansReturnToOriginalPositions = 1;
-	
-	beamlineName = "i15"
-	commissioningProposal = "ee0"
-	beamline = finder.find("Beamline")
-
-	try:
-		simpleLog("Creating devices")
-		w = gdascripts.pd.time_pds.waittime
-		baseTab = pd_baseTable.BaseTable("baseTab", beamline, "-MO-DIFF-01:BASE:", djack1, djack2, djack3, 2.5)
-		baseTab2 = pd_baseTable.BaseTable("baseTab2", beamline, "-MO-TABLE-03:BASE:", tab2jack1, tab2jack2, tab2jack3, 2.5)
-		qbpm1total = pd_epicsdevice.Simple_PD_EpicsDevice("qbpm1total", beamline, "-DI-QBPM-01:INTEN")
-		qbpm2total = pd_epicsdevice.Simple_PD_EpicsDevice("qbpm2total", beamline, "-DI-QBPM-02:INTEN")
-		#s4pitch = pd_epicsdevice.Simple_PD_EpicsDevice("s4pitch", beamline, "-AL-SLITS-04:PITCH.VAL")
-		#s4yaw = pd_epicsdevice.Simple_PD_EpicsDevice("s4yaw", beamline, "-AL-SLITS-04:YAW.VAL")
-		#pin2x = pd_epicsdevice.Simple_PD_EpicsDevice("pin2x", beamline, "-AL-APTR-02:X")
-		#pin2y = pd_epicsdevice.Simple_PD_EpicsDevice("pin2y", beamline, "-AL-APTR-02:Y")
-		#pin2pitch = pd_epicsdevice.Simple_PD_EpicsDevice("pin2pitch", beamline, "-AL-APTR-02:PITCH")
-		#pin2yaw = pd_epicsdevice.Simple_PD_EpicsDevice("pin2yaw", beamline, "-AL-APTR-02:YAW")
-		ionc1 = pd_epicsdevice.Simple_PD_EpicsDevice("ionc1", beamline, "-DI-IONC-01:I")
-
-		#prop = pd_epicsdevice.Simple_PD_EpicsDevice("prop", beamline, "-DI-PROP-01:I")
-		#dcmpiezo = pd_epicsdevice.Simple_PD_EpicsDevice("dcmpiezo", beamline, "-OP-DCM-01:PIEZO:OUT")
-		#s2ygap = pd_epicsdevice.Simple_PD_EpicsDevice("s2ygap", beamline, "-AL-SLITS-02:Y:GAP.VAL")
-		#s2ycen = pd_epicsdevice.Simple_PD_EpicsDevice("s2ycen", beamline, "-AL-SLITS-02:Y:CENTRE.VAL")
-		#qbpX = pd_epicsdevice.Simple_PD_EpicsDevice("qbpX", beamline, "-DI-QBPMD-01:X.VAL")
-		#qbpY = pd_epicsdevice.Simple_PD_EpicsDevice("qbpY", beamline, "-DI-QBPMD-01:Y.VAL")
-		#qbpm2acurrent = pd_epicsdevice.Simple_PD_EpicsDevice("qbpm2acurrent", beamline, "-DI-IAMP-02:CHA:PEAK")
-		#qbpm2bcurrent = pd_epicsdevice.Simple_PD_EpicsDevice("qbpm2bcurrent", beamline, "-DI-IAMP-02:CHB:PEAK")
-		#qbpm2ccurrent = pd_epicsdevice.Simple_PD_EpicsDevice("qbpm2ccurrent", beamline, "-DI-IAMP-02:CHC:PEAK")
-		#qbpm2dcurrent = pd_epicsdevice.Simple_PD_EpicsDevice("qbpm2dcurrent", beamline, "-DI-IAMP-02:CHD:PEAK")
-	
-		qbpm1A = pd_epicsdevice.Simple_PD_EpicsDevice("qbpm1A", beamline, "-DI-QBPM-01:A")
-		qbpm1B = pd_epicsdevice.Simple_PD_EpicsDevice("qbpm1B", beamline, "-DI-QBPM-01:B")
-		qbpm1C = pd_epicsdevice.Simple_PD_EpicsDevice("qbpm1C", beamline, "-DI-QBPM-01:C")
-		qbpm1D = pd_epicsdevice.Simple_PD_EpicsDevice("qbpm1D", beamline, "-DI-QBPM-01:D")
-
-		qbpm2A = pd_epicsdevice.Simple_PD_EpicsDevice("qbpm2A", beamline, "-DI-QBPM-02:A")
-		qbpm2B = pd_epicsdevice.Simple_PD_EpicsDevice("qbpm2B", beamline, "-DI-QBPM-02:B")
-		qbpm2C = pd_epicsdevice.Simple_PD_EpicsDevice("qbpm2C", beamline, "-DI-QBPM-02:C")
-		qbpm2D = pd_epicsdevice.Simple_PD_EpicsDevice("qbpm2D", beamline, "-DI-QBPM-02:D")
-
-		vfm_gravsag = pd_epicsdevice.Simple_PD_EpicsDevice("vfm_gravsag", beamline, "-OP-VFM-01:SAG.VAL")
-
-		spivotx = pd_epicsdevice.Simple_PD_EpicsDevice("spivotx", beamline, "-MO-SFAB-01:PIVOT:X")
-		spivoty = pd_epicsdevice.Simple_PD_EpicsDevice("spivoty", beamline, "-MO-SFAB-01:PIVOT:Y")
-		spivotz = pd_epicsdevice.Simple_PD_EpicsDevice("spivotz", beamline, "-MO-SFAB-01:PIVOT:Z")
-
-		patch12x7 = pd_epicsdevice.Simple_PD_EpicsDevice("patch12x7", beamline, "-EA-PATCH-12:X7")
-		patch12x8 = pd_epicsdevice.Simple_PD_EpicsDevice("patch12x8", beamline, "-EA-PATCH-12:X8")
-		patch14x5 = pd_epicsdevice.Simple_PD_EpicsDevice("patch14x5", beamline, "-EA-PATCH-14:X5")
-		patch14x6 = pd_epicsdevice.Simple_PD_EpicsDevice("patch14x6", beamline, "-EA-PATCH-14:X6")
-		patch14x7 = pd_epicsdevice.Simple_PD_EpicsDevice("patch14x7", beamline, "-EA-PATCH-14:X7")
-
-		patch12x13 = pd_epicsdevice.Simple_PD_EpicsDevice("patch12x13", beamline, "-EA-PATCH-12:X13")
-		patch12x14 = pd_epicsdevice.Simple_PD_EpicsDevice("patch12x14", beamline, "-EA-PATCH-12:X14")
-
-		#ring= finder.find("Ring")
-		ringCurrent = DisplayEpicsPVClass("ringCurrent", "SR-DI-DCCT-01:SIGNAL", "mA", "%f")
-		wigglerField = DisplayEpicsPVClass("wigglerField", "SR15I-ID-SCMPW-01:B_REAL", "Tesla", "%f")
-		detz = DisplayEpicsPVClass("detz", "BL15I-MO-DIFF-01:ARM:DETECTOR:Z.VAL", "mm", "%f")
-		
-		patch12x6 = pd_epicsdevice.Simple_PD_EpicsDevice("patch12x6", beamline, "-EA-PATCH-12:X6")
-		
-		thermo1 = DisplayEpicsPVClass("thermo1", "BL15I-EA-PATCH-50:TEMP1", "deg C", "%f")
-		thermo2 = DisplayEpicsPVClass("thermo2", "BL15I-EA-PATCH-50:TEMP2", "deg C", "%f")
-		thermo3 = DisplayEpicsPVClass("thermo3", "BL15I-EA-PATCH-50:TEMP3", "deg C", "%f")
-		pt100_1 = DisplayEpicsPVClass("pt100_1", "BL15I-EA-PATCH-51:TEMP1", "deg C", "%f")
-		pt100_2 = DisplayEpicsPVClass("pt100_2", "BL15I-EA-PATCH-51:TEMP2", "deg C", "%f")
-		pt100_3 = DisplayEpicsPVClass("pt100_3", "BL15I-EA-PATCH-51:TEMP3", "deg C", "%f")
-
-		#patch12x13 = DisplayEpicsPVClass("patch12x13", "BL15I-EA-PATCH-12:X13", "", "%f")
-		#patch12x14 = DisplayEpicsPVClass("patch12x14", "BL15I-EA-PATCH-12:X14", "", "%f")
-		
-		#
-		#add_default(thermo1) - Moved to /dls/i15/scripts/localStationUser.py
-		#add_default(pt100_1) - Moved to /dls/i15/scripts/localStationUser.py
-	except:
-		localStation_exception(sys.exc_info(), "creating devices")
-
-	dummyDetector = SimpleDummyDetector()
-
-	try:
-		from scannable.CryojetScannable import CryojetScannable
-		cryojet = CryojetScannable('cryojet', 'BL15I-CG-CJET-01:', 
-									temp_tolerance=1, stable_time_sec=60)
-	except:
-		localStation_exception(sys.exc_info(), "creating cryojet scannable")
-
-	try:
-		import pd_pilatus
-		pilatus = pd_pilatus.Pilatus("pilatus", "BL15I-EA-PILAT-02:", "/dls/i15/data/currentdir/", "pil")
-	except:
-		localStation_exception(sys.exc_info(), "creating pilatus")
-
-	try:
-		from gdascripts.scannable.detector.ProcessingDetectorWrapper import ProcessingDetectorWrapper
-		from gda.analysis.io import PilatusTiffLoader #, SRSLoader
-		from gdascripts.scannable.detector.DetectorDataProcessor import DetectorDataProcessorWithRoi
-		from gdascripts.analysis.datasetprocessor.twod.SumMaxPositionAndValue import SumMaxPositionAndValue #@UnusedImport
-		from gdascripts.analysis.datasetprocessor.twod.TwodGaussianPeak import TwodGaussianPeak
-
-		pildet = pd_pilatus.EpicsPilatus('pildet', 'BL15I-EA-PILAT-02:',"/dls/i15/data/currentdir/",'p','%s%s%d.tif')
-		#pil = ProcessingDetectorWrapper('pil', pildet, [], panel_name='Pilatus Plot', toreplace=None, replacement=None, iFileLoader=PilatusTiffLoader, fileLoadTimout=15, returnPathAsImageNumberOnly=True)
-		pil = ProcessingDetectorWrapper('pil', pildet, [], panel_name='Pilatus Plot', panel_name_rcp='Plot 1', toreplace=None, replacement=None, iFileLoader=PilatusTiffLoader, fileLoadTimout=15, returnPathAsImageNumberOnly=True)
-		pil.processors=[DetectorDataProcessorWithRoi('max', pil, [SumMaxPositionAndValue()], False)]
-		
-		pil.printNfsTimes = True
-		pil.display_image = True
-		pilpeak2d = DetectorDataProcessorWithRoi('pilpeak2d', pil, [TwodGaussianPeak()])
-		pilmax2d = DetectorDataProcessorWithRoi('pilmax2d', pil, [SumMaxPositionAndValue()])
-	except:
-		localStation_exception(sys.exc_info(), "creating new pilatus (pil...)")
-
-	""" Remove ODCCD/Ruby/Atlas objects
-	try:
-		ccd = finder.find("ODCCD")
-	except:
-		localStation_exception(sys.exc_info(), "creating ccd")
-
-	try:
-		ruby = ruby_scripts.Ruby(ccd)
-	except:
-		localStation_exception(sys.exc_info(), "creating ruby")
-
-	try:
-		ruby.connectIfNeeded()
-	except:
-		localStation_exception(sys.exc_info(), "connecting ruby")
-
-	try:
-		atlas = ruby_scripts.Atlas(ccd)
-	except:
-		localStation_exception(sys.exc_info(), "creating atlas")
-	
-	try:
-		atlas.connectIfNeeded()
-	except:
-		localStation_exception(sys.exc_info(), "connecting ruby")
-	"""
-
-	try:
-		global pe
-		pe1 = ProcessingDetectorWrapper('pe1', pe, [], panel_name_rcp='Plot 1')
-		pe1.processors=[DetectorDataProcessorWithRoi(
-						'max', pe1, [SumMaxPositionAndValue()], False)]
-		
-		pe1peak2d = DetectorDataProcessorWithRoi(
-			'pe1peak2d', pe1, [TwodGaussianPeak()])
-		pe1max2d = DetectorDataProcessorWithRoi(
-			'pe1max2d', pe1, [SumMaxPositionAndValue()])
-	except:
-		localStation_exception(sys.exc_info(), "creating pe1...")
-
-	def gigeFactory(camdet_name, cam_name, peak2d_name, max2d_name, cam_pv):
-		from gdascripts.scannable.detector.epics.EpicsGigECamera import EpicsGigECamera
-		try:
-			print "Creating %s, %s, %s and %s" % \
-				(camdet_name, cam_name, peak2d_name, max2d_name)
-			camdet = EpicsGigECamera(camdet_name, cam_pv,
-				filepath=VisitPath.getVisitPath() + '/', stdNotArr=False, reconnect=False)
-			cam = ProcessingDetectorWrapper(cam_name, camdet, [], panel_name='GigE Camera', panel_name_rcp='Plot 1')
-			peak2d = DetectorDataProcessorWithRoi(peak2d_name, cam, [TwodGaussianPeak()])
-			max2d = DetectorDataProcessorWithRoi(max2d_name, cam, [SumMaxPositionAndValue()])
-			return camdet, cam, peak2d, max2d
-		except:
-			localStation_exception(sys.exc_info(), "creating %s" % cam_name)
-
-	cam1det, cam1, peak2d, max2d = gigeFactory(
-		'cam1det', 'cam1', 'peak2d', 'max2d', 'BL15I-DI-GIGE-01:')
-	cam2det, cam2, peak2d2, max2d2 = gigeFactory(
-		'cam2det', 'cam2', 'peak2d2', 'max2d2', 'BL15I-DI-GIGE-02:')
-	cam3det, cam3, peak2d3, max2d3 = gigeFactory(
-		'cam3det', 'cam3', 'peak2d3', 'max2d3', 'BL15I-DI-GIGE-03:')
-	cam4det, cam4, peak2d4, max2d4 = gigeFactory(
-		'cam4det', 'cam4', 'peak2d4', 'max2d4', 'BL15I-DI-GIGE-04:')
-
-	try:
-		simpleLog("Create diodes")
-		finder.find("PHDGN1").configure()
-		finder.find("PHDGN2").configure()
-		finder.find("PHDGN3").configure()
-		finder.find("PHDGN4").configure()
-		finder.find("PHDGN5").configure()
-		finder.find("PHDGN6").configure()
-		finder.find("PHDGN7").configure()
-		finder.find("PHDGN8").configure()
-		finder.find("PHDGN9").configure()
-		d1 = finder.find("PHDGN1").createEpicsChannel("d1", ReturnType.DBR_NATIVE, "", "")
-		d1.setLevel(6)
-		d2 = finder.find("PHDGN2").createEpicsChannel("d2", ReturnType.DBR_NATIVE, "", "")
-		d2.setLevel(6)
-		d3 = finder.find("PHDGN3").createEpicsChannel("d3", ReturnType.DBR_NATIVE, "", "")
-		d3.setLevel(6)
-		d4 = finder.find("PHDGN4").createEpicsChannel("d4", ReturnType.DBR_NATIVE, "", "")
-		d4.setLevel(6)
-		d5 = finder.find("PHDGN5").createEpicsChannel("d5", ReturnType.DBR_NATIVE, "", "")
-		d5.setLevel(6)
-		d6 = finder.find("PHDGN6").createEpicsChannel("d6", ReturnType.DBR_NATIVE, "", "")
-		d6.setLevel(6)
-		d7 = finder.find("PHDGN7").createEpicsChannel("d7", ReturnType.DBR_NATIVE, "", "")
-		d7.setLevel(6)
-		d8 = finder.find("PHDGN8").createEpicsChannel("d8", ReturnType.DBR_NATIVE, "", "")
-		d8.setLevel(6)
-		d9 = finder.find("PHDGN9").createEpicsChannel("d9", ReturnType.DBR_NATIVE, "", "")
-		d9.setLevel(6)
-		d1.setValue(".SCAN", 9)
-		d2.setValue(".SCAN", 9)
-		d3.setValue(".SCAN", 9)
-		d4.setValue(".SCAN", 9)
-		d5.setValue(".SCAN", 9)
-		d6.setValue(".SCAN", 9)
-		d7.setValue(".SCAN", 9)
-		d8.setValue(".SCAN", 9)
-		d9.setValue(".SCAN", 9)
-		simpleLog("Create diode ratios")
-		d2_d1 = pd_ratio.Simple_PD_Ratio('d2_d1', d2, d1)
-		d3_d2 = pd_ratio.Simple_PD_Ratio('d3_d2', d3, d2)
-		d4_d2 = pd_ratio.Simple_PD_Ratio('d4_d2', d4, d2)
-		d5_d1 = pd_ratio.Simple_PD_Ratio('d5_d1', d5, d1)
-		
-		d1sum = DisplayEpicsPVClass("d1sum", "BL15I-DI-PHDGN-01:DIODESUM", "", "%f")
-		d2sum = DisplayEpicsPVClass("d2sum", "BL15I-DI-PHDGN-02:DIODESUM", "", "%f")
-		d3sum = DisplayEpicsPVClass("d3sum", "BL15I-DI-PHDGN-03:DIODESUM", "", "%f")
-		d4sum = DisplayEpicsPVClass("d4sum", "BL15I-DI-PHDGN-04:DIODESUM", "", "%f")
-		d5sum = DisplayEpicsPVClass("d5sum", "BL15I-DI-PHDGN-05:DIODESUM", "", "%f")
-		#add_default(d1sum) - Moved to /dls/i15/scripts/localStationUser.py
-	except:
-		localStation_exception(sys.exc_info(), "creating diodes")
-
-	try:
-		simpleLog("Create mca's")
-		d1_mca = finder.find("D1_MCA")
-		d2_mca = finder.find("D2_MCA")
-		d3_mca = finder.find("D3_MCA")
-		d4_mca = finder.find("D4_MCA")
-	except:
-		localStation_exception(sys.exc_info(), "creating mca's")
-
-	try:
-		simpleLog("Setup aliases")
-		vararg_regex("scan")
-		alias("dp")
-		alias("shopen")
-		alias("oehs")
-		alias("shclose")
-		alias("cehs")
-		alias("shopenall")
-		alias("hcloseall")
-		alias("cfs")
-		alias("ofs")
-		alias("d1in")
-		alias("d2in")
-		alias("d3in")
-		alias("d4in")
-		alias("d1out")
-		alias("d2out")
-		alias("d3out")
-		alias("d4out")
-		alias("d4cryoIn")
-		alias("d4cryoOut")
-		alias("align")
-		alias("ready")
-		alias("homeToMinus")
-		alias("minusToHome")
-		alias("homeToMinus57")
-		alias("minus57ToMinus122")
-		alias("expose")
-		alias("darkExpose")
-		alias("rockScan")
-		alias("rockScanUnsync")
-		#alias("resetCCDScanNumber")
-		#alias("incrementMarScanNumber")
-		#alias("resetMarScanNumber")
-		#alias("resetPilatusScanNumber")
-	except:
-		localStation_exception(sys.exc_info(), "setting up aliases")
-
-	try:
-		#simpleLog("Create ETL detector objects, names: etl_lowlim, etl_uplim, etl_gain")
-		from detector_control_pds import * #@UnusedWildImport
-		
-		#print "ETL detector control values are: "
-		#print "\tName  \t\tTarget   \tPosition"
-		#pd_initialValues = [(pd.getName(), pd.getTargetPosition(), pd.Units[0], pd.getPosition(), pd.Units[0]) for pd in pds]
-		#for pd_initialValue in pd_initialValues:
-		#	print "\t%s:\t%7.1f%s\t%7.1f%s" % pd_initialValue
-		#print
-
-		etl.setLevel(7)
-		#print "ETL detector level: %d" % etl.getLevel()
-	except:
-		localStation_exception(sys.exc_info(), "creating etl detector")
-
-	try:
-		simpleLog("Create checkbeam objects: checkbeam")
-		from gdascripts.pd.pd_waitWhileScannableBelowThreshold import WaitWhileScannableBelowThreshold
-		checkbeam = WaitWhileScannableBelowThreshold('checkbeam', scannableToMonitor=prop, minimumThreshold=5, secondsBetweenChecks=1, secondsToWaitAfterBeamBackUp=30)
-		checkbeam.setLevel(6)
-		#from checkbeam_pds import * #@UnusedWildImport
-		print "checkbeam level: %d" % checkbeam.getLevel()
-	except:
-		localStation_exception(sys.exc_info(), "creating checkbeam objects")
-
-	from future.toggleBinaryPvAndWait import ToggleBinaryPvAndWait
-	from future.binaryPvDetector import BinaryPvDetector
-	from future.timeOverThresholdDetector import TimeOverThresholdDetector
-	if False:
-		try:
-			xps7out1trig = ToggleBinaryPvAndWait('xps7out1trig', 'BL15I-MO-XPS-07:GPIO:OUT1', normalLevel='1', triggerLevel='0')
-		except:
-			localStation_exception(sys.exc_info(), "creating xps7out1trig object")
-	else:
-		simpleLog("* Not creating xps7out1trig object *")
-	
-	if True:
-		try:
-			patch12x7trig = ToggleBinaryPvAndWait('patch12x7trig', 'BL15I-EA-PATCH-12:X7', normalLevel='Logic 0', triggerLevel='Logic 1')
-			patch14x7trig = ToggleBinaryPvAndWait('patch14x7trig', 'BL15I-EA-PATCH-14:X7', normalLevel='Logic 0', triggerLevel='Logic 1')
-
-			patch12x7trigLow = ToggleBinaryPvAndWait('patch12x7trigLow', 'BL15I-EA-PATCH-12:X7', normalLevel='Logic 1', triggerLevel='Logic 0')
-			patch14x7trigLow = ToggleBinaryPvAndWait('patch14x7trigLow', 'BL15I-EA-PATCH-14:X7', normalLevel='Logic 1', triggerLevel='Logic 0')
-
-			patch12x7trig2 = BinaryPvDetector('patch12x7trig2', 'BL15I-EA-PATCH-12:X7', normalLevel='Logic 0', triggerLevel='Logic 1')
-			patch14x7trig2 = BinaryPvDetector('patch14x7trig2', 'BL15I-EA-PATCH-14:X7', normalLevel='Logic 0', triggerLevel='Logic 1')
-
-			patch12x7trig2low = BinaryPvDetector('patch12x7trig2low', 'BL15I-EA-PATCH-12:X7', normalLevel='Logic 1', triggerLevel='Logic 0')
-			patch14x7trig2low = BinaryPvDetector('patch14x7trig2low', 'BL15I-EA-PATCH-14:X7', normalLevel='Logic 1', triggerLevel='Logic 0')
-			
-			totatboxtrig = TimeOverThresholdDetector('totatboxtrig',
-				'BL15I-EA-PATCH-12:X7', normalLevel='Logic 1', triggerLevel='Logic 0',
-				edgeDetectorPvString="BL15I-EA-PATCH-12:X6:EDGE:WAIT")
-
-			totatboxtrig14 = TimeOverThresholdDetector('totatboxtrig',
-				'BL15I-EA-PATCH-14:X7', normalLevel='Logic 1', triggerLevel='Logic 0',
-				edgeDetectorPvString="BL15I-EA-PATCH-14:X6:EDGE:WAIT")
-		except:
-			localStation_exception(sys.exc_info(), "creating patch x7trig object")
-	else:
-		simpleLog("* Not creating patch x7trig objects *")
-	
-	"""
-	if False:
-		try:
-			from scannables.detectors.fastShutterDetector import FastShutterDetector
-			fsdet = FastShutterDetector('fsdet', atlas)
-		except:
-			localStation_exception(sys.exc_info(), "creating fsdet object")
-	else:
-		simpleLog("* Not creating fsdet object *")
-	"""
-	
-	try:
-		from scannables.safeScannable import SafeScannable
-		rot_dkphi = SafeScannable('rot_dkphi', control_scannable=dkphi,
-			check_scannable=shdx, threshold=200, failIfGreaterNotLessThan=False)
-		alias('rot_dkphi')
-	except:
-		localStation_exception(sys.exc_info(), "creating rot_dkphi object")
-
-	try:
-		from scannables.ContinuouslyRockingScannable import ContinuouslyRockingScannable
-		dkphi_rocker = ContinuouslyRockingScannable('dkphi_rocker', scannable=dkphi)
-		alias('dkphi_rocker')
-	except:
-		localStation_exception(sys.exc_info(), "creating dkphi_rocker object")
-
-	try:
-		from scannables.EpicsRockingScannable import EpicsRockingScannable
-		dkphi_rockscan = EpicsRockingScannable('dkphi_rockscan', scannable=dkphi)
-		alias('dkphi_rockscan')
-	except:
-		localStation_exception(sys.exc_info(), "creating dkphi_rockscan object")
-
-	try:
-		dx.setOutputFormat(["%.6g"])
-		dy.setOutputFormat(["%.6g"])
-		dz.setOutputFormat(["%.6g"])
-		sx.setOutputFormat(["%.6g"])
-		sy.setOutputFormat(["%.6g"])
-		sz.setOutputFormat(["%.6g"])
-		dkappa.setOutputFormat(["%.6g"])
-	except:
-		localStation_exception(sys.exc_info(), "setting output formats")
-
-	try:
-		run('utilities/centreBeam')
-	except:
-		localStation_exception(sys.exc_info(), "running centreBeam")
-
-	try:
-		from scannables.chiPseudoDevice import ChiPseudoDevice
-		chi=ChiPseudoDevice('chi', dktheta, dkappa, dkphi,
-									thoffset=2.2, phioffset=2.2)
-	except:
-		localStation_exception(sys.exc_info(), "creating chi object")
-
-	if False:
-		try:
-			print "Installing atto devices from epics BL15I-EA-ATTO..."
-			
-			from future.anc150axis import createAnc150Axis
-			
-			atto1 = createAnc150Axis("atto1", "BL15I-EA-ATTO-03:PIEZO1:", 0.25)
-			atto2 = createAnc150Axis("atto2", "BL15I-EA-ATTO-03:PIEZO2:", 0.25)
-			atto3 = createAnc150Axis("atto3", "BL15I-EA-ATTO-03:PIEZO3:", 0.25)
-			atto4 = createAnc150Axis("atto4", "BL15I-EA-ATTO-04:PIEZO1:", 0.25)
-			atto5 = createAnc150Axis("atto5", "BL15I-EA-ATTO-04:PIEZO2:", 0.25)
-			atto6 = createAnc150Axis("atto6", "BL15I-EA-ATTO-04:PIEZO3:", 0.25)
-			
-			atto1.setFrequency(900)
-			atto2.setFrequency(900)
-			atto3.setFrequency(900)
-			atto4.setFrequency(900)
-			atto5.setFrequency(900)
-			atto6.setFrequency(900)
-		except:
-			localStation_exception(sys.exc_info(), "creating atto devices")
-	else:
-		print "* Not installing atto devices *"
-
-	if False:
-		print "Installing example wirescanner..."
-		try:
-			from gdascripts.scan.process.ScannableScan import ScannableScan
-			from gdascripts.scan.gdascans import Rscan
-			#from gdascripts.scan.gdascans import Scan
-			from future.TwoGaussianEdges import TwoGaussianEdges
-	
-			wirescanner = ScannableScan('wirescanner', TwoGaussianEdges(), Rscan, sx, -2, 3, 0.1, w, 0.5, d7)
-			wirescanner.__doc__ = """
-		This is an example wirescanner, created with the command
-		
-			wirescanner = ScannableScan('wirescanner', TwoGaussianEdges(), Rscan, sx, -2, 3, 0.1, w, 0.5, d7)
-				
-		This performs a wirescan of sx from its starting position -2 to +3 in steps
-		of 0.1, at each point waiting for 0.5s and taking the value of d7.
-	
-			>>>pos wirescanner
-			Writing data to file:/dls/i15/data/2012/cm5709-3/45678.dat
-			     sx	Time	      d7	    d1sum
-			-7.1970	0.00	0.041284	16.850816
-			...
-			-3.1970	0.00	0.040710	16.850816
-			Scan complete.
-			wirescanner : scan: 45010 upos: -5.897000 ufwhm: 0.250358 dpos: -3.197000 dfwhm: 0.107779 area: 0.008844 fwhm: 0.179069
-	
-		To scan between absolute positions, use "Scan" instead of "Rscan", e.g.
-		
-			wirescansx = ScannableScan('wirescansx', TwoGaussianEdges(), Scan, sx, -5.235, -5.236, 0.0005, w, 0.2, d7)
-	
-		This performs a wirescan of sx from -5.235 to -5.236 in steps of half a
-		micron, at each point waiting for 0.2s and taking the value of d7.
-		
-		It is probably best to create new wirescanners each time, but if you you
-		want to re-use an existing name, you will need to del the old one.
-		
-		For example, if you want to change the position on wirescansx:
-		
-			>>>wirescansx = ScannableScan('wirescansx', TwoGaussianEdges(), Scan, sx, -5.255, -5.256, 0.0005, w, 0.2, d7)
-			Traceback (most recent call last):
-			  File "<input>", line 1, in <module>
-			Exception: Trying to overwrite a Scannable: wirescansx
-			>>>del wirescansx
-			>>>wirescansx = ScannableScan('wirescansx', TwoGaussianEdges(), Scan, sx, -5.255, -5.256, 0.0005, w, 0.2, d7)
-			
-		Note: If you delete and recreate this wirescanner, you will lose this help. 
-	"""
-			simpleLog("For help on wirescanner run `help wirescanner`")
-		except:
-			localStation_exception(sys.exc_info(), "creating example wirescan")
-	else:
-		print "* Not installing example wirescanner *"
-
-	if True:
-		from scannables.PerpendicularSampleMotion import PerpendicularSampleMotion, ParallelSampleMotion
-	
-		try:
-			simpleLog("Creating dperp & dpara")
-			dperp=PerpendicularSampleMotion("dperp", dx, dy, dmu, dkphi, True, 0, 58)
-			dpara=ParallelSampleMotion     ("dpara", dx, dy, dmu, dkphi, True, 0, 58)
-		except:
-			localStation_exception(sys.exc_info(), "creating dperp & dpara")
-	else:
-		simpleLog("* Not creating dperp & dpara *")
-
-	jythonNameMap = beamline_parameters.JythonNameSpaceMapping()
-	beamlineParameters = beamline_parameters.Parameters()
-	
-	dataDir.configure(jythonNameMap, beamlineParameters)
-	shutterCommands.configure(jythonNameMap, beamlineParameters)
-	#marAuxiliary.configure(jythonNameMap, beamlineParameters)
-	operationalControl.configure(jythonNameMap, beamlineParameters)
-	#ccdAuxiliary.configure(jythonNameMap, beamlineParameters)
-	ccdScanMechanics.configure(jythonNameMap, beamlineParameters)
-	ccdFloodCorrections.configure(jythonNameMap, beamlineParameters)
-#	ccdScripts.configure(jythonNameMap, beamlineParameters)
-#	pilatus_scripts.configure(jythonNameMap, beamlineParameters)
-	
-	# meta should be created last to ensure we have all required scannables
-	try:
-		from gdascripts.scannable.installStandardScannableMetadataCollection import * #@UnusedWildImport
-		meta.rootNamespaceDict=globals()
-		note.rootNamespaceDict=globals()
-
-		# See http://confluence.diamond.ac.uk/x/UQKY
-		#from gdascripts.metadata.metadata_commands import setTitle, getTitle, meta_add, meta_ll, meta_ls, meta_rm, meta_clear_alldynamical
-		from gdascripts.metadata.metadata_commands import * #@UnusedWildImport
-		alias("setTitle")
-		alias("getTitle")
-		alias("meta_add") # addmeta
-		alias("meta_ll")  # 
-		alias("meta_ls")  # lsmeta
-		alias("meta_rm")  # rmmeta
-		# meta_clear_alldynamical
-		#				  # setmeta # Errors if used with metashop
-		#				  # note
-		meta.readFromNexus = True
-
-		metashop=Finder.getInstance().find("metashop")
-		LocalProperties.set( NexusDataWriter.GDA_NEXUS_METADATAPROVIDER_NAME, "metashop" ) # gda.nexus.metadata.provider.name
-		# As well as metashop needing to be define, GDAMetadata also needs to be defined.
-		# metashop is defined in mt-config/servers/main/common/required_at_start.py
-
-		simpleLog("Metadata scannables, from configuration: " + " ".join(str(x.name) for x in metashop.getMetaScannables()))
-
-		# New metadata system doesn't allow metadata scannables to be set
-		def stdmeta():
-<<<<<<< HEAD
-			stdmetadatascannables = (ringCurrent, wigglerField,
-				s1xpos, s1xgap, s1ypos, s1ygap,
-				s1xplus, s1xminus, s1yplus, s1yminus,
-				dcmbragg1, dcmbragg2, dcmxtl1y, dcmxtl2y,
-				dcmxtl1roll, dcmxtl1z, dcmenergy,
-				qbpm1_x, qbpm1_y, qbpm1A, qbpm1B, qbpm1C, qbpm1D, qbpm1total,
-				s6ypos, s6ygap, s6yup, s6ydown,
-				vfm_x, vfm_y, vfm_pitch, vfm_curve, vfm_ellipticity, vfm_gravsag,
-				hfm_x, hfm_y, hfm_pitch, hfm_curve, hfm_ellipticity, hfm_yaw, hfm_roll,
-				qbpm2_x, qbpm2_y, qbpm2A, qbpm2B, qbpm2C, qbpm2D, qbpm2total,
-				s4xpos, s4xgap, s4ypos, s4ygap, s4yaw, s4pitch,
-				fsx, fsy,
-				pinx, piny, pinz, pinpitch, pinyaw,
-				thermo1, thermo2, thermo3, pt100_1,
-				dx, dy, dz, dkphi, dkappa, dktheta,
-				djack1, djack2, djack3, dtransx, drotation, detz, ddelta,
-				shdx, shdy, shdz,
-				bsx, bsy,
-				tab2jack1, tab2jack2, tab2jack3, tab2transx, tab2rotation,
-				s7xpos, s7ypos, s7xgap, s7xgap,
-				d6x,
-				fs2x, fs2y,
-				skbjack1, skbjack2, skbjack3, skby, skbpitch, skbroll,
-				svfmcurve, svfmellip, svfmy, svfmpitch,
-				shfmcurve, shfmellip, shfmx, shfmpitch,
-				pin3x, pin3y,
-				sx, sy, sz, spitch, syaw, sroll,
-				spivotx, spivoty, spivotz, sphi, ssx, ssz,
-				d7x, d7y,
-				bs2x, bs2y, bs3x, bs3y, bs3z,
-				#det2z,
-				d1, d2, d3, d4, d5, d6, d7, d8, d9,
-				d1sum, d2sum, d3sum, d4sum, d5sum
-				#cryox, cryoy, cryoz, cryorot
-=======
-			""" This function resets the metadata scannables to the standard list in localststion"""
-			stdmetadatascannables = ('ringCurrent', 'wigglerField',
-				's1xpos', 's1xgap', 's1ypos', 's1ygap',
-				's1xplus', 's1xminus', 's1yplus', 's1yminus',
-				'dcmbragg1', 'dcmbragg2', 'dcmxtl1y', 'dcmxtl2y',
-				'dcmxtl1roll', 'dcmxtl1z', 'dcmenergy',
-				'qbpm1_x', 'qbpm1_y', 'qbpm1A', 'qbpm1B', 'qbpm1C', 'qbpm1D', 'qbpm1total',
-				's6ypos', 's6ygap', 's6yup', 's6ydown',
-				'vfm_x', 'vfm_y', 'vfm_pitch', 'vfm_curve', 'vfm_ellipticity', 'vfm_gravsag',
-				'hfm_x', 'hfm_y', 'hfm_pitch', 'hfm_curve', 'hfm_ellipticity', 'hfm_yaw', 'hfm_roll',
-				'qbpm2_x', 'qbpm2_y', 'qbpm2A', 'qbpm2B', 'qbpm2C', 'qbpm2D', 'qbpm2total',
-				's4xpos', 's4xgap', 's4ypos', 's4ygap', 's4yaw', 's4pitch',
-				'fsx', 'fsy',
-				'pinx', 'piny', 'pinz', 'pinpitch', 'pinyaw',
-				'thermo1', 'thermo2', 'thermo3', 'pt100_1',
-				'dx', 'dy', 'dz', 'dkphi', 'dkappa', 'dktheta',
-				'djack1', 'djack2', 'djack3', 'dtransx', 'drotation', 'detz', 'ddelta',
-				'shdx', 'shdy', 'shdz',
-				'bsx', 'bsy',
-				'tab2jack1', 'tab2jack2', 'tab2jack3', 'tab2transx', 'tab2rotation',
-				's7xpos', 's7ypos', 's7xgap', 's7xgap',
-				'd6x',
-				'fs2x', 'fs2y',
-				'skbjack1', 'skbjack2', 'skbjack3', 'skby', 'skbpitch', 'skbroll',
-				'svfmcurve', 'svfmellip', 'svfmy', 'svfmpitch',
-				'shfmcurve', 'shfmellip', 'shfmx', 'shfmpitch',
-				'pin3x', 'pin3y',
-				'sx', 'sy', 'sz', 'spitch', 'syaw', 'sroll',
-				'spivotx', 'spivoty', 'spivotz', 'sphi', 'ssx', 'ssz',
-				'd7x', 'd7y',
-				'bs2x', 'bs2y', 'bs3x', 'bs3y', 'bs3z',
-				'det2z',
-				'd1', 'd2', 'd3', 'd4', 'd5', 'd6', 'd7', 'd8', 'd9',
-				'd1sum', 'd2sum', 'd3sum', 'd4sum', 'd5sum',
-				'cryox', 'cryoy', 'cryoz', 'cryorot'
->>>>>>> b3784b73
-				)
-			
-			before=set(metashop.getMetaScannables())
-			errors=[]
-			for scn_name in stdmetadatascannables:
-				try:
-					scn=finder.find(scn_name)
-					meta_add(scn)
-				except:
-					errors.append(scn_name)
-			after=set(metashop.getMetaScannables())
-			if (before-after):
-				simpleLog("Metadata scannables, removed:            " + " ".join(str(x.name) for x in before-after))
-			if (after-before):
-				simpleLog("                     added:              " + " ".join(str(x.name) for x in after-before))
-			if (after):
-				simpleLog("                     current:            " + " ".join(str(x.name) for x in after))
-			if (errors):
-				simpleLog("                     erroring:           " + " ".join(x for x in errors))
-			#return ''
-
-		stdmeta()
-		simpleLog("Use 'stdmeta' to reset to standard scannables")
-		alias('stdmeta')
-		add_default(meta)
-		meta.quiet = True
-		
-	except:
-		localStation_exception(sys.exc_info(), "creating metadata objects")
-
-except:
-	localStation_exception(sys.exc_info(), "in localStation")
-
-print "*"*80
-print "Attempting to run localStationUser.py from users script directory"
-try:
-	run("localStationUser")
-	print "localStationUser.py completed."
-except java.io.FileNotFoundException, e:
-	print "No localStationUser.py found in user scripts directory"
-except:
-	localStation_exception(sys.exc_info(), "running localStationUser user script")
-
-if len(localStation_exceptions) > 0:
-<<<<<<< HEAD
-	simpleLog("=============== ERRORS DURING STARTUP ================")
-=======
-	simpleLog("=============== %r ERRORS DURING STARTUP ================" % len(localStation_exceptions))
->>>>>>> b3784b73
-
-for localStationException in localStation_exceptions:
-	simpleLog(localStationException)
-
-simpleLog("===================== GDA ONLINE =====================")
+import sys;
+from gdascripts.messages import handle_messages
+from gdascripts.messages.handle_messages import simpleLog # @UnusedImport
+
+import cendac # @UnusedImport
+import integrationTests # @UnusedImport
+import CrysalisDataCollection # @UnusedImport
+import pd_epicsdevice # @UnusedImport
+#import ruby_scripts
+import gdascripts.pd.epics_pds # @UnusedImport
+from gdascripts.pd.epics_pds import DisplayEpicsPVClass
+import gdascripts.pd.time_pds
+import gdascripts.utils # @UnusedImport
+import pd_ratio
+import pd_baseTable
+import dataDir
+import shutterCommands # @UnusedImport
+import marAuxiliary # @UnusedImport
+#from marAuxiliary import closeMarShield as closeDetectorShield
+#from marAuxiliary import openMarShield as openDetectorShield
+import ccdAuxiliary # @UnusedImport
+import ccdScanMechanics
+from ccdScanMechanics import setMaxVelocity # @UnusedImport
+import ccdFloodCorrections
+import ccdScripts # @UnusedImport
+import pilatus_scripts # @UnusedImport
+import operationalControl
+
+from operationalControl import * # @UnusedWildImport
+from dummy_scan_objects import SimpleDummyDetector
+from gda.configuration.properties import LocalProperties
+from gdascripts.parameters import beamline_parameters
+from gda.device.epicsdevice import ReturnType
+from gda.util import VisitPath
+from constants import * # @UnusedWildImport
+from dataPlot import dp # @UnusedImport
+from meterCounterSetup import * # @UnusedWildImport
+#from scan_commands import scan
+from gdascripts.scan.installStandardScansWithProcessing import * # @UnusedWildImport
+scan_processor.rootNamespaceDict=globals()
+gdascripts.scan.concurrentScanWrapper.ROOT_NAMESPACE_DICT = globals()
+
+#global zebraContinuousMoveController
+import scannables.detectors.fastShutterZebraDetector
+zebraFastShutter=scannables.detectors.fastShutterZebraDetector.FastShutterZebraDetector('zebraFastShutter', 'BL15I-EA-ZEBRA-01:', beamline_parameters.JythonNameSpaceMapping().zebraContinuousMoveController)
+
+from gdascripts.scannable.epics.PvManager import PvManager
+import scannables.detectorShield
+ds=scannables.detectorShield.DetectorShield('ds', PvManager(pvroot='BL15I-RS-ABSB-06:'))
+
+import scannables.MerlinColourModeThresholdsScannable
+mcts=scannables.MerlinColourModeThresholdsScannable.MerlinColourModeThresholdsScannable('mcts',
+    PvManager(pvroot='BL15I-EA-DET-18:Merlin1:'))
+
+from detector_scan_commands import * # @UnusedWildImport
+from centreProxy import * # @UnusedWildImport
+#from scanPeak import *
+from diodeTime import * # @UnusedWildImport
+from setGain import * # @UnusedWildImport
+#from marAuxiliary import marErase, resetMarScanNumber
+#from ccdAuxiliary import resetCCDScanNumber
+#from pilatus_scripts import resetPilatusScanNumber
+
+from dataDir import setDir, setFullUserDir # @UnusedImport
+from ccdFloodCorrections import exportMultiDark # @UnusedImport
+from gda.epics import CAClient
+
+global finder, run, etl, prop, add_default, vararg_regex, \
+	s1xpos, s1xgap, s1ypos, s1ygap,\
+	s1xplus, s1xminus, s1yplus, s1yminus,\
+	dcmbragg1, dcmbragg2, dcmxtl1y, dcmxtl2y,\
+	dcmxtl1roll, dcmxtl1z, dcmenergy,\
+	qbpm1_x, qbpm1_y, qbpm1A, qbpm1B, qbpm1C, qbpm1D, qbpm1total,\
+	s6ypos, s6ygap, s6yup, s6ydown,\
+	vfm_x, vfm_y, vfm_pitch, vfm_curve, vfm_ellipticity, vfm_gravsag,\
+	hfm_x, hfm_y, hfm_pitch, hfm_curve, hfm_ellipticity, hfm_yaw, hfm_roll,\
+	qbpm2_x, qbpm2_y, qbpm2A, qbpm2B, qbpm2C, qbpm2D, qbpm2total,\
+	s4xpos, s4xgap, s4ypos, s4ygap, s4yaw, s4pitch,\
+	fsx, fsy,\
+	pinx, piny, pinz, pinpitch, pinyaw,\
+	dx, dy, dz, dmu, dkphi, dkappa, dktheta,\
+	djack1, djack2, djack3, dtransx, drotation, detz, ddelta,\
+	shdx, shdy, shdz,\
+	bsx, bsy,\
+	tab2jack1, tab2jack2, tab2jack3, tab2transx, tab2rotation,\
+	s7xpos, s7ypos, s7xgap, s7xgap,\
+	d6x,\
+	fs2x, fs2y,\
+	skbjack1, skbjack2, skbjack3, skby, skbpitch, skbroll,\
+	svfmcurve, svfmellip, svfmy, svfmpitch, \
+	shfmcurve, shfmellip, shfmx, shfmpitch, \
+	pin3x, pin3y,\
+	sx, sy, sz, spitch, syaw, sroll,\
+	spivotx, spivoty, spivotz, sphi, ssx, ssz,\
+	d7x, d7y,\
+	bs2x, bs2y, bs3x, bs3y, bs3z, \
+	\
+	d1, d2, d3, d4, d5, d6, d7, d8, d9\
+#	,cryox, cryoy, cryoz, cryorot\
+
+#	det2z,
+
+def peakFinder():
+	"""
+	This function runs the Epics Peak Finder proc for DCM-01
+	
+	It returns when the state is no longer searching.
+	"""
+	caclient = CAClient()
+	caclient.caput( "BL15I-OP-DCM-01:PEAK:GO.PROC", 1)
+	
+	peakFindStatus = "1"
+	
+	while peakFindStatus=="1":
+		simpleLog("Searching for peak")
+		peakFindStatus = caclient.caget("BL15I-OP-DCM-01:PEAK:STATE")
+		sleep(5)
+		
+	if peakFindStatus=="3":
+		simpleLog("Couldn't find peak")
+	elif peakFindStatus=="2":
+		simpleLog("qbpm1total="+str(qbpm1total))
+
+def runFile(name):
+	simpleLog("Running file " + name + "...")
+	run(name)
+	simpleLog("..." + name + " complete")
+
+def plot(detector):
+	if not isinstance(detector, ProcessingDetectorWrapper):
+		simpleLog("Detector %r not supported." % detector)
+		simpleLog("Supported detectors include: pil, pe1, cam1, cam2, cam3, cam4")
+		return
+	detector.clearLastAcquisitionState();
+	detector.display()
+
+localStation_exceptions = []
+
+def localStation_exception(exc_info, msg):
+	typ, exception, traceback = exc_info
+	simpleLog("! Failure %s !" % msg)
+	localStation_exceptions.append("    %s" % msg)
+	handle_messages.log(None, "Error %s -  " % msg , typ, exception, traceback, False)
+
+try:
+	simpleLog("================ INITIALISING I15 GDA ================")
+	
+	scansReturnToOriginalPositions = 1;
+	
+	beamlineName = "i15"
+	commissioningProposal = "ee0"
+	beamline = finder.find("Beamline")
+
+	try:
+		simpleLog("Creating devices")
+		w = gdascripts.pd.time_pds.waittime
+		baseTab = pd_baseTable.BaseTable("baseTab", beamline, "-MO-DIFF-01:BASE:", djack1, djack2, djack3, 2.5)
+		baseTab2 = pd_baseTable.BaseTable("baseTab2", beamline, "-MO-TABLE-03:BASE:", tab2jack1, tab2jack2, tab2jack3, 2.5)
+		qbpm1total = pd_epicsdevice.Simple_PD_EpicsDevice("qbpm1total", beamline, "-DI-QBPM-01:INTEN")
+		qbpm2total = pd_epicsdevice.Simple_PD_EpicsDevice("qbpm2total", beamline, "-DI-QBPM-02:INTEN")
+		#s4pitch = pd_epicsdevice.Simple_PD_EpicsDevice("s4pitch", beamline, "-AL-SLITS-04:PITCH.VAL")
+		#s4yaw = pd_epicsdevice.Simple_PD_EpicsDevice("s4yaw", beamline, "-AL-SLITS-04:YAW.VAL")
+		#pin2x = pd_epicsdevice.Simple_PD_EpicsDevice("pin2x", beamline, "-AL-APTR-02:X")
+		#pin2y = pd_epicsdevice.Simple_PD_EpicsDevice("pin2y", beamline, "-AL-APTR-02:Y")
+		#pin2pitch = pd_epicsdevice.Simple_PD_EpicsDevice("pin2pitch", beamline, "-AL-APTR-02:PITCH")
+		#pin2yaw = pd_epicsdevice.Simple_PD_EpicsDevice("pin2yaw", beamline, "-AL-APTR-02:YAW")
+		ionc1 = pd_epicsdevice.Simple_PD_EpicsDevice("ionc1", beamline, "-DI-IONC-01:I")
+
+		#prop = pd_epicsdevice.Simple_PD_EpicsDevice("prop", beamline, "-DI-PROP-01:I")
+		#dcmpiezo = pd_epicsdevice.Simple_PD_EpicsDevice("dcmpiezo", beamline, "-OP-DCM-01:PIEZO:OUT")
+		#s2ygap = pd_epicsdevice.Simple_PD_EpicsDevice("s2ygap", beamline, "-AL-SLITS-02:Y:GAP.VAL")
+		#s2ycen = pd_epicsdevice.Simple_PD_EpicsDevice("s2ycen", beamline, "-AL-SLITS-02:Y:CENTRE.VAL")
+		#qbpX = pd_epicsdevice.Simple_PD_EpicsDevice("qbpX", beamline, "-DI-QBPMD-01:X.VAL")
+		#qbpY = pd_epicsdevice.Simple_PD_EpicsDevice("qbpY", beamline, "-DI-QBPMD-01:Y.VAL")
+		#qbpm2acurrent = pd_epicsdevice.Simple_PD_EpicsDevice("qbpm2acurrent", beamline, "-DI-IAMP-02:CHA:PEAK")
+		#qbpm2bcurrent = pd_epicsdevice.Simple_PD_EpicsDevice("qbpm2bcurrent", beamline, "-DI-IAMP-02:CHB:PEAK")
+		#qbpm2ccurrent = pd_epicsdevice.Simple_PD_EpicsDevice("qbpm2ccurrent", beamline, "-DI-IAMP-02:CHC:PEAK")
+		#qbpm2dcurrent = pd_epicsdevice.Simple_PD_EpicsDevice("qbpm2dcurrent", beamline, "-DI-IAMP-02:CHD:PEAK")
+	
+		qbpm1A = pd_epicsdevice.Simple_PD_EpicsDevice("qbpm1A", beamline, "-DI-QBPM-01:A")
+		qbpm1B = pd_epicsdevice.Simple_PD_EpicsDevice("qbpm1B", beamline, "-DI-QBPM-01:B")
+		qbpm1C = pd_epicsdevice.Simple_PD_EpicsDevice("qbpm1C", beamline, "-DI-QBPM-01:C")
+		qbpm1D = pd_epicsdevice.Simple_PD_EpicsDevice("qbpm1D", beamline, "-DI-QBPM-01:D")
+
+		qbpm2A = pd_epicsdevice.Simple_PD_EpicsDevice("qbpm2A", beamline, "-DI-QBPM-02:A")
+		qbpm2B = pd_epicsdevice.Simple_PD_EpicsDevice("qbpm2B", beamline, "-DI-QBPM-02:B")
+		qbpm2C = pd_epicsdevice.Simple_PD_EpicsDevice("qbpm2C", beamline, "-DI-QBPM-02:C")
+		qbpm2D = pd_epicsdevice.Simple_PD_EpicsDevice("qbpm2D", beamline, "-DI-QBPM-02:D")
+
+		vfm_gravsag = pd_epicsdevice.Simple_PD_EpicsDevice("vfm_gravsag", beamline, "-OP-VFM-01:SAG.VAL")
+
+		spivotx = pd_epicsdevice.Simple_PD_EpicsDevice("spivotx", beamline, "-MO-SFAB-01:PIVOT:X")
+		spivoty = pd_epicsdevice.Simple_PD_EpicsDevice("spivoty", beamline, "-MO-SFAB-01:PIVOT:Y")
+		spivotz = pd_epicsdevice.Simple_PD_EpicsDevice("spivotz", beamline, "-MO-SFAB-01:PIVOT:Z")
+
+		patch12x7 = pd_epicsdevice.Simple_PD_EpicsDevice("patch12x7", beamline, "-EA-PATCH-12:X7")
+		patch12x8 = pd_epicsdevice.Simple_PD_EpicsDevice("patch12x8", beamline, "-EA-PATCH-12:X8")
+		patch14x5 = pd_epicsdevice.Simple_PD_EpicsDevice("patch14x5", beamline, "-EA-PATCH-14:X5")
+		patch14x6 = pd_epicsdevice.Simple_PD_EpicsDevice("patch14x6", beamline, "-EA-PATCH-14:X6")
+		patch14x7 = pd_epicsdevice.Simple_PD_EpicsDevice("patch14x7", beamline, "-EA-PATCH-14:X7")
+
+		patch12x13 = pd_epicsdevice.Simple_PD_EpicsDevice("patch12x13", beamline, "-EA-PATCH-12:X13")
+		patch12x14 = pd_epicsdevice.Simple_PD_EpicsDevice("patch12x14", beamline, "-EA-PATCH-12:X14")
+
+		#ring= finder.find("Ring")
+		ringCurrent = DisplayEpicsPVClass("ringCurrent", "SR-DI-DCCT-01:SIGNAL", "mA", "%f")
+		wigglerField = DisplayEpicsPVClass("wigglerField", "SR15I-ID-SCMPW-01:B_REAL", "Tesla", "%f")
+		detz = DisplayEpicsPVClass("detz", "BL15I-MO-DIFF-01:ARM:DETECTOR:Z.VAL", "mm", "%f")
+		
+		patch12x6 = pd_epicsdevice.Simple_PD_EpicsDevice("patch12x6", beamline, "-EA-PATCH-12:X6")
+		
+		thermo1 = DisplayEpicsPVClass("thermo1", "BL15I-EA-PATCH-50:TEMP1", "deg C", "%f")
+		thermo2 = DisplayEpicsPVClass("thermo2", "BL15I-EA-PATCH-50:TEMP2", "deg C", "%f")
+		thermo3 = DisplayEpicsPVClass("thermo3", "BL15I-EA-PATCH-50:TEMP3", "deg C", "%f")
+		pt100_1 = DisplayEpicsPVClass("pt100_1", "BL15I-EA-PATCH-51:TEMP1", "deg C", "%f")
+		pt100_2 = DisplayEpicsPVClass("pt100_2", "BL15I-EA-PATCH-51:TEMP2", "deg C", "%f")
+		pt100_3 = DisplayEpicsPVClass("pt100_3", "BL15I-EA-PATCH-51:TEMP3", "deg C", "%f")
+
+		#patch12x13 = DisplayEpicsPVClass("patch12x13", "BL15I-EA-PATCH-12:X13", "", "%f")
+		#patch12x14 = DisplayEpicsPVClass("patch12x14", "BL15I-EA-PATCH-12:X14", "", "%f")
+		
+		#
+		#add_default(thermo1) - Moved to /dls/i15/scripts/localStationUser.py
+		#add_default(pt100_1) - Moved to /dls/i15/scripts/localStationUser.py
+	except:
+		localStation_exception(sys.exc_info(), "creating devices")
+
+	dummyDetector = SimpleDummyDetector()
+
+	try:
+		from scannable.CryojetScannable import CryojetScannable
+		cryojet = CryojetScannable('cryojet', 'BL15I-CG-CJET-01:', 
+									temp_tolerance=1, stable_time_sec=60)
+	except:
+		localStation_exception(sys.exc_info(), "creating cryojet scannable")
+
+	try:
+		import pd_pilatus
+		pilatus = pd_pilatus.Pilatus("pilatus", "BL15I-EA-PILAT-02:", "/dls/i15/data/currentdir/", "pil")
+	except:
+		localStation_exception(sys.exc_info(), "creating pilatus")
+
+	try:
+		from gdascripts.scannable.detector.ProcessingDetectorWrapper import ProcessingDetectorWrapper
+		from gda.analysis.io import PilatusTiffLoader #, SRSLoader
+		from gdascripts.scannable.detector.DetectorDataProcessor import DetectorDataProcessorWithRoi
+		from gdascripts.analysis.datasetprocessor.twod.SumMaxPositionAndValue import SumMaxPositionAndValue #@UnusedImport
+		from gdascripts.analysis.datasetprocessor.twod.TwodGaussianPeak import TwodGaussianPeak
+
+		pildet = pd_pilatus.EpicsPilatus('pildet', 'BL15I-EA-PILAT-02:',"/dls/i15/data/currentdir/",'p','%s%s%d.tif')
+		#pil = ProcessingDetectorWrapper('pil', pildet, [], panel_name='Pilatus Plot', toreplace=None, replacement=None, iFileLoader=PilatusTiffLoader, fileLoadTimout=15, returnPathAsImageNumberOnly=True)
+		pil = ProcessingDetectorWrapper('pil', pildet, [], panel_name='Pilatus Plot', panel_name_rcp='Plot 1', toreplace=None, replacement=None, iFileLoader=PilatusTiffLoader, fileLoadTimout=15, returnPathAsImageNumberOnly=True)
+		pil.processors=[DetectorDataProcessorWithRoi('max', pil, [SumMaxPositionAndValue()], False)]
+		
+		pil.printNfsTimes = True
+		pil.display_image = True
+		pilpeak2d = DetectorDataProcessorWithRoi('pilpeak2d', pil, [TwodGaussianPeak()])
+		pilmax2d = DetectorDataProcessorWithRoi('pilmax2d', pil, [SumMaxPositionAndValue()])
+	except:
+		localStation_exception(sys.exc_info(), "creating new pilatus (pil...)")
+
+	""" Remove ODCCD/Ruby/Atlas objects
+	try:
+		ccd = finder.find("ODCCD")
+	except:
+		localStation_exception(sys.exc_info(), "creating ccd")
+
+	try:
+		ruby = ruby_scripts.Ruby(ccd)
+	except:
+		localStation_exception(sys.exc_info(), "creating ruby")
+
+	try:
+		ruby.connectIfNeeded()
+	except:
+		localStation_exception(sys.exc_info(), "connecting ruby")
+
+	try:
+		atlas = ruby_scripts.Atlas(ccd)
+	except:
+		localStation_exception(sys.exc_info(), "creating atlas")
+	
+	try:
+		atlas.connectIfNeeded()
+	except:
+		localStation_exception(sys.exc_info(), "connecting ruby")
+	"""
+
+	try:
+		global pe
+		pe1 = ProcessingDetectorWrapper('pe1', pe, [], panel_name_rcp='Plot 1')
+		pe1.processors=[DetectorDataProcessorWithRoi(
+						'max', pe1, [SumMaxPositionAndValue()], False)]
+		
+		pe1peak2d = DetectorDataProcessorWithRoi(
+			'pe1peak2d', pe1, [TwodGaussianPeak()])
+		pe1max2d = DetectorDataProcessorWithRoi(
+			'pe1max2d', pe1, [SumMaxPositionAndValue()])
+	except:
+		localStation_exception(sys.exc_info(), "creating pe1...")
+
+	def gigeFactory(camdet_name, cam_name, peak2d_name, max2d_name, cam_pv):
+		from gdascripts.scannable.detector.epics.EpicsGigECamera import EpicsGigECamera
+		try:
+			print "Creating %s, %s, %s and %s" % \
+				(camdet_name, cam_name, peak2d_name, max2d_name)
+			camdet = EpicsGigECamera(camdet_name, cam_pv,
+				filepath=VisitPath.getVisitPath() + '/', stdNotArr=False, reconnect=False)
+			cam = ProcessingDetectorWrapper(cam_name, camdet, [], panel_name='GigE Camera', panel_name_rcp='Plot 1')
+			peak2d = DetectorDataProcessorWithRoi(peak2d_name, cam, [TwodGaussianPeak()])
+			max2d = DetectorDataProcessorWithRoi(max2d_name, cam, [SumMaxPositionAndValue()])
+			return camdet, cam, peak2d, max2d
+		except:
+			localStation_exception(sys.exc_info(), "creating %s" % cam_name)
+
+	cam1det, cam1, peak2d, max2d = gigeFactory(
+		'cam1det', 'cam1', 'peak2d', 'max2d', 'BL15I-DI-GIGE-01:')
+	cam2det, cam2, peak2d2, max2d2 = gigeFactory(
+		'cam2det', 'cam2', 'peak2d2', 'max2d2', 'BL15I-DI-GIGE-02:')
+	cam3det, cam3, peak2d3, max2d3 = gigeFactory(
+		'cam3det', 'cam3', 'peak2d3', 'max2d3', 'BL15I-DI-GIGE-03:')
+	cam4det, cam4, peak2d4, max2d4 = gigeFactory(
+		'cam4det', 'cam4', 'peak2d4', 'max2d4', 'BL15I-DI-GIGE-04:')
+
+	try:
+		simpleLog("Create diodes")
+		finder.find("PHDGN1").configure()
+		finder.find("PHDGN2").configure()
+		finder.find("PHDGN3").configure()
+		finder.find("PHDGN4").configure()
+		finder.find("PHDGN5").configure()
+		finder.find("PHDGN6").configure()
+		finder.find("PHDGN7").configure()
+		finder.find("PHDGN8").configure()
+		finder.find("PHDGN9").configure()
+		d1 = finder.find("PHDGN1").createEpicsChannel("d1", ReturnType.DBR_NATIVE, "", "")
+		d1.setLevel(6)
+		d2 = finder.find("PHDGN2").createEpicsChannel("d2", ReturnType.DBR_NATIVE, "", "")
+		d2.setLevel(6)
+		d3 = finder.find("PHDGN3").createEpicsChannel("d3", ReturnType.DBR_NATIVE, "", "")
+		d3.setLevel(6)
+		d4 = finder.find("PHDGN4").createEpicsChannel("d4", ReturnType.DBR_NATIVE, "", "")
+		d4.setLevel(6)
+		d5 = finder.find("PHDGN5").createEpicsChannel("d5", ReturnType.DBR_NATIVE, "", "")
+		d5.setLevel(6)
+		d6 = finder.find("PHDGN6").createEpicsChannel("d6", ReturnType.DBR_NATIVE, "", "")
+		d6.setLevel(6)
+		d7 = finder.find("PHDGN7").createEpicsChannel("d7", ReturnType.DBR_NATIVE, "", "")
+		d7.setLevel(6)
+		d8 = finder.find("PHDGN8").createEpicsChannel("d8", ReturnType.DBR_NATIVE, "", "")
+		d8.setLevel(6)
+		d9 = finder.find("PHDGN9").createEpicsChannel("d9", ReturnType.DBR_NATIVE, "", "")
+		d9.setLevel(6)
+		d1.setValue(".SCAN", 9)
+		d2.setValue(".SCAN", 9)
+		d3.setValue(".SCAN", 9)
+		d4.setValue(".SCAN", 9)
+		d5.setValue(".SCAN", 9)
+		d6.setValue(".SCAN", 9)
+		d7.setValue(".SCAN", 9)
+		d8.setValue(".SCAN", 9)
+		d9.setValue(".SCAN", 9)
+		simpleLog("Create diode ratios")
+		d2_d1 = pd_ratio.Simple_PD_Ratio('d2_d1', d2, d1)
+		d3_d2 = pd_ratio.Simple_PD_Ratio('d3_d2', d3, d2)
+		d4_d2 = pd_ratio.Simple_PD_Ratio('d4_d2', d4, d2)
+		d5_d1 = pd_ratio.Simple_PD_Ratio('d5_d1', d5, d1)
+		
+		d1sum = DisplayEpicsPVClass("d1sum", "BL15I-DI-PHDGN-01:DIODESUM", "", "%f")
+		d2sum = DisplayEpicsPVClass("d2sum", "BL15I-DI-PHDGN-02:DIODESUM", "", "%f")
+		d3sum = DisplayEpicsPVClass("d3sum", "BL15I-DI-PHDGN-03:DIODESUM", "", "%f")
+		d4sum = DisplayEpicsPVClass("d4sum", "BL15I-DI-PHDGN-04:DIODESUM", "", "%f")
+		d5sum = DisplayEpicsPVClass("d5sum", "BL15I-DI-PHDGN-05:DIODESUM", "", "%f")
+		#add_default(d1sum) - Moved to /dls/i15/scripts/localStationUser.py
+	except:
+		localStation_exception(sys.exc_info(), "creating diodes")
+
+	try:
+		simpleLog("Create mca's")
+		d1_mca = finder.find("D1_MCA")
+		d2_mca = finder.find("D2_MCA")
+		d3_mca = finder.find("D3_MCA")
+		d4_mca = finder.find("D4_MCA")
+	except:
+		localStation_exception(sys.exc_info(), "creating mca's")
+
+	try:
+		simpleLog("Setup aliases")
+		vararg_regex("scan")
+		alias("dp")
+		alias("shopen")
+		alias("oehs")
+		alias("shclose")
+		alias("cehs")
+		alias("shopenall")
+		alias("hcloseall")
+		alias("cfs")
+		alias("ofs")
+		alias("d1in")
+		alias("d2in")
+		alias("d3in")
+		alias("d4in")
+		alias("d1out")
+		alias("d2out")
+		alias("d3out")
+		alias("d4out")
+		alias("d4cryoIn")
+		alias("d4cryoOut")
+		alias("align")
+		alias("ready")
+		alias("homeToMinus")
+		alias("minusToHome")
+		alias("homeToMinus57")
+		alias("minus57ToMinus122")
+		alias("expose")
+		alias("darkExpose")
+		alias("rockScan")
+		alias("rockScanUnsync")
+		#alias("resetCCDScanNumber")
+		#alias("incrementMarScanNumber")
+		#alias("resetMarScanNumber")
+		#alias("resetPilatusScanNumber")
+	except:
+		localStation_exception(sys.exc_info(), "setting up aliases")
+
+	try:
+		#simpleLog("Create ETL detector objects, names: etl_lowlim, etl_uplim, etl_gain")
+		from detector_control_pds import * #@UnusedWildImport
+		
+		#print "ETL detector control values are: "
+		#print "\tName  \t\tTarget   \tPosition"
+		#pd_initialValues = [(pd.getName(), pd.getTargetPosition(), pd.Units[0], pd.getPosition(), pd.Units[0]) for pd in pds]
+		#for pd_initialValue in pd_initialValues:
+		#	print "\t%s:\t%7.1f%s\t%7.1f%s" % pd_initialValue
+		#print
+
+		etl.setLevel(7)
+		#print "ETL detector level: %d" % etl.getLevel()
+	except:
+		localStation_exception(sys.exc_info(), "creating etl detector")
+
+	try:
+		simpleLog("Create checkbeam objects: checkbeam")
+		from gdascripts.pd.pd_waitWhileScannableBelowThreshold import WaitWhileScannableBelowThreshold
+		checkbeam = WaitWhileScannableBelowThreshold('checkbeam', scannableToMonitor=prop, minimumThreshold=5, secondsBetweenChecks=1, secondsToWaitAfterBeamBackUp=30)
+		checkbeam.setLevel(6)
+		#from checkbeam_pds import * #@UnusedWildImport
+		print "checkbeam level: %d" % checkbeam.getLevel()
+	except:
+		localStation_exception(sys.exc_info(), "creating checkbeam objects")
+
+	from future.toggleBinaryPvAndWait import ToggleBinaryPvAndWait
+	from future.binaryPvDetector import BinaryPvDetector
+	from future.timeOverThresholdDetector import TimeOverThresholdDetector
+	if False:
+		try:
+			xps7out1trig = ToggleBinaryPvAndWait('xps7out1trig', 'BL15I-MO-XPS-07:GPIO:OUT1', normalLevel='1', triggerLevel='0')
+		except:
+			localStation_exception(sys.exc_info(), "creating xps7out1trig object")
+	else:
+		simpleLog("* Not creating xps7out1trig object *")
+	
+	if True:
+		try:
+			patch12x7trig = ToggleBinaryPvAndWait('patch12x7trig', 'BL15I-EA-PATCH-12:X7', normalLevel='Logic 0', triggerLevel='Logic 1')
+			patch14x7trig = ToggleBinaryPvAndWait('patch14x7trig', 'BL15I-EA-PATCH-14:X7', normalLevel='Logic 0', triggerLevel='Logic 1')
+
+			patch12x7trigLow = ToggleBinaryPvAndWait('patch12x7trigLow', 'BL15I-EA-PATCH-12:X7', normalLevel='Logic 1', triggerLevel='Logic 0')
+			patch14x7trigLow = ToggleBinaryPvAndWait('patch14x7trigLow', 'BL15I-EA-PATCH-14:X7', normalLevel='Logic 1', triggerLevel='Logic 0')
+
+			patch12x7trig2 = BinaryPvDetector('patch12x7trig2', 'BL15I-EA-PATCH-12:X7', normalLevel='Logic 0', triggerLevel='Logic 1')
+			patch14x7trig2 = BinaryPvDetector('patch14x7trig2', 'BL15I-EA-PATCH-14:X7', normalLevel='Logic 0', triggerLevel='Logic 1')
+
+			patch12x7trig2low = BinaryPvDetector('patch12x7trig2low', 'BL15I-EA-PATCH-12:X7', normalLevel='Logic 1', triggerLevel='Logic 0')
+			patch14x7trig2low = BinaryPvDetector('patch14x7trig2low', 'BL15I-EA-PATCH-14:X7', normalLevel='Logic 1', triggerLevel='Logic 0')
+			
+			totatboxtrig = TimeOverThresholdDetector('totatboxtrig',
+				'BL15I-EA-PATCH-12:X7', normalLevel='Logic 1', triggerLevel='Logic 0',
+				edgeDetectorPvString="BL15I-EA-PATCH-12:X6:EDGE:WAIT")
+
+			totatboxtrig14 = TimeOverThresholdDetector('totatboxtrig',
+				'BL15I-EA-PATCH-14:X7', normalLevel='Logic 1', triggerLevel='Logic 0',
+				edgeDetectorPvString="BL15I-EA-PATCH-14:X6:EDGE:WAIT")
+		except:
+			localStation_exception(sys.exc_info(), "creating patch x7trig object")
+	else:
+		simpleLog("* Not creating patch x7trig objects *")
+	
+	"""
+	if False:
+		try:
+			from scannables.detectors.fastShutterDetector import FastShutterDetector
+			fsdet = FastShutterDetector('fsdet', atlas)
+		except:
+			localStation_exception(sys.exc_info(), "creating fsdet object")
+	else:
+		simpleLog("* Not creating fsdet object *")
+	"""
+	
+	try:
+		from scannables.safeScannable import SafeScannable
+		rot_dkphi = SafeScannable('rot_dkphi', control_scannable=dkphi,
+			check_scannable=shdx, threshold=200, failIfGreaterNotLessThan=False)
+		alias('rot_dkphi')
+	except:
+		localStation_exception(sys.exc_info(), "creating rot_dkphi object")
+
+	try:
+		from scannables.ContinuouslyRockingScannable import ContinuouslyRockingScannable
+		dkphi_rocker = ContinuouslyRockingScannable('dkphi_rocker', scannable=dkphi)
+		alias('dkphi_rocker')
+	except:
+		localStation_exception(sys.exc_info(), "creating dkphi_rocker object")
+
+	try:
+		from scannables.EpicsRockingScannable import EpicsRockingScannable
+		dkphi_rockscan = EpicsRockingScannable('dkphi_rockscan', scannable=dkphi)
+		alias('dkphi_rockscan')
+	except:
+		localStation_exception(sys.exc_info(), "creating dkphi_rockscan object")
+
+	try:
+		dx.setOutputFormat(["%.6g"])
+		dy.setOutputFormat(["%.6g"])
+		dz.setOutputFormat(["%.6g"])
+		sx.setOutputFormat(["%.6g"])
+		sy.setOutputFormat(["%.6g"])
+		sz.setOutputFormat(["%.6g"])
+		dkappa.setOutputFormat(["%.6g"])
+	except:
+		localStation_exception(sys.exc_info(), "setting output formats")
+
+	try:
+		run('utilities/centreBeam')
+	except:
+		localStation_exception(sys.exc_info(), "running centreBeam")
+
+	try:
+		from scannables.chiPseudoDevice import ChiPseudoDevice
+		chi=ChiPseudoDevice('chi', dktheta, dkappa, dkphi,
+									thoffset=2.2, phioffset=2.2)
+	except:
+		localStation_exception(sys.exc_info(), "creating chi object")
+
+	if False:
+		try:
+			print "Installing atto devices from epics BL15I-EA-ATTO..."
+			
+			from future.anc150axis import createAnc150Axis
+			
+			atto1 = createAnc150Axis("atto1", "BL15I-EA-ATTO-03:PIEZO1:", 0.25)
+			atto2 = createAnc150Axis("atto2", "BL15I-EA-ATTO-03:PIEZO2:", 0.25)
+			atto3 = createAnc150Axis("atto3", "BL15I-EA-ATTO-03:PIEZO3:", 0.25)
+			atto4 = createAnc150Axis("atto4", "BL15I-EA-ATTO-04:PIEZO1:", 0.25)
+			atto5 = createAnc150Axis("atto5", "BL15I-EA-ATTO-04:PIEZO2:", 0.25)
+			atto6 = createAnc150Axis("atto6", "BL15I-EA-ATTO-04:PIEZO3:", 0.25)
+			
+			atto1.setFrequency(900)
+			atto2.setFrequency(900)
+			atto3.setFrequency(900)
+			atto4.setFrequency(900)
+			atto5.setFrequency(900)
+			atto6.setFrequency(900)
+		except:
+			localStation_exception(sys.exc_info(), "creating atto devices")
+	else:
+		print "* Not installing atto devices *"
+
+	if False:
+		print "Installing example wirescanner..."
+		try:
+			from gdascripts.scan.process.ScannableScan import ScannableScan
+			from gdascripts.scan.gdascans import Rscan
+			#from gdascripts.scan.gdascans import Scan
+			from future.TwoGaussianEdges import TwoGaussianEdges
+	
+			wirescanner = ScannableScan('wirescanner', TwoGaussianEdges(), Rscan, sx, -2, 3, 0.1, w, 0.5, d7)
+			wirescanner.__doc__ = """
+		This is an example wirescanner, created with the command
+		
+			wirescanner = ScannableScan('wirescanner', TwoGaussianEdges(), Rscan, sx, -2, 3, 0.1, w, 0.5, d7)
+				
+		This performs a wirescan of sx from its starting position -2 to +3 in steps
+		of 0.1, at each point waiting for 0.5s and taking the value of d7.
+	
+			>>>pos wirescanner
+			Writing data to file:/dls/i15/data/2012/cm5709-3/45678.dat
+			     sx	Time	      d7	    d1sum
+			-7.1970	0.00	0.041284	16.850816
+			...
+			-3.1970	0.00	0.040710	16.850816
+			Scan complete.
+			wirescanner : scan: 45010 upos: -5.897000 ufwhm: 0.250358 dpos: -3.197000 dfwhm: 0.107779 area: 0.008844 fwhm: 0.179069
+	
+		To scan between absolute positions, use "Scan" instead of "Rscan", e.g.
+		
+			wirescansx = ScannableScan('wirescansx', TwoGaussianEdges(), Scan, sx, -5.235, -5.236, 0.0005, w, 0.2, d7)
+	
+		This performs a wirescan of sx from -5.235 to -5.236 in steps of half a
+		micron, at each point waiting for 0.2s and taking the value of d7.
+		
+		It is probably best to create new wirescanners each time, but if you you
+		want to re-use an existing name, you will need to del the old one.
+		
+		For example, if you want to change the position on wirescansx:
+		
+			>>>wirescansx = ScannableScan('wirescansx', TwoGaussianEdges(), Scan, sx, -5.255, -5.256, 0.0005, w, 0.2, d7)
+			Traceback (most recent call last):
+			  File "<input>", line 1, in <module>
+			Exception: Trying to overwrite a Scannable: wirescansx
+			>>>del wirescansx
+			>>>wirescansx = ScannableScan('wirescansx', TwoGaussianEdges(), Scan, sx, -5.255, -5.256, 0.0005, w, 0.2, d7)
+			
+		Note: If you delete and recreate this wirescanner, you will lose this help. 
+	"""
+			simpleLog("For help on wirescanner run `help wirescanner`")
+		except:
+			localStation_exception(sys.exc_info(), "creating example wirescan")
+	else:
+		print "* Not installing example wirescanner *"
+
+	if True:
+		from scannables.PerpendicularSampleMotion import PerpendicularSampleMotion, ParallelSampleMotion
+	
+		try:
+			simpleLog("Creating dperp & dpara")
+			dperp=PerpendicularSampleMotion("dperp", dx, dy, dmu, dkphi, True, 0, 58)
+			dpara=ParallelSampleMotion     ("dpara", dx, dy, dmu, dkphi, True, 0, 58)
+		except:
+			localStation_exception(sys.exc_info(), "creating dperp & dpara")
+	else:
+		simpleLog("* Not creating dperp & dpara *")
+
+	jythonNameMap = beamline_parameters.JythonNameSpaceMapping()
+	beamlineParameters = beamline_parameters.Parameters()
+	
+	dataDir.configure(jythonNameMap, beamlineParameters)
+	shutterCommands.configure(jythonNameMap, beamlineParameters)
+	#marAuxiliary.configure(jythonNameMap, beamlineParameters)
+	operationalControl.configure(jythonNameMap, beamlineParameters)
+	#ccdAuxiliary.configure(jythonNameMap, beamlineParameters)
+	ccdScanMechanics.configure(jythonNameMap, beamlineParameters)
+	ccdFloodCorrections.configure(jythonNameMap, beamlineParameters)
+#	ccdScripts.configure(jythonNameMap, beamlineParameters)
+#	pilatus_scripts.configure(jythonNameMap, beamlineParameters)
+	
+	# meta should be created last to ensure we have all required scannables
+	try:
+		from gdascripts.scannable.installStandardScannableMetadataCollection import * #@UnusedWildImport
+		meta.rootNamespaceDict=globals()
+		note.rootNamespaceDict=globals()
+
+		# See http://confluence.diamond.ac.uk/x/UQKY
+		#from gdascripts.metadata.metadata_commands import setTitle, getTitle, meta_add, meta_ll, meta_ls, meta_rm, meta_clear_alldynamical
+		from gdascripts.metadata.metadata_commands import * #@UnusedWildImport
+		alias("setTitle")
+		alias("getTitle")
+		alias("meta_add") # addmeta
+		alias("meta_ll")  # 
+		alias("meta_ls")  # lsmeta
+		alias("meta_rm")  # rmmeta
+		# meta_clear_alldynamical
+		#				  # setmeta # Errors if used with metashop
+		#				  # note
+		meta.readFromNexus = True
+
+		metashop=Finder.getInstance().find("metashop")
+		LocalProperties.set( NexusDataWriter.GDA_NEXUS_METADATAPROVIDER_NAME, "metashop" ) # gda.nexus.metadata.provider.name
+		# As well as metashop needing to be define, GDAMetadata also needs to be defined.
+		# metashop is defined in mt-config/servers/main/common/required_at_start.py
+
+		simpleLog("Metadata scannables, from configuration: " + " ".join(str(x.name) for x in metashop.getMetaScannables()))
+
+		# New metadata system doesn't allow metadata scannables to be set
+		def stdmeta():
+			""" This function resets the metadata scannables to the standard list in localststion"""
+			stdmetadatascannables = ('ringCurrent', 'wigglerField',
+				's1xpos', 's1xgap', 's1ypos', 's1ygap',
+				's1xplus', 's1xminus', 's1yplus', 's1yminus',
+				'dcmbragg1', 'dcmbragg2', 'dcmxtl1y', 'dcmxtl2y',
+				'dcmxtl1roll', 'dcmxtl1z', 'dcmenergy',
+				'qbpm1_x', 'qbpm1_y', 'qbpm1A', 'qbpm1B', 'qbpm1C', 'qbpm1D', 'qbpm1total',
+				's6ypos', 's6ygap', 's6yup', 's6ydown',
+				'vfm_x', 'vfm_y', 'vfm_pitch', 'vfm_curve', 'vfm_ellipticity', 'vfm_gravsag',
+				'hfm_x', 'hfm_y', 'hfm_pitch', 'hfm_curve', 'hfm_ellipticity', 'hfm_yaw', 'hfm_roll',
+				'qbpm2_x', 'qbpm2_y', 'qbpm2A', 'qbpm2B', 'qbpm2C', 'qbpm2D', 'qbpm2total',
+				's4xpos', 's4xgap', 's4ypos', 's4ygap', 's4yaw', 's4pitch',
+				'fsx', 'fsy',
+				'pinx', 'piny', 'pinz', 'pinpitch', 'pinyaw',
+				'thermo1', 'thermo2', 'thermo3', 'pt100_1',
+				'dx', 'dy', 'dz', 'dkphi', 'dkappa', 'dktheta',
+				'djack1', 'djack2', 'djack3', 'dtransx', 'drotation', 'detz', 'ddelta',
+				'shdx', 'shdy', 'shdz',
+				'bsx', 'bsy',
+				'tab2jack1', 'tab2jack2', 'tab2jack3', 'tab2transx', 'tab2rotation',
+				's7xpos', 's7ypos', 's7xgap', 's7xgap',
+				'd6x',
+				'fs2x', 'fs2y',
+				'skbjack1', 'skbjack2', 'skbjack3', 'skby', 'skbpitch', 'skbroll',
+				'svfmcurve', 'svfmellip', 'svfmy', 'svfmpitch',
+				'shfmcurve', 'shfmellip', 'shfmx', 'shfmpitch',
+				'pin3x', 'pin3y',
+				'sx', 'sy', 'sz', 'spitch', 'syaw', 'sroll',
+				'spivotx', 'spivoty', 'spivotz', 'sphi', 'ssx', 'ssz',
+				'd7x', 'd7y',
+				'bs2x', 'bs2y', 'bs3x', 'bs3y', 'bs3z',
+				'det2z',
+				'd1', 'd2', 'd3', 'd4', 'd5', 'd6', 'd7', 'd8', 'd9',
+				'd1sum', 'd2sum', 'd3sum', 'd4sum', 'd5sum',
+				'cryox', 'cryoy', 'cryoz', 'cryorot'
+				)
+			
+			before=set(metashop.getMetaScannables())
+			errors=[]
+			for scn_name in stdmetadatascannables:
+				try:
+					scn=finder.find(scn_name)
+					meta_add(scn)
+				except:
+					errors.append(scn_name)
+			after=set(metashop.getMetaScannables())
+			if (before-after):
+				simpleLog("Metadata scannables, removed:            " + " ".join(str(x.name) for x in before-after))
+			if (after-before):
+				simpleLog("                     added:              " + " ".join(str(x.name) for x in after-before))
+			if (after):
+				simpleLog("                     current:            " + " ".join(str(x.name) for x in after))
+			if (errors):
+				simpleLog("                     erroring:           " + " ".join(x for x in errors))
+			#return ''
+
+		stdmeta()
+		simpleLog("Use 'stdmeta' to reset to standard scannables")
+		alias('stdmeta')
+		add_default(meta)
+		meta.quiet = True
+		
+	except:
+		localStation_exception(sys.exc_info(), "creating metadata objects")
+
+except:
+	localStation_exception(sys.exc_info(), "in localStation")
+
+print "*"*80
+print "Attempting to run localStationUser.py from users script directory"
+try:
+	run("localStationUser")
+	print "localStationUser.py completed."
+except java.io.FileNotFoundException, e:
+	print "No localStationUser.py found in user scripts directory"
+except:
+	localStation_exception(sys.exc_info(), "running localStationUser user script")
+
+if len(localStation_exceptions) > 0:
+	simpleLog("=============== %r ERRORS DURING STARTUP ================" % len(localStation_exceptions))
+
+for localStationException in localStation_exceptions:
+	simpleLog(localStationException)
+
+simpleLog("===================== GDA ONLINE =====================")