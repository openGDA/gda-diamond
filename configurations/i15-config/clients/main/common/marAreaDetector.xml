<?xml version="1.0" encoding="UTF-8"?>
<beans xmlns="http://www.springframework.org/schema/beans"
	xmlns:xsi="http://www.w3.org/2001/XMLSchema-instance"
	xsi:schemaLocation="http://www.springframework.org/schema/beans http://www.springframework.org/schema/beans/spring-beans.xsd">

	<bean id="marADController" class="uk.ac.gda.epics.adviewer.ADControllerImpl">
		<property name="imageNDStats" ref="marAD_summary_stat" />
		<property name="liveViewNDProc" ref="marAD_summary_proc" />
		<property name="imageNDArray" ref="marAD_summary_arr" />
		<property name="imageHistSize" value="500" />
		<property name="imageMin" value="0" />
<<<<<<< HEAD
		<property name="detectorName" value="mar" />
		<property name="adBase" ref="marAD_config_base" />
		<property name="ffmpegStream" ref="marAD_summary_mjpg" />
		<property name="ffmpegImageOutHeightMax" value="1200" />
		<property name="ffmpegImageOutWidthMax" value="1600" />
=======
		<property name="imageMax" value="2147483647" />
		<property name="detectorName" value="mar" />
		<property name="adBase" ref="marAD_config_base" />
		<property name="ffmpegStream" ref="marAD_summary_mjpg" />
		<property name="ffmpegImageOutHeightMax" value="3450" />
		<property name="ffmpegImageOutWidthMax" value="3450" />
		<property name="cameraImageWidthMax" value="3450" />
		<property name="cameraImageHeightMax" value="3450" />
>>>>>>> 018e180d
		<property name="imageNDROI" ref="marAD_summary_roi"/>
		<property name="serviceName" value="mar"/>
	</bean>

	<bean id="marAD_dictionary" class="uk.ac.gda.util.dictionary.MapBasedDictionary">
		<property name="map">
			<map>
				<entry key="SERVICE_NAME" value="mar" />
			</map>
		</property>
	</bean>

	<bean class="gda.rcp.util.OSGIServiceRegister">
		<property name="class" value="uk.ac.gda.epics.adviewer.ADController" />
		<property name="service" ref="marADController" />
		<property name="properties" ref="marAD_dictionary" />
	</bean>

</beans><|MERGE_RESOLUTION|>--- conflicted
+++ resolved
@@ -9,13 +9,6 @@
 		<property name="imageNDArray" ref="marAD_summary_arr" />
 		<property name="imageHistSize" value="500" />
 		<property name="imageMin" value="0" />
-<<<<<<< HEAD
-		<property name="detectorName" value="mar" />
-		<property name="adBase" ref="marAD_config_base" />
-		<property name="ffmpegStream" ref="marAD_summary_mjpg" />
-		<property name="ffmpegImageOutHeightMax" value="1200" />
-		<property name="ffmpegImageOutWidthMax" value="1600" />
-=======
 		<property name="imageMax" value="2147483647" />
 		<property name="detectorName" value="mar" />
 		<property name="adBase" ref="marAD_config_base" />
@@ -24,7 +17,6 @@
 		<property name="ffmpegImageOutWidthMax" value="3450" />
 		<property name="cameraImageWidthMax" value="3450" />
 		<property name="cameraImageHeightMax" value="3450" />
->>>>>>> 018e180d
 		<property name="imageNDROI" ref="marAD_summary_roi"/>
 		<property name="serviceName" value="mar"/>
 	</bean>
