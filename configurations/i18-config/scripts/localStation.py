#@PydevCodeAnalysisIgnore

from uk.ac.gda.server.exafs.scan.preparers import I18BeamlinePreparer
from uk.ac.gda.server.exafs.scan.preparers import I18DetectorPreparer
from uk.ac.gda.server.exafs.scan.preparers import I18SamplePreparer
from uk.ac.gda.server.exafs.scan.preparers import I18OutputPreparer
from uk.ac.gda.server.exafs.scan import XasScan, QexafsScan
from uk.ac.gda.client.microfocus.scan import MapScan, MapSelector

from gda.configuration.properties import LocalProperties
from gda.data import PathConstructor
from gda.data.fileregistrar import IcatXMLCreator
from gda.device.monitor import DummyMonitor
from gda.device.scannable import DummyScannable
from gda.device.scannable import TopupChecker
from gda.device.scannable import I18BeamMonitor
from gda.device.scannable import DetectorFillingMonitorScannable
from gda.device.scannable import LineRepeatingBeamMonitor
from gda.factory import Finder
from uk.ac.gda.client.microfocus.scan.datawriter import MicroFocusWriterExtender
# from microfocus.map_select import MapSelect
# from microfocus.map import Map
# from microfocus.raster_map import RasterMap
# from microfocus.raster_map_return_write import RasterMapReturnWrite
from cid_photodiode import CidPhotoDiode
<<<<<<< HEAD
=======
# from exafsscripts.exafs.config_fluoresence_detectors import XspressConfig, VortexConfig
>>>>>>> e4756408
from gdascripts.metadata.metadata_commands import meta_add,meta_ll,meta_ls,meta_rm
from gda.data.scan.datawriter import NexusDataWriter

from microfocus.microfocus_elements import getXY,plotSpectrum,displayMap
from edxd_calibrator import refinement #script refinement that is used to calibrate the vortex about once a year
from sampleStageTilt import *
from pd_setPvAndWaitForCallbackWithSeparateReadback import SetPvAndWaitForCallbackWithSeparateReadback2

print "Initialization Started";

finder = Finder.getInstance()

if (LocalProperties.get("gda.mode") == 'live'):
    print "Create topup , beam, detector-filling, trajectory monitors to pause and resume scans"
    topupMonitor = TopupChecker()
    topupMonitor.setName("topupMonitor")
    topupMonitor.setTolerance(1.0)
    topupMonitor.setWaittime(1)
    topupMonitor.setTimeout(600)
    topupMonitor.setMachineModeMonitor(machineModeMonitor)
    topupMonitor.setScannableToBeMonitored(machineTopupMonitor)
    topupMonitor.setLevel(999) # so this is the last thing to be called before data is collected, to save time for motors to move
    topupMonitor.configure()

    beamMonitor = I18BeamMonitor(energy)
    beamMonitor.setName("beamMonitor")
    beamMonitor.setMachineModeMonitor(machineModeMonitor)
    beamMonitor.configure()
    traj1ContiniousX.setBeamMonitor(beamMonitor) # this will test the beam state just before a traj map move
    traj1ContiniousX.setTopupMonitor(topupMonitor) # this will test the beam state just before a traj map move
    traj3ContiniousX.setBeamMonitor(beamMonitor)
    traj3ContiniousX.setTopupMonitor(topupMonitor)
    
    detectorFillingMonitor = DetectorFillingMonitorScannable()
    detectorFillingMonitor.setName("detectorFillingMonitor")
    detectorFillingMonitor.setStartTime(9)
    detectorFillingMonitor.setDuration(25.0)
    detectorFillingMonitor.configure()

    trajBeamMonitor = LineRepeatingBeamMonitor(beamMonitor)
    trajBeamMonitor.setName("trajBeamMonitor")
    trajBeamMonitor.configure()
    trajBeamMonitor.setMachineModeMonitor(machineModeMonitor)
    trajBeamMonitor.setLevel(1)
    
    add_default topupMonitor
    add_default beamMonitor
    #add_default trajBeamMonitor
    # don't add detectorFillingMonitor as a default

    archiver = IcatXMLCreator()
    archiver.setDirectory("/dls/bl-misc/dropfiles2/icat/dropZone/i18/i18_")

else:
    traj1xmap = finder.find("traj1xmap")
    traj3xmap = finder.find("traj3xmap")

rcpController =                finder.find("RCPController")
XASLoggingScriptController =   finder.find("XASLoggingScriptController")
commandQueueProcessor =        finder.find("commandQueueProcessor")
ExafsScriptObserver =          finder.find("ExafsScriptObserver")
auto_mDeg_idGap_mm_converter = finder.find("auto_mDeg_idGap_mm_converter")
loggingcontroller =            finder.find("XASLoggingScriptController")
datawriterconfig =             finder.find("datawriterconfig")
original_header =              finder.find("datawriterconfig").getHeader()[:]

gains = [i0_keithley_gain, it_keithley_gain]

<<<<<<< HEAD

# xspressConfig = XspressConfig(xspress2system, ExafsScriptObserver)
# vortexConfig =  VortexConfig(xmapMca, ExafsScriptObserver)

# detectorPreparer = I18DetectorPreparer(xspressConfig, vortexConfig)
# samplePreparer =   I18SamplePreparer(rcpController, sc_MicroFocusSampleX, sc_MicroFocusSampleY, sc_sample_z, D7A, D7B, kb_vfm_x)
# outputPreparer =   I18OutputPreparer(datawriterconfig)

=======

# xspressConfig = XspressConfig(xspress2system, ExafsScriptObserver)
# vortexConfig =  VortexConfig(xmapMca, ExafsScriptObserver)

# detectorPreparer = I18DetectorPreparer(xspressConfig, vortexConfig)
# samplePreparer =   I18SamplePreparer(rcpController, sc_MicroFocusSampleX, sc_MicroFocusSampleY, sc_sample_z, D7A, D7B, kb_vfm_x)
# outputPreparer =   I18OutputPreparer(datawriterconfig)

>>>>>>> e4756408
detectorPreparer = I18DetectorPreparer(gains, counterTimer01, xspress2system, xmapMca, qexafs_counterTimer01, qexafs_xspress, QexafsFFI0, qexafs_xmap)
samplePreparer = I18SamplePreparer(rcpController, sc_MicroFocusSampleX, sc_MicroFocusSampleY, sc_sample_z, D7A, D7B, kb_vfm_x)
outputPreparer = I18OutputPreparer(datawriterconfig,Finder.getInstance().find("metashop"))

if (LocalProperties.get("gda.mode") == 'live')  and (machineModeMonitor() == 'User' or machineModeMonitor() == 'BL Startup' or machineModeMonitor() == 'Special'):
    energy_scannable_for_scans = energy
else:
    energy_scannable_for_scans = energy_nogap
    topupMonitor = None
    beamMonitor = None
    detectorFillingMonitor = None
    trajBeamMonitor = None
beamlinePreparer = I18BeamlinePreparer(topupMonitor, beamMonitor, detectorFillingMonitor, trajBeamMonitor, energy_scannable_for_scans, auto_mDeg_idGap_mm_converter)
xas = XasScan(beamlinePreparer, detectorPreparer, samplePreparer, outputPreparer, commandQueueProcessor, XASLoggingScriptController, datawriterconfig, original_header, energy_scannable_for_scans, Finder.getInstance().find("metashop"), True)
non_raster_map = MapScan(beamlinePreparer, detectorPreparer, samplePreparer, outputPreparer, commandQueueProcessor, XASLoggingScriptController, datawriterconfig, original_header, energy_scannable_for_scans, Finder.getInstance().find("metashop"), True, counterTimer01, sc_MicroFocusSampleX, sc_MicroFocusSampleY, sc_sample_z)
xanes = xas
qexafs = QexafsScan(beamlinePreparer, detectorPreparer, samplePreparer, outputPreparer, commandQueueProcessor, XASLoggingScriptController, datawriterconfig, original_header, qexafs_energy, Finder.getInstance().find("metashop"), True)

<<<<<<< HEAD
# if (LocalProperties.get("gda.mode") == 'live'):
#     non_raster_map =                           Map(xspressConfig, vortexConfig, D7A, D7B, counterTimer01, rcpController, ExafsScriptObserver, outputPreparer, detectorPreparer, sc_MicroFocusSampleX, sc_MicroFocusSampleY)
#     raster_map =                         RasterMap(xspressConfig, vortexConfig, D7A, D7B, counterTimer01, rcpController, ExafsScriptObserver, outputPreparer, detectorPreparer, traj1ContiniousX, traj3ContiniousX, raster_counterTimer01, raster_xmap, traj1PositionReader, traj3PositionReader, raster_xspress, buffered_cid, trajBeamMonitor)
#     raster_map_return_write = RasterMapReturnWrite(xspressConfig, vortexConfig, D7A, D7B, counterTimer01, rcpController, ExafsScriptObserver, outputPreparer, detectorPreparer, raster_xmap, traj1tfg, traj1xmap,traj3tfg, traj3xmap, traj1SampleX, traj3SampleX, raster_xspress, traj1PositionReader, traj3PositionReader, trajBeamMonitor)
# else:
#     non_raster_map =                           Map(xspressConfig, vortexConfig, D7A, D7B, counterTimer01, rcpController, ExafsScriptObserver, outputPreparer, detectorPreparer, sc_MicroFocusSampleX, sc_MicroFocusSampleY)
#     raster_map =                         RasterMap(xspressConfig, vortexConfig, D7A, D7B, counterTimer01, rcpController, ExafsScriptObserver, outputPreparer, detectorPreparer, traj1ContiniousX, traj3ContiniousX, raster_counterTimer01, raster_xmap, None, None, raster_xspress, None, None)
#     raster_map_return_write = RasterMapReturnWrite(xspressConfig, vortexConfig, D7A, D7B, counterTimer01, rcpController, ExafsScriptObserver, outputPreparer, detectorPreparer, raster_xmap, traj1tfg, traj1xmap,traj3tfg, traj3xmap, traj1SampleX, traj3SampleX, raster_xspress, None, None, None)
    

# give object references to energy and table motors, now do not need the finder or to edit XML
# non_raster_map.setEnergyScannables(energy,energy_nogap)
# non_raster_map.setStageScannables(sc_MicroFocusSampleX, sc_MicroFocusSampleY, sc_sample_z, table_x, table_y, table_z)
# raster_map.setEnergyScannables(energy,energy_nogap)
# raster_map.setStageScannables(sc_MicroFocusSampleX, sc_MicroFocusSampleY, sc_sample_z, table_x, table_y, table_z)
# raster_map_return_write.setEnergyScannables(energy,energy_nogap)
# raster_map_return_write.setStageScannables(sc_MicroFocusSampleX, sc_MicroFocusSampleY, sc_sample_z, table_x, table_y, table_z)
# samplePreparer.setStageScannables(sc_MicroFocusSampleX, sc_MicroFocusSampleY, sc_sample_z, table_x, table_y, table_z)


# map = MapSelect(non_raster_map, raster_map, raster_map_return_write, samplePreparer)
# 
# non_raster_map = Map(beamlinePreparer, detectorPreparer, samplePreparer, outputPreparer, commandQueueProcessor, XASLoggingScriptController, datawriterconfig, original_header, energy, True, Finder.getInstance().find("metashop"), counterTimer01, sc_MicroFocusSampleX, sc_MicroFocusSampleY, sc_sample_z)
=======

#non_raster_map = Map(beamlinePreparer, detectorPreparer, samplePreparer, outputPreparer, commandQueueProcessor, XASLoggingScriptController, datawriterconfig, original_header, energy, True, Finder.getInstance().find("metashop"), counterTimer01, sc_MicroFocusSampleX, sc_MicroFocusSampleY, sc_sample_z)
>>>>>>> e4756408
# # while traj stage 3 hardware is switched off
# raster_map =                         RasterMap(xspressConfig, vortexConfig, D7A, D7B, counterTimer01, rcpController, ExafsScriptObserver, outputPreparer, detectorPreparer, traj1ContiniousX, traj3ContiniousX, raster_counterTimer01, raster_xmap, traj1PositionReader, traj3PositionReader, raster_xspress, buffered_cid, trajBeamMonitor)
# raster_map_return_write = RasterMapReturnWrite(xspressConfig, vortexConfig, D7A, D7B, counterTimer01, rcpController, ExafsScriptObserver, outputPreparer, detectorPreparer, raster_xmap, traj1tfg, traj1xmap,traj3tfg, traj3xmap, traj1SampleX, traj3SampleX, raster_xspress, traj1PositionReader, traj3PositionReader, trajBeamMonitor)
# raster_map =                         RasterMap(xspressConfig, vortexConfig, D7A, D7B, counterTimer01, rcpController, ExafsScriptObserver, outputPreparer, detectorPreparer, traj1ContiniousX, None, raster_counterTimer01, raster_xmap, traj1PositionReader, None, raster_xspress, buffered_cid)
# raster_map_return_write = RasterMapReturnWrite(xspressConfig, vortexConfig, D7A, D7B, counterTimer01, rcpController, ExafsScriptObserver, outputPreparer, detectorPreparer, raster_xmap, traj1tfg, traj1xmap,None, None, traj1SampleX, None, raster_xspress, traj1PositionReader, None)

# map = MapSelect(non_raster_map, raster_map, raster_map_return_write)
map = MapSelector(non_raster_map, None, None)

if (LocalProperties.get("gda.mode") == 'live'):
    detectorPreparer.addMonitors(topupMonitor, beamMonitor, detectorFillingMonitor)
else:
    detectorPreparer.addMonitors(None, None, None)
<<<<<<< HEAD

=======

>>>>>>> e4756408
vararg_alias("xas")
vararg_alias("xanes")
vararg_alias("qexafs")
vararg_alias("map")
# alias("raster_map")
# alias("raster_map_return_write")
alias("meta_add")
alias("meta_ll")
alias("meta_ls")
alias("meta_rm")

test = DummyScannable("test")

if (LocalProperties.get("gda.mode") == 'live'):
    photonccd.setOutputFolderRoot("x:/data/2014/sp9943-1/xrd/")

print "Initialization Complete";

print "****************************************"
print ""
print "Useful commands:"
print ""
print "To switch to faster raster (two-way rastering):"
print " map.enableFasterRaster()"
print "and to switch back:"
print " map.disableFasterRaster()"
print ""
print "To switch to use table 3 (large stage) for rastering:"
print " map.setStage(3)"
print "To switch back to table 1 (small stage) for rastering:"
print " map.setStage(1)"
print ""
print "To disable/enable use of the ID Gap:"
print " map.disableUseIDGap()"
print " map.enableUseIDGap()"
print ""
print "****************************************"
<|MERGE_RESOLUTION|>--- conflicted
+++ resolved
@@ -1,217 +1,190 @@
-#@PydevCodeAnalysisIgnore
+#@PydevCodeAnalysisIgnore
+
+from uk.ac.gda.server.exafs.scan.preparers import I18BeamlinePreparer
+from uk.ac.gda.server.exafs.scan.preparers import I18DetectorPreparer
+from uk.ac.gda.server.exafs.scan.preparers import I18SamplePreparer
+from uk.ac.gda.server.exafs.scan.preparers import I18OutputPreparer
+from uk.ac.gda.server.exafs.scan import XasScan, QexafsScan
+from uk.ac.gda.client.microfocus.scan import MapScan, MapSelector
+
+from gda.configuration.properties import LocalProperties
+from gda.data import PathConstructor
+from gda.data.fileregistrar import IcatXMLCreator
+from gda.device.monitor import DummyMonitor
+from gda.device.scannable import DummyScannable
+from gda.device.scannable import TopupChecker
+from gda.device.scannable import I18BeamMonitor
+from gda.device.scannable import DetectorFillingMonitorScannable
+from gda.device.scannable import LineRepeatingBeamMonitor
+from gda.factory import Finder
+from uk.ac.gda.client.microfocus.scan.datawriter import MicroFocusWriterExtender
+# from microfocus.map_select import MapSelect
+# from microfocus.map import Map
+# from microfocus.raster_map import RasterMap
+# from microfocus.raster_map_return_write import RasterMapReturnWrite
+from cid_photodiode import CidPhotoDiode
+from gdascripts.metadata.metadata_commands import meta_add,meta_ll,meta_ls,meta_rm
+from gda.data.scan.datawriter import NexusDataWriter
+
+from microfocus.microfocus_elements import getXY,plotSpectrum,displayMap
+from edxd_calibrator import refinement #script refinement that is used to calibrate the vortex about once a year
+from sampleStageTilt import *
+from pd_setPvAndWaitForCallbackWithSeparateReadback import SetPvAndWaitForCallbackWithSeparateReadback2
+
+print "Initialization Started";
+
+finder = Finder.getInstance()
 
-from uk.ac.gda.server.exafs.scan.preparers import I18BeamlinePreparer
-from uk.ac.gda.server.exafs.scan.preparers import I18DetectorPreparer
-from uk.ac.gda.server.exafs.scan.preparers import I18SamplePreparer
-from uk.ac.gda.server.exafs.scan.preparers import I18OutputPreparer
-from uk.ac.gda.server.exafs.scan import XasScan, QexafsScan
-from uk.ac.gda.client.microfocus.scan import MapScan, MapSelector
-
-from gda.configuration.properties import LocalProperties
-from gda.data import PathConstructor
-from gda.data.fileregistrar import IcatXMLCreator
-from gda.device.monitor import DummyMonitor
-from gda.device.scannable import DummyScannable
-from gda.device.scannable import TopupChecker
-from gda.device.scannable import I18BeamMonitor
-from gda.device.scannable import DetectorFillingMonitorScannable
-from gda.device.scannable import LineRepeatingBeamMonitor
-from gda.factory import Finder
-from uk.ac.gda.client.microfocus.scan.datawriter import MicroFocusWriterExtender
-# from microfocus.map_select import MapSelect
-# from microfocus.map import Map
-# from microfocus.raster_map import RasterMap
-# from microfocus.raster_map_return_write import RasterMapReturnWrite
-from cid_photodiode import CidPhotoDiode
-<<<<<<< HEAD
-=======
-# from exafsscripts.exafs.config_fluoresence_detectors import XspressConfig, VortexConfig
->>>>>>> e4756408
-from gdascripts.metadata.metadata_commands import meta_add,meta_ll,meta_ls,meta_rm
-from gda.data.scan.datawriter import NexusDataWriter
-
-from microfocus.microfocus_elements import getXY,plotSpectrum,displayMap
-from edxd_calibrator import refinement #script refinement that is used to calibrate the vortex about once a year
-from sampleStageTilt import *
-from pd_setPvAndWaitForCallbackWithSeparateReadback import SetPvAndWaitForCallbackWithSeparateReadback2
-
-print "Initialization Started";
-
-finder = Finder.getInstance()
-
-if (LocalProperties.get("gda.mode") == 'live'):
-    print "Create topup , beam, detector-filling, trajectory monitors to pause and resume scans"
-    topupMonitor = TopupChecker()
-    topupMonitor.setName("topupMonitor")
-    topupMonitor.setTolerance(1.0)
-    topupMonitor.setWaittime(1)
-    topupMonitor.setTimeout(600)
-    topupMonitor.setMachineModeMonitor(machineModeMonitor)
-    topupMonitor.setScannableToBeMonitored(machineTopupMonitor)
-    topupMonitor.setLevel(999) # so this is the last thing to be called before data is collected, to save time for motors to move
-    topupMonitor.configure()
-
-    beamMonitor = I18BeamMonitor(energy)
-    beamMonitor.setName("beamMonitor")
-    beamMonitor.setMachineModeMonitor(machineModeMonitor)
-    beamMonitor.configure()
-    traj1ContiniousX.setBeamMonitor(beamMonitor) # this will test the beam state just before a traj map move
-    traj1ContiniousX.setTopupMonitor(topupMonitor) # this will test the beam state just before a traj map move
-    traj3ContiniousX.setBeamMonitor(beamMonitor)
-    traj3ContiniousX.setTopupMonitor(topupMonitor)
-    
-    detectorFillingMonitor = DetectorFillingMonitorScannable()
-    detectorFillingMonitor.setName("detectorFillingMonitor")
-    detectorFillingMonitor.setStartTime(9)
-    detectorFillingMonitor.setDuration(25.0)
-    detectorFillingMonitor.configure()
-
-    trajBeamMonitor = LineRepeatingBeamMonitor(beamMonitor)
-    trajBeamMonitor.setName("trajBeamMonitor")
-    trajBeamMonitor.configure()
-    trajBeamMonitor.setMachineModeMonitor(machineModeMonitor)
-    trajBeamMonitor.setLevel(1)
-    
-    add_default topupMonitor
-    add_default beamMonitor
-    #add_default trajBeamMonitor
-    # don't add detectorFillingMonitor as a default
-
-    archiver = IcatXMLCreator()
-    archiver.setDirectory("/dls/bl-misc/dropfiles2/icat/dropZone/i18/i18_")
+if (LocalProperties.get("gda.mode") == 'live'):
+    print "Create topup , beam, detector-filling, trajectory monitors to pause and resume scans"
+    topupMonitor = TopupChecker()
+    topupMonitor.setName("topupMonitor")
+    topupMonitor.setTolerance(1.0)
+    topupMonitor.setWaittime(1)
+    topupMonitor.setTimeout(600)
+    topupMonitor.setMachineModeMonitor(machineModeMonitor)
+    topupMonitor.setScannableToBeMonitored(machineTopupMonitor)
+    topupMonitor.setLevel(999) # so this is the last thing to be called before data is collected, to save time for motors to move
+    topupMonitor.configure()
+
+    beamMonitor = I18BeamMonitor(energy)
+    beamMonitor.setName("beamMonitor")
+    beamMonitor.setMachineModeMonitor(machineModeMonitor)
+    beamMonitor.configure()
+    traj1ContiniousX.setBeamMonitor(beamMonitor) # this will test the beam state just before a traj map move
+    traj1ContiniousX.setTopupMonitor(topupMonitor) # this will test the beam state just before a traj map move
+    traj3ContiniousX.setBeamMonitor(beamMonitor)
+    traj3ContiniousX.setTopupMonitor(topupMonitor)
+    
+    detectorFillingMonitor = DetectorFillingMonitorScannable()
+    detectorFillingMonitor.setName("detectorFillingMonitor")
+    detectorFillingMonitor.setStartTime(9)
+    detectorFillingMonitor.setDuration(25.0)
+    detectorFillingMonitor.configure()
+
+    trajBeamMonitor = LineRepeatingBeamMonitor(beamMonitor)
+    trajBeamMonitor.setName("trajBeamMonitor")
+    trajBeamMonitor.configure()
+    trajBeamMonitor.setMachineModeMonitor(machineModeMonitor)
+    trajBeamMonitor.setLevel(1)
+    
+    add_default topupMonitor
+    add_default beamMonitor
+    #add_default trajBeamMonitor
+    # don't add detectorFillingMonitor as a default
+
+    archiver = IcatXMLCreator()
+    archiver.setDirectory("/dls/bl-misc/dropfiles2/icat/dropZone/i18/i18_")
 
 else:
-    traj1xmap = finder.find("traj1xmap")
-    traj3xmap = finder.find("traj3xmap")
+    traj1xmap = finder.find("traj1xmap")
+    traj3xmap = finder.find("traj3xmap")
+
+rcpController =                finder.find("RCPController")
+XASLoggingScriptController =   finder.find("XASLoggingScriptController")
+commandQueueProcessor =        finder.find("commandQueueProcessor")
+ExafsScriptObserver =          finder.find("ExafsScriptObserver")
+auto_mDeg_idGap_mm_converter = finder.find("auto_mDeg_idGap_mm_converter")
+loggingcontroller =            finder.find("XASLoggingScriptController")
+datawriterconfig =             finder.find("datawriterconfig")
+original_header =              finder.find("datawriterconfig").getHeader()[:]
+
+gains = [i0_keithley_gain, it_keithley_gain]
 
-rcpController =                finder.find("RCPController")
-XASLoggingScriptController =   finder.find("XASLoggingScriptController")
-commandQueueProcessor =        finder.find("commandQueueProcessor")
-ExafsScriptObserver =          finder.find("ExafsScriptObserver")
-auto_mDeg_idGap_mm_converter = finder.find("auto_mDeg_idGap_mm_converter")
-loggingcontroller =            finder.find("XASLoggingScriptController")
-datawriterconfig =             finder.find("datawriterconfig")
-original_header =              finder.find("datawriterconfig").getHeader()[:]
+detectorPreparer = I18DetectorPreparer(gains, counterTimer01, xspress2system, xmapMca, qexafs_counterTimer01, qexafs_xspress, QexafsFFI0, qexafs_xmap)
+samplePreparer = I18SamplePreparer(rcpController, sc_MicroFocusSampleX, sc_MicroFocusSampleY, sc_sample_z, D7A, D7B, kb_vfm_x)
+outputPreparer = I18OutputPreparer(datawriterconfig,Finder.getInstance().find("metashop"))
+
+if (LocalProperties.get("gda.mode") == 'live')  and (machineModeMonitor() == 'User' or machineModeMonitor() == 'BL Startup' or machineModeMonitor() == 'Special'):
+    energy_scannable_for_scans = energy
+else:
+    energy_scannable_for_scans = energy_nogap
+    topupMonitor = None
+    beamMonitor = None
+    detectorFillingMonitor = None
+    trajBeamMonitor = None
+beamlinePreparer = I18BeamlinePreparer(topupMonitor, beamMonitor, detectorFillingMonitor, trajBeamMonitor, energy_scannable_for_scans, auto_mDeg_idGap_mm_converter)
+xas = XasScan(beamlinePreparer, detectorPreparer, samplePreparer, outputPreparer, commandQueueProcessor, XASLoggingScriptController, datawriterconfig, original_header, energy_scannable_for_scans, Finder.getInstance().find("metashop"), True)
+non_raster_map = MapScan(beamlinePreparer, detectorPreparer, samplePreparer, outputPreparer, commandQueueProcessor, XASLoggingScriptController, datawriterconfig, original_header, energy_scannable_for_scans, Finder.getInstance().find("metashop"), True, counterTimer01, sc_MicroFocusSampleX, sc_MicroFocusSampleY, sc_sample_z)
+xanes = xas
+qexafs = QexafsScan(beamlinePreparer, detectorPreparer, samplePreparer, outputPreparer, commandQueueProcessor, XASLoggingScriptController, datawriterconfig, original_header, qexafs_energy, Finder.getInstance().find("metashop"), True)
+
 
-gains = [i0_keithley_gain, it_keithley_gain]
-
-<<<<<<< HEAD
-
-# xspressConfig = XspressConfig(xspress2system, ExafsScriptObserver)
-# vortexConfig =  VortexConfig(xmapMca, ExafsScriptObserver)
-
-# detectorPreparer = I18DetectorPreparer(xspressConfig, vortexConfig)
-# samplePreparer =   I18SamplePreparer(rcpController, sc_MicroFocusSampleX, sc_MicroFocusSampleY, sc_sample_z, D7A, D7B, kb_vfm_x)
-# outputPreparer =   I18OutputPreparer(datawriterconfig)
-
-=======
-
-# xspressConfig = XspressConfig(xspress2system, ExafsScriptObserver)
-# vortexConfig =  VortexConfig(xmapMca, ExafsScriptObserver)
-
-# detectorPreparer = I18DetectorPreparer(xspressConfig, vortexConfig)
-# samplePreparer =   I18SamplePreparer(rcpController, sc_MicroFocusSampleX, sc_MicroFocusSampleY, sc_sample_z, D7A, D7B, kb_vfm_x)
-# outputPreparer =   I18OutputPreparer(datawriterconfig)
-
->>>>>>> e4756408
-detectorPreparer = I18DetectorPreparer(gains, counterTimer01, xspress2system, xmapMca, qexafs_counterTimer01, qexafs_xspress, QexafsFFI0, qexafs_xmap)
-samplePreparer = I18SamplePreparer(rcpController, sc_MicroFocusSampleX, sc_MicroFocusSampleY, sc_sample_z, D7A, D7B, kb_vfm_x)
-outputPreparer = I18OutputPreparer(datawriterconfig,Finder.getInstance().find("metashop"))
-
-if (LocalProperties.get("gda.mode") == 'live')  and (machineModeMonitor() == 'User' or machineModeMonitor() == 'BL Startup' or machineModeMonitor() == 'Special'):
-    energy_scannable_for_scans = energy
-else:
-    energy_scannable_for_scans = energy_nogap
-    topupMonitor = None
-    beamMonitor = None
-    detectorFillingMonitor = None
-    trajBeamMonitor = None
-beamlinePreparer = I18BeamlinePreparer(topupMonitor, beamMonitor, detectorFillingMonitor, trajBeamMonitor, energy_scannable_for_scans, auto_mDeg_idGap_mm_converter)
-xas = XasScan(beamlinePreparer, detectorPreparer, samplePreparer, outputPreparer, commandQueueProcessor, XASLoggingScriptController, datawriterconfig, original_header, energy_scannable_for_scans, Finder.getInstance().find("metashop"), True)
-non_raster_map = MapScan(beamlinePreparer, detectorPreparer, samplePreparer, outputPreparer, commandQueueProcessor, XASLoggingScriptController, datawriterconfig, original_header, energy_scannable_for_scans, Finder.getInstance().find("metashop"), True, counterTimer01, sc_MicroFocusSampleX, sc_MicroFocusSampleY, sc_sample_z)
-xanes = xas
-qexafs = QexafsScan(beamlinePreparer, detectorPreparer, samplePreparer, outputPreparer, commandQueueProcessor, XASLoggingScriptController, datawriterconfig, original_header, qexafs_energy, Finder.getInstance().find("metashop"), True)
-
-<<<<<<< HEAD
 # if (LocalProperties.get("gda.mode") == 'live'):
-#     non_raster_map =                           Map(xspressConfig, vortexConfig, D7A, D7B, counterTimer01, rcpController, ExafsScriptObserver, outputPreparer, detectorPreparer, sc_MicroFocusSampleX, sc_MicroFocusSampleY)
-#     raster_map =                         RasterMap(xspressConfig, vortexConfig, D7A, D7B, counterTimer01, rcpController, ExafsScriptObserver, outputPreparer, detectorPreparer, traj1ContiniousX, traj3ContiniousX, raster_counterTimer01, raster_xmap, traj1PositionReader, traj3PositionReader, raster_xspress, buffered_cid, trajBeamMonitor)
-#     raster_map_return_write = RasterMapReturnWrite(xspressConfig, vortexConfig, D7A, D7B, counterTimer01, rcpController, ExafsScriptObserver, outputPreparer, detectorPreparer, raster_xmap, traj1tfg, traj1xmap,traj3tfg, traj3xmap, traj1SampleX, traj3SampleX, raster_xspress, traj1PositionReader, traj3PositionReader, trajBeamMonitor)
-# else:
-#     non_raster_map =                           Map(xspressConfig, vortexConfig, D7A, D7B, counterTimer01, rcpController, ExafsScriptObserver, outputPreparer, detectorPreparer, sc_MicroFocusSampleX, sc_MicroFocusSampleY)
-#     raster_map =                         RasterMap(xspressConfig, vortexConfig, D7A, D7B, counterTimer01, rcpController, ExafsScriptObserver, outputPreparer, detectorPreparer, traj1ContiniousX, traj3ContiniousX, raster_counterTimer01, raster_xmap, None, None, raster_xspress, None, None)
-#     raster_map_return_write = RasterMapReturnWrite(xspressConfig, vortexConfig, D7A, D7B, counterTimer01, rcpController, ExafsScriptObserver, outputPreparer, detectorPreparer, raster_xmap, traj1tfg, traj1xmap,traj3tfg, traj3xmap, traj1SampleX, traj3SampleX, raster_xspress, None, None, None)
-    
-
-# give object references to energy and table motors, now do not need the finder or to edit XML
-# non_raster_map.setEnergyScannables(energy,energy_nogap)
-# non_raster_map.setStageScannables(sc_MicroFocusSampleX, sc_MicroFocusSampleY, sc_sample_z, table_x, table_y, table_z)
-# raster_map.setEnergyScannables(energy,energy_nogap)
-# raster_map.setStageScannables(sc_MicroFocusSampleX, sc_MicroFocusSampleY, sc_sample_z, table_x, table_y, table_z)
-# raster_map_return_write.setEnergyScannables(energy,energy_nogap)
-# raster_map_return_write.setStageScannables(sc_MicroFocusSampleX, sc_MicroFocusSampleY, sc_sample_z, table_x, table_y, table_z)
-# samplePreparer.setStageScannables(sc_MicroFocusSampleX, sc_MicroFocusSampleY, sc_sample_z, table_x, table_y, table_z)
+#     non_raster_map =                           Map(xspressConfig, vortexConfig, D7A, D7B, counterTimer01, rcpController, ExafsScriptObserver, outputPreparer, detectorPreparer, sc_MicroFocusSampleX, sc_MicroFocusSampleY)
+#     raster_map =                         RasterMap(xspressConfig, vortexConfig, D7A, D7B, counterTimer01, rcpController, ExafsScriptObserver, outputPreparer, detectorPreparer, traj1ContiniousX, traj3ContiniousX, raster_counterTimer01, raster_xmap, traj1PositionReader, traj3PositionReader, raster_xspress, buffered_cid, trajBeamMonitor)
+#     raster_map_return_write = RasterMapReturnWrite(xspressConfig, vortexConfig, D7A, D7B, counterTimer01, rcpController, ExafsScriptObserver, outputPreparer, detectorPreparer, raster_xmap, traj1tfg, traj1xmap,traj3tfg, traj3xmap, traj1SampleX, traj3SampleX, raster_xspress, traj1PositionReader, traj3PositionReader, trajBeamMonitor)
+# else:
+#     non_raster_map =                           Map(xspressConfig, vortexConfig, D7A, D7B, counterTimer01, rcpController, ExafsScriptObserver, outputPreparer, detectorPreparer, sc_MicroFocusSampleX, sc_MicroFocusSampleY)
+#     raster_map =                         RasterMap(xspressConfig, vortexConfig, D7A, D7B, counterTimer01, rcpController, ExafsScriptObserver, outputPreparer, detectorPreparer, traj1ContiniousX, traj3ContiniousX, raster_counterTimer01, raster_xmap, None, None, raster_xspress, None, None)
+#     raster_map_return_write = RasterMapReturnWrite(xspressConfig, vortexConfig, D7A, D7B, counterTimer01, rcpController, ExafsScriptObserver, outputPreparer, detectorPreparer, raster_xmap, traj1tfg, traj1xmap,traj3tfg, traj3xmap, traj1SampleX, traj3SampleX, raster_xspress, None, None, None)
+    
+
+# give object references to energy and table motors, now do not need the finder or to edit XML
+# non_raster_map.setEnergyScannables(energy,energy_nogap)
+# non_raster_map.setStageScannables(sc_MicroFocusSampleX, sc_MicroFocusSampleY, sc_sample_z, table_x, table_y, table_z)
+# raster_map.setEnergyScannables(energy,energy_nogap)
+# raster_map.setStageScannables(sc_MicroFocusSampleX, sc_MicroFocusSampleY, sc_sample_z, table_x, table_y, table_z)
+# raster_map_return_write.setEnergyScannables(energy,energy_nogap)
+# raster_map_return_write.setStageScannables(sc_MicroFocusSampleX, sc_MicroFocusSampleY, sc_sample_z, table_x, table_y, table_z)
+# samplePreparer.setStageScannables(sc_MicroFocusSampleX, sc_MicroFocusSampleY, sc_sample_z, table_x, table_y, table_z)
 
 
-# map = MapSelect(non_raster_map, raster_map, raster_map_return_write, samplePreparer)
+# map = MapSelect(non_raster_map, raster_map, raster_map_return_write, samplePreparer)
 # 
-# non_raster_map = Map(beamlinePreparer, detectorPreparer, samplePreparer, outputPreparer, commandQueueProcessor, XASLoggingScriptController, datawriterconfig, original_header, energy, True, Finder.getInstance().find("metashop"), counterTimer01, sc_MicroFocusSampleX, sc_MicroFocusSampleY, sc_sample_z)
-=======
+# non_raster_map = Map(beamlinePreparer, detectorPreparer, samplePreparer, outputPreparer, commandQueueProcessor, XASLoggingScriptController, datawriterconfig, original_header, energy, True, Finder.getInstance().find("metashop"), counterTimer01, sc_MicroFocusSampleX, sc_MicroFocusSampleY, sc_sample_z)
 
-#non_raster_map = Map(beamlinePreparer, detectorPreparer, samplePreparer, outputPreparer, commandQueueProcessor, XASLoggingScriptController, datawriterconfig, original_header, energy, True, Finder.getInstance().find("metashop"), counterTimer01, sc_MicroFocusSampleX, sc_MicroFocusSampleY, sc_sample_z)
->>>>>>> e4756408
-# # while traj stage 3 hardware is switched off
-# raster_map =                         RasterMap(xspressConfig, vortexConfig, D7A, D7B, counterTimer01, rcpController, ExafsScriptObserver, outputPreparer, detectorPreparer, traj1ContiniousX, traj3ContiniousX, raster_counterTimer01, raster_xmap, traj1PositionReader, traj3PositionReader, raster_xspress, buffered_cid, trajBeamMonitor)
-# raster_map_return_write = RasterMapReturnWrite(xspressConfig, vortexConfig, D7A, D7B, counterTimer01, rcpController, ExafsScriptObserver, outputPreparer, detectorPreparer, raster_xmap, traj1tfg, traj1xmap,traj3tfg, traj3xmap, traj1SampleX, traj3SampleX, raster_xspress, traj1PositionReader, traj3PositionReader, trajBeamMonitor)
-# raster_map =                         RasterMap(xspressConfig, vortexConfig, D7A, D7B, counterTimer01, rcpController, ExafsScriptObserver, outputPreparer, detectorPreparer, traj1ContiniousX, None, raster_counterTimer01, raster_xmap, traj1PositionReader, None, raster_xspress, buffered_cid)
-# raster_map_return_write = RasterMapReturnWrite(xspressConfig, vortexConfig, D7A, D7B, counterTimer01, rcpController, ExafsScriptObserver, outputPreparer, detectorPreparer, raster_xmap, traj1tfg, traj1xmap,None, None, traj1SampleX, None, raster_xspress, traj1PositionReader, None)
+
+#non_raster_map = Map(beamlinePreparer, detectorPreparer, samplePreparer, outputPreparer, commandQueueProcessor, XASLoggingScriptController, datawriterconfig, original_header, energy, True, Finder.getInstance().find("metashop"), counterTimer01, sc_MicroFocusSampleX, sc_MicroFocusSampleY, sc_sample_z)
 
-# map = MapSelect(non_raster_map, raster_map, raster_map_return_write)
-map = MapSelector(non_raster_map, None, None)
+# # while traj stage 3 hardware is switched off
+# raster_map =                         RasterMap(xspressConfig, vortexConfig, D7A, D7B, counterTimer01, rcpController, ExafsScriptObserver, outputPreparer, detectorPreparer, traj1ContiniousX, traj3ContiniousX, raster_counterTimer01, raster_xmap, traj1PositionReader, traj3PositionReader, raster_xspress, buffered_cid, trajBeamMonitor)
+# raster_map_return_write = RasterMapReturnWrite(xspressConfig, vortexConfig, D7A, D7B, counterTimer01, rcpController, ExafsScriptObserver, outputPreparer, detectorPreparer, raster_xmap, traj1tfg, traj1xmap,traj3tfg, traj3xmap, traj1SampleX, traj3SampleX, raster_xspress, traj1PositionReader, traj3PositionReader, trajBeamMonitor)
+# raster_map =                         RasterMap(xspressConfig, vortexConfig, D7A, D7B, counterTimer01, rcpController, ExafsScriptObserver, outputPreparer, detectorPreparer, traj1ContiniousX, None, raster_counterTimer01, raster_xmap, traj1PositionReader, None, raster_xspress, buffered_cid)
+# raster_map_return_write = RasterMapReturnWrite(xspressConfig, vortexConfig, D7A, D7B, counterTimer01, rcpController, ExafsScriptObserver, outputPreparer, detectorPreparer, raster_xmap, traj1tfg, traj1xmap,None, None, traj1SampleX, None, raster_xspress, traj1PositionReader, None)
 
-if (LocalProperties.get("gda.mode") == 'live'):
-    detectorPreparer.addMonitors(topupMonitor, beamMonitor, detectorFillingMonitor)
-else:
-    detectorPreparer.addMonitors(None, None, None)
-<<<<<<< HEAD
+# map = MapSelect(non_raster_map, raster_map, raster_map_return_write)
+map = MapSelector(non_raster_map, None, None)
+
+if (LocalProperties.get("gda.mode") == 'live'):
+    detectorPreparer.addMonitors(topupMonitor, beamMonitor, detectorFillingMonitor)
+else:
+    detectorPreparer.addMonitors(None, None, None)
 
-=======
+vararg_alias("xas")
+vararg_alias("xanes")
+vararg_alias("qexafs")
+vararg_alias("map")
+# alias("raster_map")
+# alias("raster_map_return_write")
+alias("meta_add")
+alias("meta_ll")
+alias("meta_ls")
+alias("meta_rm")
+
+test = DummyScannable("test")
 
->>>>>>> e4756408
-vararg_alias("xas")
-vararg_alias("xanes")
-vararg_alias("qexafs")
-vararg_alias("map")
-# alias("raster_map")
-# alias("raster_map_return_write")
-alias("meta_add")
-alias("meta_ll")
-alias("meta_ls")
-alias("meta_rm")
-
-test = DummyScannable("test")
-
-if (LocalProperties.get("gda.mode") == 'live'):
-    photonccd.setOutputFolderRoot("x:/data/2014/sp9943-1/xrd/")
-
-print "Initialization Complete";
-
-print "****************************************"
-print ""
-print "Useful commands:"
-print ""
-print "To switch to faster raster (two-way rastering):"
-print " map.enableFasterRaster()"
-print "and to switch back:"
-print " map.disableFasterRaster()"
-print ""
-print "To switch to use table 3 (large stage) for rastering:"
-print " map.setStage(3)"
-print "To switch back to table 1 (small stage) for rastering:"
-print " map.setStage(1)"
-print ""
-print "To disable/enable use of the ID Gap:"
-print " map.disableUseIDGap()"
-print " map.enableUseIDGap()"
-print ""
-print "****************************************"
+if (LocalProperties.get("gda.mode") == 'live'):
+    photonccd.setOutputFolderRoot("x:/data/2014/sp9943-1/xrd/")
+
+print "Initialization Complete";
+
+print "****************************************"
+print ""
+print "Useful commands:"
+print ""
+print "To switch to faster raster (two-way rastering):"
+print " map.enableFasterRaster()"
+print "and to switch back:"
+print " map.disableFasterRaster()"
+print ""
+print "To switch to use table 3 (large stage) for rastering:"
+print " map.setStage(3)"
+print "To switch back to table 1 (small stage) for rastering:"
+print " map.setStage(1)"
+print ""
+print "To disable/enable use of the ID Gap:"
+print " map.disableUseIDGap()"
+print " map.enableUseIDGap()"
+print ""
+print "****************************************"