<beans xmlns="http://www.springframework.org/schema/beans"
	xmlns:xsi="http://www.w3.org/2001/XMLSchema-instance"
	xsi:schemaLocation="http://www.springframework.org/schema/beans
           http://www.springframework.org/schema/beans/spring-beans-2.5.xsd">

	<bean id="xspress3Controller"
		class="uk.ac.gda.devices.detector.xspress3.controllerimpl.EpicsXspress3Controller">
		<property name="epicsTemplate" value="BL18I-EA-XSP3-01" />
		<property name="numberOfChannels" value="10" />
	</bean>

<!-- 	<bean id="xspress3" class="uk.ac.gda.devices.detector.xspress3.Xspress3Detector"> -->
<!-- 		<property name="controller" ref="xspress3Controller" /> -->
<!-- 		<property name="writeHDF5Files" value="true" /> -->
<!-- 	</bean> -->
	
	<bean id="xspress3" class="uk.ac.gda.devices.detector.xspress3.fullCalculations.Xspress3WithFullCalculationsDetector">
		<property name="controller" ref="xspress3Controller" />
		<property name="readDataFromFile" value="false" />
	</bean>

	<bean class="uk.ac.gda.remoting.server.GdaRmiServiceExporter">
		<property name="serviceName" value="gda/xspress3" />
		<property name="service" ref="xspress3" />
		<property name="serviceInterface"
			value="uk.ac.gda.devices.detector.FluorescenceDetector" />
	</bean>

	<bean id="FFI0_xspress3"
		class="uk.ac.gda.devices.detector.xspress3.Xspress3FFoverI0Detector">
		<property name="xspress3" ref="xspress3" />
		<property name="counterTimer" ref="counterTimer01" />
		<property name="i0_channel" value="1" />
	</bean>
	
<!-- 	BufferedDetector classes for use in ContinuousScans  (Qexafs and raster maps) -->

	<bean id="raster_xspress3"
		class="uk.ac.gda.devices.detector.xspress3.Xspress3BufferedDetector">
		<property name="xspress3Detector" ref="xspress3" />
	</bean>

<<<<<<< HEAD
	<bean id="raster_FFI0_xspress3"
		class="uk.ac.gda.devices.detector.xspress3.Xspress3FFoverI0BufferedDetector">
		<property name="qexafsXspress" ref="raster_xspress3" />
		<property name="qexafsScaler" ref="raster_counterTimer01" />
		<property name="i0_channel" value="1" />
=======
	<bean id="xspress3CollectionStrategy"
		class="gda.device.detector.nxdetector.BufferedDetectorToAsyncNXCollectionStrategyAdapter">
		<constructor-arg ref="qexafs_xspress3" />
	</bean> 

	<bean id="qexafsXspress3" class="gda.device.detector.HardwareTriggeredNXDetector">
		<property name="name" value="qexafsXspress3" />
		<property name="hardwareTriggerProvider" ref="zebraContinuousMoveControllerForQexafs" />
		<property name="collectionStrategy" ref="xspress3CollectionStrategy" />		
	</bean>	 

	<bean id="qexafs_FFI0_xspress3"
		class="uk.ac.gda.devices.detector.xspress3.Xspress3FFoverI0BufferedDetector">
		<property name="qexafsXspress" ref="qexafs_xspress3" />
		<property name="qexafsScaler" ref="qexafs_counterTimer01" />
		<property name="i0_channel" value="0" />
>>>>>>> 5b79793d
	</bean>
	
	
	
<!-- 	HardwareTriggeredDetector classes for two-way faster raster -->

<!-- 	<bean id="traj_xspress3" -->
<!-- 		class="uk.ac.gda.devices.detector.xspress3.HardwareTriggeredXspress3Detector"> -->
<!-- 		<property name="xspress3" ref="raster_xspress3" /> -->
<!-- 	</bean> -->


<!-- 	<bean id="cmos_for_maps" class="gda.device.detector.NXDetector"> -->
<!-- 		<property name="name" value="cmos" /> -->
<!-- 		<property name="collectionStrategy" ref="cmos_hardwaretriggered_strategy" /> -->
<!-- 		<property name="additionalPluginList"> -->
<!-- 			<list> -->
<!-- 				<ref bean="cmos_hdf5_filewriter_nochunking" /> -->
<!-- 			</list> -->
<!-- 		</property> -->
<!-- 	</bean> -->
	
</beans><|MERGE_RESOLUTION|>--- conflicted
+++ resolved
@@ -13,7 +13,7 @@
 <!-- 		<property name="controller" ref="xspress3Controller" /> -->
 <!-- 		<property name="writeHDF5Files" value="true" /> -->
 <!-- 	</bean> -->
-	
+
 	<bean id="xspress3" class="uk.ac.gda.devices.detector.xspress3.fullCalculations.Xspress3WithFullCalculationsDetector">
 		<property name="controller" ref="xspress3Controller" />
 		<property name="readDataFromFile" value="false" />
@@ -32,7 +32,7 @@
 		<property name="counterTimer" ref="counterTimer01" />
 		<property name="i0_channel" value="1" />
 	</bean>
-	
+
 <!-- 	BufferedDetector classes for use in ContinuousScans  (Qexafs and raster maps) -->
 
 	<bean id="raster_xspress3"
@@ -40,13 +40,18 @@
 		<property name="xspress3Detector" ref="xspress3" />
 	</bean>
 
-<<<<<<< HEAD
 	<bean id="raster_FFI0_xspress3"
 		class="uk.ac.gda.devices.detector.xspress3.Xspress3FFoverI0BufferedDetector">
 		<property name="qexafsXspress" ref="raster_xspress3" />
 		<property name="qexafsScaler" ref="raster_counterTimer01" />
 		<property name="i0_channel" value="1" />
-=======
+	</bean>
+
+	<bean id="qexafs_xspress3"
+		class="uk.ac.gda.devices.detector.xspress3.Xspress3BufferedDetector">
+		<property name="xspress3Detector" ref="xspress3" />
+	</bean>
+
 	<bean id="xspress3CollectionStrategy"
 		class="gda.device.detector.nxdetector.BufferedDetectorToAsyncNXCollectionStrategyAdapter">
 		<constructor-arg ref="qexafs_xspress3" />
@@ -56,18 +61,15 @@
 		<property name="name" value="qexafsXspress3" />
 		<property name="hardwareTriggerProvider" ref="zebraContinuousMoveControllerForQexafs" />
 		<property name="collectionStrategy" ref="xspress3CollectionStrategy" />		
-	</bean>	 
+	</bean>	
 
 	<bean id="qexafs_FFI0_xspress3"
 		class="uk.ac.gda.devices.detector.xspress3.Xspress3FFoverI0BufferedDetector">
 		<property name="qexafsXspress" ref="qexafs_xspress3" />
 		<property name="qexafsScaler" ref="qexafs_counterTimer01" />
 		<property name="i0_channel" value="0" />
->>>>>>> 5b79793d
 	</bean>
-	
-	
-	
+
 <!-- 	HardwareTriggeredDetector classes for two-way faster raster -->
 
 <!-- 	<bean id="traj_xspress3" -->
