<beans xmlns="http://www.springframework.org/schema/beans"
	xmlns:xsi="http://www.w3.org/2001/XMLSchema-instance"
	xsi:schemaLocation="http://www.springframework.org/schema/beans
           http://www.springframework.org/schema/beans/spring-beans-2.5.xsd">
	
	<bean id="qexafs_energy" class="uk.ac.gda.server.exafs.epics.device.scannable.I18ZebraQexafsScannable">
		<property name="motor" ref="dcm_energy_motor" />
		<property name="userUnits" value="eV" />
	</bean>
	
	 <bean id="counterTimer01CollectionStrategy"
		class="gda.device.detector.nxdetector.BufferedDetectorToAsyncNXCollectionStrategyAdapter">
		<constructor-arg ref="qexafs_counterTimer01" />
	</bean>

	<bean id="qexafsCounterTimer01" class="gda.device.detector.HardwareTriggeredNXDetector">
		<property name="name" value="qexafsCounterTimer01" />
		<property name="hardwareTriggerProvider" ref="zebraContinuousMoveControllerForQexafs" />
		<property name="collectionStrategy" ref="counterTimer01CollectionStrategy" />		
	</bean>	

	<bean id="QexafsFFI0" class="gda.device.detector.QexafsFFoverIO">
		<property name="qexafsXspress" ref="raster_xspress" />
		<property name="qexafsScaler" ref="raster_counterTimer01" />
	</bean>
<<<<<<< HEAD
=======

	<bean id="Xspress3FFI0CollectionStrategy"
		class="gda.device.detector.nxdetector.BufferedDetectorToAsyncNXCollectionStrategyAdapter">
		<constructor-arg ref="qexafs_FFI0_xspress3" />
	</bean>

	<bean id="qexafsXspress3FFI0" class="gda.device.detector.HardwareTriggeredNXDetector">
		<property name="name" value="qexafsXspress3FFI0" />
		<property name="hardwareTriggerProvider" ref="zebraContinuousMoveControllerForQexafs" />
		<property name="collectionStrategy" ref="Xspress3FFI0CollectionStrategy" />		
	</bean>	

	 <bean id="zebra" class="gda.device.zebra.controller.impl.ZebraImpl">
		<property name="zebraPrefix" value="BL18I-OP-DCM-01:ZEBRA:"/>
 	</bean> 

	 <bean id="zebraContinuousMoveController" class="gda.device.zebra.ZebraConstantVelocityMoveController">
		<property name="zebra" ref="zebra"/>
		<property name="mode" value="1"/>
		<property name="PcPulseGateNotTrigger" value="true"/>
		<!-- <property name="zebraMotorInfoProvider" ref="zebraSM1"/> -->
		<property name="minimumAccelerationDistance" value="0.001" />
	</bean> 

	<bean id="zebraBraggAngle" class="gda.device.zebra.ZebraScannableMotor">
		<!-- <property name="name" value="zebraBraggAngle" /> -->
		<property name="motor" ref="dcm_bragg_motor" />
		<property name="zebraConstantVelocityMoveController" ref="zebraContinuousMoveController"/>
		<!-- <property name="scurveTimeToVelocity" value="5"/> -->  <!-- read from weight system -->
	</bean> 
	<!-- <bean id="zebraContinuousMoveController" class="gda.device.zebra.ZebraConstantVelocityMoveController">
		<property name="zebra" ref="zebra"/>
		<property name="mode" value="1"/>
		<property name="PcPulseGateNotTrigger" value="true"/>
		<property name="zebraMotorInfoProvider" ref="zebraSM1"/>
		<property name="minimumAccelerationDistance" value="0.001" />
	</bean> -->
	
	 <bean id="zebraContinuousMoveControllerForQexafs" class="gda.device.zebra.ZebraConstantVelocityMoveControllerForQexafs">
		<property name="zebraConstantVelocityMoveController" ref="zebraContinuousMoveController"/>
		<!-- <property name="mode" value="1"/> -->
		<!-- <property name="zebraMotorInfoProvider" ref="zebraSM1"/> -->
		<property name="minimumBraggAccelerationDistance" value="0.001" />
		<property name="minimumScannableMotorAccelerationDistance" value="0.01" />
	</bean>  

	 <bean id="zebraBragg" class="gda.device.zebra.ZebraScannableMotor">
	 	<!-- <property name="name" value="zebraBragg" /> -->
		<property name="motor" ref="dcm_energy_motor" />
		<property name="zebraConstantVelocityMoveController" ref="zebraContinuousMoveController"/>
		<!-- <property name="scurveTimeToVelocity" value="5"/>  --> <!-- read from weight system -->
	</bean> 
	
	<bean id="zebraBraggEnergy" class="gda.device.zebra.ZebraScannableMotorForQexafs">
		<property name="name" value="zebraBraggEnergy" />
		<property name="zebraConstantVelocityMoveControllerForQexafs" ref="zebraContinuousMoveControllerForQexafs"/>
		<property name="zebraScannableMotor" ref="zebraBragg"/>
		<property name="braggScannableMotor" ref="sc_dcm_bragg"/>
		<property name="converter" ref="eV_mDeg_converter"/>
		<!-- <property name="scurveTimeToVelocity" value="5"/> -->  <!-- read from weight system -->
	</bean>  
	
	<!-- <bean id="dt" class="gda.device.detector.hardwaretriggerable.DummyHardwareTriggerableDetector">
	
		<property name="hardwareTriggerProvider" ref="zebraContinuousMoveControllerForQexafs"/>
		<property name="scurveTimeToVelocity" value="5"/>  read from weight system
	</bean>  -->

>>>>>>> 5b79793d
</beans><|MERGE_RESOLUTION|>--- conflicted
+++ resolved
@@ -2,12 +2,47 @@
 	xmlns:xsi="http://www.w3.org/2001/XMLSchema-instance"
 	xsi:schemaLocation="http://www.springframework.org/schema/beans
            http://www.springframework.org/schema/beans/spring-beans-2.5.xsd">
-	
-	<bean id="qexafs_energy" class="uk.ac.gda.server.exafs.epics.device.scannable.I18ZebraQexafsScannable">
-		<property name="motor" ref="dcm_energy_motor" />
-		<property name="userUnits" value="eV" />
+
+	<bean id="qexafs_xspress" class="gda.device.detector.xspress.Xspress2BufferedDetector">
+		<property name="xspress2system" ref="xspress2system" />
+		<property name="local" value="true" />
+		<property name="inputNames">
+			<list>
+			</list>
+		</property>
 	</bean>
-	
+
+	<bean id="qexafs_counterTimer01" class="gda.device.detector.countertimer.BufferedScaler">
+		<property name="extraNames">
+			<list>
+				<value>I0</value>
+				<value>It</value>
+				<value>Iother</value>
+				<value>lnI0It</value>
+				<value>lnItIref</value>
+			</list>
+		</property>
+		<property name="scaler" ref="CalMemory" />
+		<property name="timer" ref="tfg" />
+		<property name="daserver" ref="daserver" />
+		<property name="timeChannelRequired" value="false" />
+		<property name="darkCurrentRequired" value="false" />
+		<property name="outputLogValues" value="true" />
+		<property name="TFGv2" value="true" />
+		<property name="numChannelsToRead" value="3" />
+		<property name="ttlSocket" value="0" />
+		<property name="outputFormat">
+			<list>
+				<value>%6.4g</value>
+				<value>%9d</value>
+				<value>%9d</value>
+				<value>%9d</value>
+				<value>%.6g</value>
+				<value>%.6g</value>
+			</list>
+		</property>
+	</bean>
+
 	 <bean id="counterTimer01CollectionStrategy"
 		class="gda.device.detector.nxdetector.BufferedDetectorToAsyncNXCollectionStrategyAdapter">
 		<constructor-arg ref="qexafs_counterTimer01" />
@@ -20,11 +55,9 @@
 	</bean>	
 
 	<bean id="QexafsFFI0" class="gda.device.detector.QexafsFFoverIO">
-		<property name="qexafsXspress" ref="raster_xspress" />
-		<property name="qexafsScaler" ref="raster_counterTimer01" />
+		<property name="qexafsXspress" ref="qexafs_xspress" />
+		<property name="qexafsScaler" ref="qexafs_counterTimer01" />
 	</bean>
-<<<<<<< HEAD
-=======
 
 	<bean id="Xspress3FFI0CollectionStrategy"
 		class="gda.device.detector.nxdetector.BufferedDetectorToAsyncNXCollectionStrategyAdapter">
@@ -62,7 +95,7 @@
 		<property name="zebraMotorInfoProvider" ref="zebraSM1"/>
 		<property name="minimumAccelerationDistance" value="0.001" />
 	</bean> -->
-	
+
 	 <bean id="zebraContinuousMoveControllerForQexafs" class="gda.device.zebra.ZebraConstantVelocityMoveControllerForQexafs">
 		<property name="zebraConstantVelocityMoveController" ref="zebraContinuousMoveController"/>
 		<!-- <property name="mode" value="1"/> -->
@@ -77,7 +110,7 @@
 		<property name="zebraConstantVelocityMoveController" ref="zebraContinuousMoveController"/>
 		<!-- <property name="scurveTimeToVelocity" value="5"/>  --> <!-- read from weight system -->
 	</bean> 
-	
+
 	<bean id="zebraBraggEnergy" class="gda.device.zebra.ZebraScannableMotorForQexafs">
 		<property name="name" value="zebraBraggEnergy" />
 		<property name="zebraConstantVelocityMoveControllerForQexafs" ref="zebraContinuousMoveControllerForQexafs"/>
@@ -86,12 +119,5 @@
 		<property name="converter" ref="eV_mDeg_converter"/>
 		<!-- <property name="scurveTimeToVelocity" value="5"/> -->  <!-- read from weight system -->
 	</bean>  
-	
-	<!-- <bean id="dt" class="gda.device.detector.hardwaretriggerable.DummyHardwareTriggerableDetector">
-	
-		<property name="hardwareTriggerProvider" ref="zebraContinuousMoveControllerForQexafs"/>
-		<property name="scurveTimeToVelocity" value="5"/>  read from weight system
-	</bean>  -->
 
->>>>>>> 5b79793d
 </beans>