--- conflicted
+++ resolved
@@ -2,13 +2,7 @@
 	xmlns:xsi="http://www.w3.org/2001/XMLSchema-instance"
 	xsi:schemaLocation="http://www.springframework.org/schema/beans
            http://www.springframework.org/schema/beans/spring-beans-2.5.xsd">
-<<<<<<< HEAD
-     
-     <bean id="qexafs_energy" class="gda.device.scannable.QexafsScannable">
-=======
-
 	<bean id="qexafs_energy" class="gda.device.scannable.I18QexafsScannable">
->>>>>>> c37c04f1
 		<property name="motor" ref="dcm_energy_motor" />
 		<property name="inKev" value="true" />
 		<property name="lowerGdaLimits" value="2" />
@@ -29,13 +23,8 @@
 		<property name="stepIncDegPV" value="BL18I-OP-DCM-01:COMP:STEP" />
 		<property name="numPulsesPV" value="BL18I-OP-DCM-01:COMP:NPULSES" />
 	</bean>
-<<<<<<< HEAD
-     
+
 	<bean id="qexafs_xspress" class="gda.device.detector.xspress.Xspress2BufferedDetector">
-=======
-
-	<bean id="qexafs_xspress" class="gda.device.detector.Xspress2BufferedDetector">
->>>>>>> c37c04f1
 		<property name="xspress2system" ref="xspress2system" />
 		<property name="inputNames">
 			<list>
