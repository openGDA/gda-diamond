--- conflicted
+++ resolved
@@ -15,12 +15,8 @@
 		<property name="dataPort" value="20030" />
 		<property name="replyTimeOut" value="5000" />
 	</bean>
-<<<<<<< HEAD
-	
-	<bean id="xspress2controller"
-		class="gda.device.detector.xspress.xspress2data.Xspress2DAServerController">
-=======
-
+
+	
 	<bean id="xspress3_daserver" class="gda.device.detector.DAServer">
 		<property name="local" value="True" />
 		<property name="host" value="bl18i-ea-serv-01" />
@@ -33,13 +29,13 @@
 		<property name="dataPort" value="20030" />
 		<property name="replyTimeOut" value="5000" />
 	</bean>
-
-	<bean id="xspress2system" class="gda.device.detector.xspress.Xspress2System">
->>>>>>> c3230997
+	
+	
+	<bean id="xspress2controller"
+		class="gda.device.detector.xspress.xspress2data.Xspress2DAServerController">
 		<property name="daServer" ref="daserver" />
 		<property name="tfg" ref="tfg" />
 		<property name="xspressSystemName" value="xsp1" />
-
 		<property name="mcaOpenCommand" value="xspress2 open-mca 'xsp1'" />
 		<property name="scalerOpenCommand" value="xspress2 open-scalers 'xsp1'" />
 		<property name="startupScript" value="xspress2 format-run 'xsp1' res-none" />
