<?xml version="1.0" encoding="UTF-8"?><cs:cspec xmlns:cs="http://www.eclipse.org/buckminster/CSpec-1.0" name="i18-config" componentType="buckminster" version="1.0.0">
    <cs:dependencies>
        <cs:dependency name="dls-config" componentType="buckminster"/>
        <cs:dependency name="ncsa.hdf" componentType="osgi.bundle"/>
        <cs:dependency name="org.eclipse.core.jobs" componentType="osgi.bundle"/>
        <cs:dependency name="org.eclipse.core.resources" componentType="osgi.bundle"/>
        <cs:dependency name="org.eclipse.equinox.common" componentType="osgi.bundle"/>
        <cs:dependency name="uk.ac.diamond.scisoft.python" componentType="osgi.bundle"/>
        <cs:dependency name="uk.ac.gda.analysis" componentType="osgi.bundle"/>
        <cs:dependency name="uk.ac.gda.beamline.i18" componentType="osgi.bundle"/>
        <cs:dependency name="uk.ac.gda.beamline.i18.site" componentType="eclipse.feature"/>
        <cs:dependency name="uk.ac.gda.dls" componentType="osgi.bundle"/>
        <cs:dependency name="uk.ac.gda.oe" componentType="osgi.bundle"/>
<<<<<<< HEAD
        <cs:dependency name="uk.ac.gda.client" componentType="osgi.bundle"/>
        <cs:dependency name="uk.ac.gda.server.exafs.epics" componentType="osgi.bundle"/>
=======
        <cs:dependency name="uk.ac.gda.swingclient" componentType="osgi.bundle"/>
>>>>>>> 57f9e581
        <cs:dependency name="uk.ac.gda.beans.vortex" componentType="osgi.bundle"/>
    </cs:dependencies>
</cs:cspec><|MERGE_RESOLUTION|>--- conflicted
+++ resolved
@@ -11,12 +11,9 @@
         <cs:dependency name="uk.ac.gda.beamline.i18.site" componentType="eclipse.feature"/>
         <cs:dependency name="uk.ac.gda.dls" componentType="osgi.bundle"/>
         <cs:dependency name="uk.ac.gda.oe" componentType="osgi.bundle"/>
-<<<<<<< HEAD
         <cs:dependency name="uk.ac.gda.client" componentType="osgi.bundle"/>
         <cs:dependency name="uk.ac.gda.server.exafs.epics" componentType="osgi.bundle"/>
-=======
         <cs:dependency name="uk.ac.gda.swingclient" componentType="osgi.bundle"/>
->>>>>>> 57f9e581
         <cs:dependency name="uk.ac.gda.beans.vortex" componentType="osgi.bundle"/>
     </cs:dependencies>
 </cs:cspec>