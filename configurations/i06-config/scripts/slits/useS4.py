from i06shared.slits.exitSlit import slitsMotorClassV2
import __main__ #these objects are defined in spring beans and loaded at GDA server starts. @UnresolvedImport
exec('[news4ygap, news4xgap] = [None, None]')
<<<<<<< HEAD
news4ygap = slitsMotorClassV2('news4ygap','micron',-59.161, -43570, -1, __main__.s4x, 0)
news4xgap = slitsMotorClassV2('news4xgap','micron',-301.76, -61214,  1, __main__.s4y, 0)
=======
news4ygap = slitsMotorClassV2('news4ygap','micron',-59.161, -43570, -1, s4x, 0)
news4xgap = slitsMotorClassV2('news4xgap','micron',-301.76, -61214,  1, s4y, 0)
>>>>>>> 1256de72
<|MERGE_RESOLUTION|>--- conflicted
+++ resolved
@@ -1,10 +1,5 @@
 from i06shared.slits.exitSlit import slitsMotorClassV2
 import __main__ #these objects are defined in spring beans and loaded at GDA server starts. @UnresolvedImport
 exec('[news4ygap, news4xgap] = [None, None]')
-<<<<<<< HEAD
 news4ygap = slitsMotorClassV2('news4ygap','micron',-59.161, -43570, -1, __main__.s4x, 0)
 news4xgap = slitsMotorClassV2('news4xgap','micron',-301.76, -61214,  1, __main__.s4y, 0)
-=======
-news4ygap = slitsMotorClassV2('news4ygap','micron',-59.161, -43570, -1, s4x, 0)
-news4xgap = slitsMotorClassV2('news4xgap','micron',-301.76, -61214,  1, s4y, 0)
->>>>>>> 1256de72
