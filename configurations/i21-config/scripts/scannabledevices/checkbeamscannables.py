--- conflicted
+++ resolved
@@ -10,11 +10,8 @@
 ###############################################################################
 from utils.ExceptionLogs import localStation_exception
 import sys
-<<<<<<< HEAD
+
 from gdaserver import ringcurrent, topup_time, feBeamPermit, idgap, idblena  # @UnresolvedImport
-=======
-from gdaserver import ringcurrent, topup_time, feBeamPermit, idgap  # @UnresolvedImport
->>>>>>> 05a28124
 print("-"*100)
 try:
     print("Creating checkbeam and checkbeamcv devices composed of 3 conditions:")
@@ -27,13 +24,8 @@
        
     from gdascripts.scannable.beamokay import WaitWhileScannableBelowThreshold, WaitForScannableState
     from gda.device.scannable.scannablegroup import ScannableGroup
-    
-<<<<<<< HEAD
 
     checkrc = WaitWhileScannableBelowThreshold('checkrc', ringcurrent, 190, secondsBetweenChecks=1, secondsToWaitAfterBeamBackUp=5, id1gap = idgap, accesscontrol4id1 = idblena)
-=======
-    checkrc = WaitWhileScannableBelowThreshold('checkrc', ringcurrent, 190, secondsBetweenChecks=1, secondsToWaitAfterBeamBackUp=5, id1gap = idgap)
->>>>>>> 05a28124
     checktopup_time = WaitWhileScannableBelowThreshold('checktopup_time', topup_time, 5, secondsBetweenChecks=1, secondsToWaitAfterBeamBackUp=5)
     checkfe = WaitForScannableState('checkfe', feBeamPermit, secondsBetweenChecks=1, secondsToWaitAfterBeamBackUp=60)
     checkbeam = ScannableGroup('checkbeam', [checkrc, checkfe, checktopup_time])
@@ -51,7 +43,7 @@
 except:
     localStation_exception(sys.exc_info(), "creating checkbeam objects")
 
-try:    
+try:
     print("Adding checkbeamcv device (add to cvscan to get checkbeam functionality)")
 
     from gda.device.scannable import PassthroughScannableDecorator
