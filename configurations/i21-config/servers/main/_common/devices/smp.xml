<beans xmlns="http://www.springframework.org/schema/beans"
	xmlns:xsi="http://www.w3.org/2001/XMLSchema-instance" xmlns:corba="http://www.diamond.ac.uk/schema/gda/corba"
	xsi:schemaLocation="http://www.springframework.org/schema/beans http://www.springframework.org/schema/beans/spring-beans-2.5.xsd
	http://www.springframework.org/schema/util http://www.springframework.org/schema/util/spring-util-2.5.xsd">


	<bean id="sapolar" class="gda.device.scannable.ScannableMotor">
		<property name="motor" ref="smprzMotor" />
		<property name="userUnits" value="deg" />
	</bean>

	<bean id="sax" class="gda.device.scannable.ScannableMotor">
		<property name="motor" ref="smpxMotor" />
		<property name="userUnits" value="mm" />
	</bean>

	<bean id="say" class="gda.device.scannable.ScannableMotor">
		<property name="motor" ref="smpyMotor" />
		<property name="userUnits" value="mm" />
	</bean>

	<bean id="saz" class="gda.device.scannable.ScannableMotor">
		<property name="motor" ref="smpzMotor" />
		<property name="userUnits" value="mm" />
	</bean>
	<bean id="saazimuth" class="gda.device.scannable.ScannableMotor">
		<property name="motor" ref="smpazimuthMotor" />
		<property name="userUnits" value="deg" />
	</bean>
	<bean id="diodetth" class="gda.device.scannable.ScannableMotor">
		<property name="motor" ref="smpdioderingMotor" />
		<property name="userUnits" value="deg" />
	</bean>
	<bean id="satilt" class="gda.device.scannable.ScannableMotor">
		<property name="motor" ref="smptiltMotor" />
		<property name="userUnits" value="deg" />
	</bean>

	<bean id="satilt" class="gda.device.scannable.ScannableMotor">
		<property name="motor" ref="smptiltMotor" />
		<property name="userUnits" value="deg" />
	</bean>
	<bean id="diodetth" class="gda.device.scannable.ScannableMotor">
		<property name="motor" ref="diodetthMotor" />
		<property name="userUnits" value="deg" />
	</bean>

	<!-- Group d4-related objects -->	
 	<bean id="smp" class="gda.device.scannable.scannablegroup.ScannableGroup">
		<property name="groupMembers">
			<list>
				<ref bean="sapolar" />
				<ref bean="sax" />
				<ref bean="say" />
				<ref bean="saz" />
				<ref bean="saazimuth" />
<<<<<<< HEAD
				<ref bean="diodetth" />
				<ref bean="satilt" />
=======
				<ref bean="satilt" />
				<ref bean="diodetth" />
>>>>>>> 80b7abc0
				<ref bean="draincurrent" />
				<ref bean="fy1" />
				<ref bean="straightdiode" />
				<ref bean="rotatingdiode" />
				<ref bean="fixdiode1" />
				<ref bean="fixdiode2" />
				<ref bean="tthdiode" />
			</list>
		</property>
		<property name="local" value="true" />
	</bean>

 </beans><|MERGE_RESOLUTION|>--- conflicted
+++ resolved
@@ -27,14 +27,6 @@
 		<property name="motor" ref="smpazimuthMotor" />
 		<property name="userUnits" value="deg" />
 	</bean>
-	<bean id="diodetth" class="gda.device.scannable.ScannableMotor">
-		<property name="motor" ref="smpdioderingMotor" />
-		<property name="userUnits" value="deg" />
-	</bean>
-	<bean id="satilt" class="gda.device.scannable.ScannableMotor">
-		<property name="motor" ref="smptiltMotor" />
-		<property name="userUnits" value="deg" />
-	</bean>
 
 	<bean id="satilt" class="gda.device.scannable.ScannableMotor">
 		<property name="motor" ref="smptiltMotor" />
@@ -54,13 +46,8 @@
 				<ref bean="say" />
 				<ref bean="saz" />
 				<ref bean="saazimuth" />
-<<<<<<< HEAD
-				<ref bean="diodetth" />
-				<ref bean="satilt" />
-=======
 				<ref bean="satilt" />
 				<ref bean="diodetth" />
->>>>>>> 80b7abc0
 				<ref bean="draincurrent" />
 				<ref bean="fy1" />
 				<ref bean="straightdiode" />
