<?xml version="1.0" encoding="UTF-8"?>
<beans xmlns="http://www.springframework.org/schema/beans"
	xmlns:xsi="http://www.w3.org/2001/XMLSchema-instance"
	xsi:schemaLocation="http://www.springframework.org/schema/beans
	http://www.springframework.org/schema/beans/spring-beans.xsd">

	<!-- motors -->
	<bean id="smprzMotor" class="gda.device.motor.EpicsMotor">
		<property name="pvName" value="BL21I-EA-SMPL-01:RZ" />
		<property name="local" value="true" />
	</bean>
	<bean id="smpxMotor" class="gda.device.motor.EpicsMotor">
		<property name="pvName" value="BL21I-EA-SMPL-01:X" />
		<property name="local" value="true" />
	</bean>
	<bean id="smpyMotor" class="gda.device.motor.EpicsMotor">
		<property name="pvName" value="BL21I-EA-SMPL-01:Y" />
		<property name="local" value="true" />
	</bean>
	<bean id="smpzMotor" class="gda.device.motor.EpicsMotor">
		<property name="pvName" value="BL21I-EA-SMPL-01:Z" />
		<property name="local" value="true" />
	</bean>
	<bean id="smpazimuthMotor" class="gda.device.motor.EpicsMotor">
		<property name="pvName" value="BL21I-EA-SMPL-01:AZIMUTH" />
		<property name="local" value="true" />
	</bean>
<<<<<<< HEAD
	<bean id="smpdioderingMotor" class="gda.device.motor.EpicsMotor">
=======
	<bean id="diodetthMotor" class="gda.device.motor.EpicsMotor">
>>>>>>> 80b7abc0
		<property name="pvName" value="BL21I-EA-SMPL-01:DRING" />
		<property name="local" value="true" />
	</bean>
	<bean id="smptiltMotor" class="gda.device.motor.EpicsMotor">
		<property name="pvName" value="BL21I-EA-SMPL-01:TILT" />
		<property name="local" value="true" />
	</bean>

	<!-- Femto -->
	<bean id="draincurrent" class="gda.device.monitor.EpicsMonitor">
		<property name="pvName" value="BL21I-EA-SMPL-01:FEMTO1:I" />
		<property name="local" value="true" />
	</bean>
	<bean id="fy1" class="gda.device.monitor.EpicsMonitor">
		<property name="pvName" value="BL21I-EA-SMPL-01:FEMTO2:I" />
		<property name="local" value="true" />
	</bean>
	<bean id="straightdiode" class="gda.device.monitor.EpicsMonitor">
		<property name="pvName" value="BL21I-EA-SMPL-01:FEMTO3:I" />
		<property name="local" value="true" />
	</bean>
	<bean id="rotatingdiode" class="gda.device.monitor.EpicsMonitor">
		<property name="pvName" value="BL21I-EA-SMPL-01:FEMTO4:I" />
		<property name="local" value="true" />
	</bean>
	<bean id="fixdiode1" class="gda.device.monitor.EpicsMonitor">
		<property name="pvName" value="BL21I-EA-SMPL-01:FEMTO5:I" />
		<property name="local" value="true" />
	</bean>
	<bean id="fixdiode2" class="gda.device.monitor.EpicsMonitor">
		<property name="pvName" value="BL21I-EA-SMPL-01:FEMTO6:I" />
		<property name="local" value="true" />
	</bean>
	<bean id="tthdiode" class="gda.device.monitor.EpicsMonitor">
		<property name="pvName" value="BL21I-EA-SMPL-01:FEMTO7:I" />
		<property name="local" value="true" />
	</bean>
	
	<import resource="smpcam1.xml"/>
	<import resource="smpcam2.xml"/>
	<import resource="smpcam3.xml"/>
	<import resource="smpcam4.xml"/>

</beans><|MERGE_RESOLUTION|>--- conflicted
+++ resolved
@@ -25,11 +25,7 @@
 		<property name="pvName" value="BL21I-EA-SMPL-01:AZIMUTH" />
 		<property name="local" value="true" />
 	</bean>
-<<<<<<< HEAD
-	<bean id="smpdioderingMotor" class="gda.device.motor.EpicsMotor">
-=======
 	<bean id="diodetthMotor" class="gda.device.motor.EpicsMotor">
->>>>>>> 80b7abc0
 		<property name="pvName" value="BL21I-EA-SMPL-01:DRING" />
 		<property name="local" value="true" />
 	</bean>
