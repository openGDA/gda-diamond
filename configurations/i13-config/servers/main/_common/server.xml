--- conflicted
+++ resolved
@@ -184,14 +184,12 @@
  	<import resource="cameraStageScannables.xml" />
  	<import resource="dataFileMonitor.xml" />
  	<import resource="rcpController.xml" />
-<<<<<<< HEAD
  
 	<!-- file registration -->
 	<import resource="file://${gda.facility.dir}/servers/_common/file_registrar.xml" />
 	<import resource="file:${gda.config}/servers/main/_common/dataFileWriter.xml" />
-=======
+
  	<import resource="topup.xml" />
->>>>>>> 15e20593
  	
  	<!-- Initialise Jython late on, as localStation refers to beans -->
 	<import resource="jythonServerFacade.xml" />
