<beans xmlns="http://www.springframework.org/schema/beans"
	xmlns:xsi="http://www.w3.org/2001/XMLSchema-instance" xmlns:corba="http://www.diamond.ac.uk/schema/gda/corba"
	xmlns:context="http://www.springframework.org/schema/context"
	xsi:schemaLocation="http://www.springframework.org/schema/beans http://www.springframework.org/schema/beans/spring-beans-2.5.xsd
				http://www.diamond.ac.uk/schema/gda/corba http://www.diamond.ac.uk/schema/gda/corba/gda-corba-1.0.xsd
			http://www.springframework.org/schema/util http://www.springframework.org/schema/util/spring-util-2.5.xsd
			http://www.springframework.org/schema/tx http://www.springframework.org/schema/tx/spring-tx-2.5.xsd
			http://www.springframework.org/schema/aop http://www.springframework.org/schema/aop/spring-aop-2.5.xsd
			http://www.springframework.org/schema/context http://www.springframework.org/schema/context/spring-context.xsd">


	<import resource="classpath:gda/spring/propertyeditors/registration.xml" />
	<bean class="gda.configuration.epics.EpicsConfiguration">
		<constructor-arg value="${gda.epics.interface.xml}" />
	</bean>
	<bean id="Ring" class="gda.spring.FindableEpicsDeviceFactoryBean">
		<property name="recordPvs">
			<map>
				<entry key="Current" value="SR-DI-DCCT-01:SIGNAL" />
				<entry key="FastCurrent" value="SR21C-DI-DCCT-01:SIGNAL" />
				<entry key="TimeUntilRefill" value="SR-CS-FILL-01:COUNTDOWN" />
				<entry key="BeamMode" value="CS-CS-MSTAT-01:MODE" />
			</map>
		</property>
		<property name="dummyMode" value="false"></property>
	</bean>
	<bean id="Beamline" class="gda.spring.FindableEpicsDeviceFactoryBean">
		<property name="recordPvs">
			<map>
				<entry key="Top" value="BL13I" />
			</map>
		</property>
		<property name="dummyMode" value="false"></property>
	</bean>

	<import resource="../../../devices/epics/undulator.xml" />
	<import resource="../../../devices/epics/front_end.xml" />
	
	<!-- start of internal building -->

	<import resource="../../../devices/epics/s1_motors.xml" />
	<import resource="../../../devices/epics/filter_motors.xml" />
	<import resource="../../../devices/epics/m1.xml" />
	
	<import resource="../../../devices/epics/d1.xml" />
	<import resource="../../../devices/epics/d2.xml" />
	<import resource="../../../devices/epics/d3.xml" />
	<import resource="../../../devices/epics/d4.xml" />
	<import resource="../../../devices/epics/d5.xml" />

	<import resource="../../../devices/epics/absorbers1.xml" />
	<import resource="../../../devices/epics/absorbers2.xml" />
	<import resource="../../../devices/epics/s2_motors.xml" />


	<!-- End of internal Building/ Start of external Building -->
	<import resource="../../../devices/epics/optics_hutch4_shutter.xml" />
	<import resource="../../../devices/epics/s3_motors.xml" />
	<import resource="../../../devices/epics/absorbers3.xml" />
	<import resource="../../../devices/epics/dcm_motors.xml" />
	<import resource="../../../devices/epics/experiment_hutch_shutter.xml" />

	<import resource="../../../devices/epics/s4_motors.xml" />
	<import resource="../../../devices/epics/absorbers4.xml" />
	<import resource="../../../devices/epics/ion_chamber.xml" />
	<import resource="../../../devices/epics/kb_motors.xml" />


	<import resource="../../../devices/epics/sample_stage_motors.xml" />
	<import resource="../../../devices/epics/translation_stage_motors.xml" />
	<import resource="../../../devices/epics/table_motors.xml" />
	<import resource="../../../devices/epics/camera_stage_motors.xml" />

	<import resource="../../../devices/live/pco1.xml" />
	<import resource="../../../devices/epics/pco1_ndplugins.xml" />
	<import resource="../../../devices/epics/lens.xml" />
	<import resource="../../../devices/epics/pco_binning.xml" />
	<import resource="../../../devices/epics/zebra.xml" />
	
	<import resource="../../../devices/epics/float1.xml" />
	<import resource="../../../devices/epics/float2.xml" />
	<import resource="../../../devices/epics/float3.xml" />
	
	<import resource="../../../devices/epics/pinhole_motors.xml" />
	<import resource="../../../devices/epics/zone_plate_motors.xml" />
	<import resource="../../../devices/epics/phase_ring_motors.xml" />

	
	<bean id="fastshutter" class="gda.device.scannable.EpicsScannable"> 
		<property name="pvName" value="BL13I-EA-FSHTR-01:CONTROL" /> 
		<property name="useNameAsExtraName" value="false"/>
		<property name="hasUnits" value="false"/>
	</bean>

	<import resource="../../../devices/live/p2r.xml"/>	
	<import resource="../../../devices/epics/sample_stage_hexapod_motors.xml"/>
 	<import resource="../../../devices/epics/smaract_motors.xml"/>
 	<import resource="../../../devices/epics/newport_motors.xml"/>
<<<<<<< HEAD
 	
	<import resource="../_common/server.xml" />

	<!-- corba export must be the final bean. Later beans are not exported via Corba -->
	<corba:export namespace="${gda.factory.factoryName}" />
=======
 	<import resource="../../../devices/epics/deben_motors.xml"/>
	<import resource="../common.xml" />
>>>>>>> 3d403d59

</beans><|MERGE_RESOLUTION|>--- conflicted
+++ resolved
@@ -96,15 +96,11 @@
 	<import resource="../../../devices/epics/sample_stage_hexapod_motors.xml"/>
  	<import resource="../../../devices/epics/smaract_motors.xml"/>
  	<import resource="../../../devices/epics/newport_motors.xml"/>
-<<<<<<< HEAD
- 	
+ 	<import resource="../../../devices/epics/deben_motors.xml"/>
+ 	 	
 	<import resource="../_common/server.xml" />
 
 	<!-- corba export must be the final bean. Later beans are not exported via Corba -->
 	<corba:export namespace="${gda.factory.factoryName}" />
-=======
- 	<import resource="../../../devices/epics/deben_motors.xml"/>
-	<import resource="../common.xml" />
->>>>>>> 3d403d59
 
 </beans>