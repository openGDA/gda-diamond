--- conflicted
+++ resolved
@@ -5,7 +5,6 @@
 from gda.jython import InterfaceProvider
 from gda.device.scannable import ScannableBase
 from gda.jython.commands import GeneralCommands
-
 class ExperimentShutterEnumPositioner(ScannableBase):
 	"""
 	Class to handle 
@@ -65,12 +64,9 @@
 try:
 	from gda.device import Scannable
 	from gda.jython.commands.GeneralCommands import ls_names, vararg_alias
-<<<<<<< HEAD
 	
 	def ls_scannables():
 		ls_names(Scannable)
-=======
->>>>>>> 0b7fc031
 
 	from epics_scripts.pv_scannable_utils import createPVScannable, caput, caget, caputStringAsWaveform, ls_pv_scannables
 	alias("ls_pv_scannables")
