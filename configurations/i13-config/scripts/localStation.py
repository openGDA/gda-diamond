import sys	
import os
import time
from gdascripts.messages import handle_messages
from gda.jython import InterfaceProvider
from gda.device.scannable import ScannableBase
class ExperimentShutterEnumPositioner(ScannableBase):
	"""
	Class to handle 
	"""
	def __init__(self, name, delegate):
		self.name = name
		self.inputNames = [name]
		self.delegate = delegate
	def isBusy(self):
		return self.delegate.isBusy()
	def rawAsynchronousMoveTo(self,new_position):
		if new_position == self.rawGetPosition():
			return
		if new_position == "Open":
			self.delegate.asynchronousMoveTo(1)
		else:
			self.delegate.asynchronousMoveTo(0)
		time.sleep(.25) #sleep to allow shutter to 
	def rawGetPosition(self):
		position = self.delegate.getPosition()
		if int(position) == 1:
			return "Open" 
		return "Closed"

def eh_shtr_control():
	if eh_shtr()=="Open":
		pos eh_shtr "Close"
	else:
		pos eh_shtr "Reset"
		time.sleep(3)
		pos eh_shtr "Open"

def fs_control():
	if fs()=="Open":
		pos fs "Closed"
	else:
		pos fs "Open"
		
def isLive():
	mode = LocalProperties.get("gda.mode")
	return mode =="live" or mode =="live_localhost"

try:
	from gda.device import Scannable
	from gda.jython.commands.GeneralCommands import ls_names, vararg_alias
	
	def ls_scannables():
		ls_names(Scannable)


	from epics_scripts.pv_scannable_utils import createPVScannable, caput, caget, caputStringAsWaveform
	


	from gda.factory import Finder
	from gda.configuration.properties import LocalProperties


#	from gdascripts.scannable.detector.ProcessingDetectorWrapper import ProcessingDetectorWrapper
	import i13i
	
	from gda.util import VisitPath
	
	finder = Finder.getInstance() 
	beamline = finder.find("Beamline")
	ring= finder.find("Ring")
	commandServer = InterfaceProvider.getJythonNamespace()
#	import tests.testRunner
#	tests.testRunner.run_tests()
	
	from gda.scan.RepeatScan import create_repscan, repscan
	vararg_alias("repscan")

	from gdascripts.metadata.metadata_commands import setTitle, meta_add, meta_ll, meta_ls, meta_rm
	alias("setTitle")
	alias("meta_add")
	alias("meta_ll")
	alias("meta_ls")
	alias("meta_rm")
	from gda.data.scan.datawriter import NexusDataWriter
	LocalProperties.set(NexusDataWriter.GDA_NEXUS_METADATAPROVIDER_NAME,"metashop")
	
	from gdascripts.pd.time_pds import waittimeClass2, showtimeClass, showincrementaltimeClass, actualTimeClass
	waittime=waittimeClass2('waittime')
	showtime=showtimeClass('showtime')
	inctime=showincrementaltimeClass('inctime')
	actualTime=actualTimeClass("actualTime")
	
	from flyscan_script import flyscan, flyscannable, WaitForScannableAtLineEnd
	vararg_alias("flyscan")
#	waitForQcm_bragg1 = WaitForScannableAtLineEnd('waitForQcm_bragg1', qcm_bragg1)
	
	try:
		if isLive():

			createPVScannable( "mono_fine_pitch_demand", "BL13I-OP-DCM-01:BRAGG:FINE:DEMANDPOS")
			createPVScannable( "mono_fine_pitch", "BL13I-OP-DCM-01:BRAGG:FINE:CURPOS")
			createPVScannable( "d1_total", "BL13I-DI-PHDGN-01:STAT:Total_RBV")
			createPVScannable( "expt_fastshutter_raw", "BL13I-EA-FSHTR-01:CONTROL", hasUnits=False)
			expt_fastshutter = ExperimentShutterEnumPositioner("expt_fastshutter", expt_fastshutter_raw)
			
			#if you change these you need to change the values in cameraScaleProviders
			lensX2="X2 7mm x 5mm"
			lensX4="X4 4mm x 3mm"
			lensX4Pink="X4 CWD 200"
			lensX10="X10 2mm x 1mm"
			
			caput("BL13I-EA-TURR-01:DEMAND.ZRST",lensX10 )
			caput("BL13I-EA-TURR-01:CURRENTPOS.ZRST", lensX10)
		
			caput("BL13I-EA-TURR-01:DEMAND.ONST", lensX4)
			caput("BL13I-EA-TURR-01:CURRENTPOS.ONST", lensX4)
			caput("BL13I-EA-TURR-01:DEMAND.TWST", lensX2)
			caput("BL13I-EA-TURR-01:CURRENTPOS.TWST", lensX2)
			caput("BL13I-EA-TURR-01:DEMAND.THST", "4")
			caput("BL13I-EA-TURR-01:CURRENTPOS.THST", "4")
			caput("BL13I-EA-TURR-01:DEMAND.FRST", "5")
			caput("BL13I-EA-TURR-01:CURRENTPOS.FRST", "5")
		
		
			caput("BL13I-EA-TURR-01:DEMAND.FVST", "6")
			caput("BL13I-EA-TURR-01:CURRENTPOS.FVST", "6")
			caput("BL13I-EA-TURR-01:DEMAND.SXST", "7")
			caput("BL13I-EA-TURR-01:CURRENTPOS.SXST", "7")
			#make the lens re-read its list of positions following setting them in EPICS above
			lens.initializationCompleted()

	except :
		exceptionType, exception, traceback = sys.exc_info()
		handle_messages.log(None, "Error creating pvScannables", exceptionType, exception, traceback, False)
			
	#make scannablegroup for driving sample stage
#	from gda.device.scannable.scannablegroup import ScannableGroup
#	t1_xy = ScannableGroup()
#	t1_xy.addGroupMember(t1_sx)
#	t1_xy.addGroupMember(t1_sy)
#	t1_xy.addGroupMember(ix)
#	t1_xy.setName("t1_xy")
#	t1_xy.configure()
	
	#make ScanPointProvider
	import sample_stage_position_provider
	two_motor_positions = sample_stage_position_provider.ScanPositionProviderFromFile()
#	two_motor_positions.load("/dls_sw/i13/software/gda_versions/gda_trunk/i13i-config/scripts/tests/sample_stage_position_provider_test.dat",(0.,0.))

	imageFitter = finder.find("imageFitter")
	imageStats = finder.find("imageStats")
	imagePlotter = finder.find("imagePlotter")
	imageROI = finder.find("imageROI")


	#create objects in namespace
#	mpx_controller = mpx.getMaxiPix2MultiFrameDetector()
#	mpx_threshold = mpx_controller.energyThreshold
#	mpx_limaCCD = mpx_controller.getLimaCCD()
#	mpx_maxipix = mpx_controller.getMaxiPix2()
#	mpx_reset_configure()
	
	import file_converter
	
#	import integrate_mpx_scan
#	try:
#		mpx_set_folder("test","mpx")
#	except :
#		exceptionType, exception, traceback = sys.exc_info()
#		handle_messages.log(None, "Problem setting mpx folder and prefix",exceptionType, exception, traceback,False)
	#from tests.testRunner import run_tests

	try:
		if isLive():
			import autocollimator_script
			autocollimator_script.setup()
	except :
		exceptionType, exception, traceback = sys.exc_info()
		handle_messages.log(None, "Error connecting to autocollimator", exceptionType, exception, traceback, False)

	import alignmentGui
	tomodet = alignmentGui.TomoDet()
	if isLive():
		#setup trigger for pink beam
		pco1_hw_tif.collectionStrategy.shutterDarkScannable = eh_shtr_dummy
		pco1_hw_hdf.collectionStrategy.shutterDarkScannable = eh_shtr_dummy
	
	import tomographyScan
	from tomographyScan import reportJythonNamespaceMapping
	alias("reportJythonNamespaceMapping")
	tomography_additional_scannables=[] # [p2r_force, p2r_y]
	#for fast flyscans
	if isLive():
		flyScanDetector.pluginList[1].ndFileHDF5.file.filePathConverter.windowsSubString="t:\\i13\\data"
	else:
		flyScanDetector.readOutTime=.03 #Manta_G-125B camera	
#		flyScanDetector.pluginList[1].ndFileHDF5.file.filePathConverter.windowsSubString="c:\\data"	

	from gda.device.detector.areadetector.v17 import ADDriverPco
	if isLive():
		flyScanDetector.pluginList[0].triggerMode=ADDriverPco.PcoTriggerMode.EXTERNAL_AND_SOFTWARE	
#	run("i13diffcalc")

#   It seemed on using Jon's first driver that pcoEdge needs timestamp 0, must I am not sure now as 
#   tomography was done successfully with timestamp set to default values.
#	pco1_hw_tif.collectionStrategy.timeStamp=0
#	pco1_hw_hdf.collectionStrategy.timeStamp=0

	import raster_scan
	if isLive():
		LocalProperties.set("gda.data.scan.datawriter.datadir", "/dls/$instrument$/data/$year$/$visit$/raw")
		LocalProperties.set("gda.data", "/dls/$instrument$/data/$year$/$visit$/raw")
	else:
		LocalProperties.set("gda.data.scan.datawriter.datadir", "/dls/cs-scratch/i13i-dummy")
		LocalProperties.set("gda.data", "/dls/cs-scratch/i13i-dummy")

	import beamlineEnergy
	bl = beamlineEnergy.beamLineEnergy()
	bl.setName("bl")

<<<<<<< HEAD

=======
>>>>>>> bce81e7c
	if isLive():
		#setup pco cpy plugin
		caput( "BL13I-EA-DET-01:COPY:Run", 0)
		caputStringAsWaveform( "BL13I-EA-DET-01:COPY:SourceFilePath", "d:\\i13\\data\\2014")
		caputStringAsWaveform( "BL13I-EA-DET-01:COPY:DestFilePath", "t:\\i13\\data\\2014")
		caput ("BL13I-EA-DET-01:COPY:Run", 1)
		
<<<<<<< HEAD
=======
	pco1_hw_tif.pluginList[1].waitForFileArrival=True
	pco1_tif.pluginList[1].waitForFileArrival=True
>>>>>>> bce81e7c
	if isLive():
		run("localStationUser.py")

except:
	exceptionType, exception, traceback = sys.exc_info()
	handle_messages.log(None, "Error in localStation", exceptionType, exception, traceback, False)
<|MERGE_RESOLUTION|>--- conflicted
+++ resolved
@@ -220,10 +220,6 @@
 	bl = beamlineEnergy.beamLineEnergy()
 	bl.setName("bl")
 
-<<<<<<< HEAD
-
-=======
->>>>>>> bce81e7c
 	if isLive():
 		#setup pco cpy plugin
 		caput( "BL13I-EA-DET-01:COPY:Run", 0)
@@ -231,11 +227,8 @@
 		caputStringAsWaveform( "BL13I-EA-DET-01:COPY:DestFilePath", "t:\\i13\\data\\2014")
 		caput ("BL13I-EA-DET-01:COPY:Run", 1)
 		
-<<<<<<< HEAD
-=======
 	pco1_hw_tif.pluginList[1].waitForFileArrival=True
 	pco1_tif.pluginList[1].waitForFileArrival=True
->>>>>>> bce81e7c
 	if isLive():
 		run("localStationUser.py")
 
