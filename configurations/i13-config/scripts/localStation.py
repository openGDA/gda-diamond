import sys	
import os
import time
from gdascripts.messages import handle_messages
from gda.jython import InterfaceProvider
from gda.device.scannable import ScannableBase
class ExperimentShutterEnumPositioner(ScannableBase):
	"""
	Class to handle 
	"""
	def __init__(self, name, delegate):
		self.name = name
		self.inputNames = [name]
		self.delegate = delegate
	def isBusy(self):
		return self.delegate.isBusy()
	def rawAsynchronousMoveTo(self,new_position):
		if new_position == self.rawGetPosition():
			return
		if new_position == "Open":
			self.delegate.asynchronousMoveTo(1)
		else:
			self.delegate.asynchronousMoveTo(0)
		time.sleep(.25) #sleep to allow shutter to 
	def rawGetPosition(self):
		position = self.delegate.getPosition()
		if int(position) == 1:
			return "Open" 
		return "Closed"

def eh_shtr_control():
	if eh_shtr()=="Open":
		pos eh_shtr "Close"
	else:
		pos eh_shtr "Reset"
		time.sleep(3)
		pos eh_shtr "Open"

def fs_control():
	if fs()=="Open":
		pos fs "Closed"
	else:
		pos fs "Open"
		
def isLive():
	mode = LocalProperties.get("gda.mode")
	return mode =="live" or mode =="live_localhost"

try:
	from gda.device import Scannable
	from gda.jython.commands.GeneralCommands import ls_names, vararg_alias
	
	def ls_scannables():
		ls_names(Scannable)


	from pv_scannable_utils import createPVScannable, caput, caget
	alias("createPVScannable")
	alias("caput")
	alias("caget")
	


	from gda.factory import Finder
	from gda.configuration.properties import LocalProperties


#	from gdascripts.scannable.detector.ProcessingDetectorWrapper import ProcessingDetectorWrapper
	import i13i
	
	from gda.util import VisitPath
	
	finder = Finder.getInstance() 
	beamline = finder.find("Beamline")
	ring= finder.find("Ring")
	commandServer = InterfaceProvider.getJythonNamespace()
#	import tests.testRunner
#	tests.testRunner.run_tests()
	
	from gda.scan.RepeatScan import create_repscan, repscan
	vararg_alias("repscan")

	from gdascripts.metadata.metadata_commands import setTitle, meta_add, meta_ll, meta_ls, meta_rm
	alias("setTitle")
	alias("meta_add")
	alias("meta_ll")
	alias("meta_ls")
	alias("meta_rm")
	from gda.data.scan.datawriter import NexusDataWriter
	LocalProperties.set(NexusDataWriter.GDA_NEXUS_METADATAPROVIDER_NAME,"metashop")
	
	from gdascripts.pd.time_pds import waittimeClass2, showtimeClass, showincrementaltimeClass, actualTimeClass
	waittime=waittimeClass2('waittime')
	showtime=showtimeClass('showtime')
	inctime=showincrementaltimeClass('inctime')
	actualTime=actualTimeClass("actualTime")
	
	from flyscan_script import flyscan, flyscannable, WaitForScannableAtLineEnd
	vararg_alias("flyscan")
#	waitForQcm_bragg1 = WaitForScannableAtLineEnd('waitForQcm_bragg1', qcm_bragg1)
	
	try:
		if isLive():

			createPVScannable( "mono_fine_pitch_demand", "BL13I-OP-DCM-01:BRAGG:FINE:DEMANDPOS")
			createPVScannable( "mono_fine_pitch", "BL13I-OP-DCM-01:BRAGG:FINE:CURPOS")
			createPVScannable( "d1_total", "BL13I-DI-PHDGN-01:STAT:Total_RBV")
			createPVScannable( "expt_fastshutter_raw", "BL13I-EA-FSHTR-01:CONTROL", hasUnits=False)
			expt_fastshutter = ExperimentShutterEnumPositioner("expt_fastshutter", expt_fastshutter_raw)
			
			#if you change these you need to change the values in cameraScaleProviders
			lensX2="X2 7mm x 5mm"
			lensX4="X4 4mm x 3mm"
			lensX4Pink="X4 CWD 200"
			lensX10="X10 2mm x 1mm"
			
			caput("BL13I-EA-TURR-01:DEMAND.ZRST",lensX4 )
			caput("BL13I-EA-TURR-01:CURRENTPOS.ZRST", lensX4)
		
			caput("BL13I-EA-TURR-01:DEMAND.ONST", lensX2)
			caput("BL13I-EA-TURR-01:CURRENTPOS.ONST", lensX2)
			caput("BL13I-EA-TURR-01:DEMAND.TWST", lensX10)
			caput("BL13I-EA-TURR-01:CURRENTPOS.TWST", lensX10)
			caput("BL13I-EA-TURR-01:DEMAND.THST", "4")
			caput("BL13I-EA-TURR-01:CURRENTPOS.THST", "4")
			caput("BL13I-EA-TURR-01:DEMAND.FRST", "5")
			caput("BL13I-EA-TURR-01:CURRENTPOS.FRST", "5")
		
		
			caput("BL13I-EA-TURR-01:DEMAND.FVST", "6")
			caput("BL13I-EA-TURR-01:CURRENTPOS.FVST", "6")
			caput("BL13I-EA-TURR-01:DEMAND.SXST", "7")
			caput("BL13I-EA-TURR-01:CURRENTPOS.SXST", "7")
			#make the lens re-read its list of positions following setting them in EPICS above
			lens.initializationCompleted()

	except :
		exceptionType, exception, traceback = sys.exc_info()
		handle_messages.log(None, "Error creating pvScannables", exceptionType, exception, traceback, False)
			
	#make scannablegroup for driving sample stage
#	from gda.device.scannable.scannablegroup import ScannableGroup
#	t1_xy = ScannableGroup()
#	t1_xy.addGroupMember(t1_sx)
#	t1_xy.addGroupMember(t1_sy)
#	t1_xy.addGroupMember(ix)
#	t1_xy.setName("t1_xy")
#	t1_xy.configure()
	
	#make ScanPointProvider
	import sample_stage_position_provider
	two_motor_positions = sample_stage_position_provider.ScanPositionProviderFromFile()
#	two_motor_positions.load("/dls_sw/i13/software/gda_versions/gda_trunk/i13i-config/scripts/tests/sample_stage_position_provider_test.dat",(0.,0.))

	imageFitter = finder.find("imageFitter")
	imageStats = finder.find("imageStats")
	imagePlotter = finder.find("imagePlotter")
	imageROI = finder.find("imageROI")


	#create objects in namespace
#	mpx_controller = mpx.getMaxiPix2MultiFrameDetector()
#	mpx_threshold = mpx_controller.energyThreshold
#	mpx_limaCCD = mpx_controller.getLimaCCD()
#	mpx_maxipix = mpx_controller.getMaxiPix2()
#	mpx_reset_configure()
	
	import file_converter
	
#	import integrate_mpx_scan
#	try:
#		mpx_set_folder("test","mpx")
#	except :
#		exceptionType, exception, traceback = sys.exc_info()
#		handle_messages.log(None, "Problem setting mpx folder and prefix",exceptionType, exception, traceback,False)
	#from tests.testRunner import run_tests

	try:
		if isLive():
			import autocollimator_script
			autocollimator_script.setup()
	except :
		exceptionType, exception, traceback = sys.exc_info()
		handle_messages.log(None, "Error connecting to autocollimator", exceptionType, exception, traceback, False)

<<<<<<< HEAD
	#setup trigger for pink beam
	if isLive():
		import alignmentGui
		tomodet = alignmentGui.TomoDet()
=======
	import alignmentGui
	tomodet = alignmentGui.TomoDet()
	if isLive():
		#setup trigger for pink beam
>>>>>>> aa4d0506
		pco1_hw_tif.collectionStrategy.shutterDarkScannable = eh_shtr_dummy
		pco1_hw_hdf.collectionStrategy.shutterDarkScannable = eh_shtr_dummy
	
	import tomographyScan
	from tomographyScan import reportJythonNamespaceMapping
	alias("reportJythonNamespaceMapping")
	tomography_additional_scannables=[] # [p2r_force, p2r_y]
	#for fast flyscans
	if isLive():
		flyScanDetector.pluginList[1].ndFileHDF5.file.filePathConverter.windowsSubString="t:\\i13\\data"
	else:
		flyScanDetector.readOutTime=.03 #Manta_G-125B camera	
#		flyScanDetector.pluginList[1].ndFileHDF5.file.filePathConverter.windowsSubString="c:\\data"	

	from gda.device.detector.areadetector.v17 import ADDriverPco
	if isLive():
		flyScanDetector.pluginList[0].triggerMode=ADDriverPco.PcoTriggerMode.EXTERNAL_PULSE	
#	run("i13diffcalc")

#   It seemed on using Jon's first driver that pcoEdge needs timestamp 0, must I am not sure now as 
#   tomography was done successfully with timestamp set to default values.
#	pco1_hw_tif.collectionStrategy.timeStamp=0
#	pco1_hw_hdf.collectionStrategy.timeStamp=0

	import raster_scan
	LocalProperties.set("gda.data.scan.datawriter.datadir", "/dls/$instrument$/data/$year$/$visit$/raw")
	LocalProperties.set("gda.data", "/dls/$instrument$/data/$year$/$visit$/raw")

	import beamlineEnergy
	bl = beamlineEnergy.beamLineEnergy()
	bl.setName("bl")


	if isLive():
		run("localStationUser.py")

except:
	exceptionType, exception, traceback = sys.exc_info()
	handle_messages.log(None, "Error in localStation", exceptionType, exception, traceback, False)
<|MERGE_RESOLUTION|>--- conflicted
+++ resolved
@@ -183,17 +183,10 @@
 		exceptionType, exception, traceback = sys.exc_info()
 		handle_messages.log(None, "Error connecting to autocollimator", exceptionType, exception, traceback, False)
 
-<<<<<<< HEAD
-	#setup trigger for pink beam
-	if isLive():
-		import alignmentGui
-		tomodet = alignmentGui.TomoDet()
-=======
 	import alignmentGui
 	tomodet = alignmentGui.TomoDet()
 	if isLive():
 		#setup trigger for pink beam
->>>>>>> aa4d0506
 		pco1_hw_tif.collectionStrategy.shutterDarkScannable = eh_shtr_dummy
 		pco1_hw_hdf.collectionStrategy.shutterDarkScannable = eh_shtr_dummy
 	
