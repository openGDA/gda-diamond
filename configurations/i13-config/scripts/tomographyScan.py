--- conflicted
+++ resolved
@@ -279,11 +279,7 @@
     flatD=flat-dark
     t=imageD/flatD
 #    t=imageD/dnp.select( dnp.not_equal(flatD,0), flatD, 1.)
-<<<<<<< HEAD
-    t.name=str(lsdp.getScanIdentifier()) + " image-dark/flat-dark"
-=======
-    t._jdataset().name=lsdp.getScanIdentifier() + " (image-dark)/(flat-dark)"
->>>>>>> 5e0de5fd
+    t._jdataset().name=str(lsdp.getScanIdentifier()) + " (image-dark)/(flat-dark)"
     hdfData = Hdf5HelperData(t.shape, t._jdataset().buffer)
     locs = HDF5HelperLocations("entry1")
     locs.add(tomography_detector.getName())
