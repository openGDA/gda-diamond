--- conflicted
+++ resolved
@@ -63,17 +63,6 @@
 	</bean>
 	<bean id="flyScanFlatDarkCollectionStrategy" parent="pco1_singleExposurePco"/>
 
-<<<<<<< HEAD
-<!-- 	<bean id="pco1_multipleExposurePco" class="gda.device.detector.addetector.triggering.PCOMultipleExposureSoftwareTriggerAutoMode">
-		<constructor-arg ref="pco1_cam_base" />
-		<constructor-arg value=".04" />
-		<constructor-arg ref="adDriverPco1" />
-		<property name="ndProcess" ref ="pco1_proc2"/>
-		<property name="exposureTime" value=".04"/>
-	</bean>
- -->
-=======
->>>>>>> bce81e7c
 	<!-- Connect 
 	a.phase shifted TTL from function generator to Trigger Out (from camera).
 	b.Trigger In ( from TFg to Camera Trigger In
