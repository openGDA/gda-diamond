--- conflicted
+++ resolved
@@ -192,14 +192,6 @@
 		</property>
 	</bean>	
 
-<<<<<<< HEAD
-	<bean id="pco1_sw_hdf_nochunking" class="gda.device.detector.NXDetector">
-		<property name="name" value="pco1_sw_hdf_nochunking"/>
-		<property name="collectionStrategy" ref="pco1_singleExposurePco" />
-		<property name="additionalPluginList">
-			<list>
-				<ref bean="pco1_hdf5_filewriter_nochunking" />
-=======
 	<bean id="pco1_sw" class="gda.device.detector.NXDetector">
 		<property name="name" value="pco1_sw"/>
 		<property name="addCollectTimeMs" value="true"/>
@@ -209,15 +201,10 @@
 			<bean class="gda.device.detector.nxdetector.plugin.areadetector.ADArrayPlugin">
 				<constructor-arg ref="pco1_arr"/>
 			</bean>
->>>>>>> b6e7c0af
-			</list>
-		</property>
-	</bean>	
-
-<<<<<<< HEAD
-
-=======
->>>>>>> b6e7c0af
+			</list>
+		</property>
+	</bean>	
+
 	<bean id="pco1_hw_hdf" class="gda.device.detector.NXDetector">
 		<property name="name" value="pco1_hw_hdf"/>
 		<property name="addCollectTimeMs" value="true"/>
