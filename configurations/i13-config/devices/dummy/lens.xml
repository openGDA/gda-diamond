--- conflicted
+++ resolved
@@ -8,14 +8,6 @@
 	http://www.springframework.org/schema/aop http://www.springframework.org/schema/aop/spring-aop-2.5.xsd
 	http://www.diamond.ac.uk/schema/gda/corba http://www.diamond.ac.uk/schema/gda/corba/gda-corba-1.0.xsd">
 
-<<<<<<< HEAD
-	<bean id="lens" class="gda.device.enumpositioner.DummyEnumPositioner">
-		<property name="positions">
-			<list>
-				<value>1</value>
-				<value>2</value>
-				<value>3</value>
-=======
 
 	<bean id="lens" class="gda.device.enumpositioner.DummyEnumPositioner">
 		<property name="positions">
@@ -23,7 +15,6 @@
 				<value>In</value>
 				<value>Middle</value>
 				<value>Out</value>
->>>>>>> aab139fd
 			</list>
 		</property>
 	</bean>
