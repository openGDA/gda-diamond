--- conflicted
+++ resolved
@@ -4,11 +4,7 @@
            http://www.springframework.org/schema/beans/spring-beans-2.5.xsd">
 
 	<bean id="p2r_telnet" class="gda.io.socket.SocketBidiAsciiCommunicator">
-<<<<<<< HEAD
-	<property name="address" value="192.168.0.2"/>
-=======
 	<property name="address" value="172.23.113.128"/>
->>>>>>> bce81e7c
 	<property name="port" value="23"/>
 	</bean>
 	<bean id="p2r_rot_motor_controller" class="uk.ac.gda.tomography.devices.p2r.P2RMotorController">
@@ -53,10 +49,6 @@
 		<property name="motor" ref="p2r_force_motor" />
 		<property name="userUnits" value="N"/>
 	</bean>
-<<<<<<< HEAD
-	
-=======
 
->>>>>>> bce81e7c
 	
 </beans>	