--- conflicted
+++ resolved
@@ -12,7 +12,6 @@
  	<corba:import namespace="i13"
 		names="dcm_energy, dcm_bragg, eh_shtr, fs" />
 
-<<<<<<< HEAD
 	<import resource="../../common_beans/common.xml"/>
 	
 <!-- 	<bean class="gda.rcp.util.OSGIServiceRegister">
@@ -32,22 +31,6 @@
 			</bean>
 		</property>
 	</bean> -->
-=======
-	<import resource="../../common_beans/common.xml" />
-
-	<bean class="gda.rcp.util.OSGIServiceRegister">
-		<property name="class" value="uk.ac.diamond.scisoft.analysis.PlotServer" />
-		<property name="service" ref="plot_server" />
-	</bean>
-
-	<!-- <bean class="gda.rcp.util.OSGIServiceRegister"> <property name="class" 
-		value="uk.ac.gda.epics.adviewer.ADPVSuffixes" /> <property name="service"> 
-		<bean class="uk.ac.gda.epics.adviewer.SimpleADPVSuffixes"> <property name="mpgSuffix" 
-		value="FFMPEG:" /> </bean> </property> <property name="properties"> <bean 
-		class="uk.ac.gda.util.dictionary.MapBasedDictionary"> <property name="map"> 
-		<map> <entry key="SERVICE_NAME" value="diagnosticCameraType" /> </map> </property> 
-		</bean> </property> </bean> -->
->>>>>>> 1e95fdcd
 
 	<import resource="commandQueueProcessor.xml" />
 
