<beans xmlns="http://www.springframework.org/schema/beans"
	xmlns:xsi="http://www.w3.org/2001/XMLSchema-instance" xmlns:corba="http://www.diamond.ac.uk/schema/gda/corba"
	xmlns:context="http://www.springframework.org/schema/context"
	xsi:schemaLocation="http://www.springframework.org/schema/beans http://www.springframework.org/schema/beans/spring-beans-2.5.xsd
				http://www.diamond.ac.uk/schema/gda/corba http://www.diamond.ac.uk/schema/gda/corba/gda-corba-1.0.xsd
			http://www.springframework.org/schema/util http://www.springframework.org/schema/util/spring-util-2.5.xsd
			http://www.springframework.org/schema/tx http://www.springframework.org/schema/tx/spring-tx-2.5.xsd
			http://www.springframework.org/schema/aop http://www.springframework.org/schema/aop/spring-aop-2.5.xsd
			http://www.springframework.org/schema/context http://www.springframework.org/schema/context/spring-context.xsd">


<<<<<<< HEAD
	<bean id="pcoADController"
		class="uk.ac.gda.epics.adviewer.ADControllerImpl">
		<property name="serviceName" value="pco"/>
		<property name="imageNDStats" ref="pco1_stat" />
		<property name="liveViewNDProc" ref="pco1_proc2" />
		<property name="imageNDArray" ref="pco1_arr" />
		<property name="imageHistSize" value="256" />
		<property name="imageMin" value="0" />
		<property name="detectorName" value="PCO" />
		<property name="adBase" ref="pco1_cam_base" />
		<property name="ffmpegStream" ref="pco1_ffmpeg1" />
		<property name="ffmpegImageOutHeightMax" value="1200" />
		<property name="ffmpegImageOutWidthMax" value="1600" />
		<property name="imageNDROI" ref="pco1_roi1"/>
	</bean>

	<bean id="pcodictionary" class="uk.ac.gda.util.dictionary.MapBasedDictionary">
		<property name="map">
			<map>
				<entry key="SERVICE_NAME" value="pco" />
			</map>
		</property>
	</bean>
	<bean class="gda.rcp.util.OSGIServiceRegister">
		<property name="class" value="uk.ac.gda.epics.adviewer.ADController" />
		<property name="service" ref="pcoADController" />
		<property name="properties" ref="pcodictionary" />
	</bean>
	
=======

	<bean class="gda.rcp.util.OSGIServiceRegister">
		<property name="class" value="uk.ac.gda.epics.adviewer.ADPVSuffices" />
		<property name="service">
			<bean class="uk.ac.gda.epics.adviewer.SimpleADPVSuffices">
				<property name="adBaseSuffix" value="CAM:" />
				<property name="arrayROISuffix" value="ROI1:" />
				<property name="arraySuffix" value="ARR:" />
				<property name="mpgProcSuffix" value="PRO1:" />
				<property name="mpgSuffix" value="MPG1:" />
				<property name="statSuffix" value="STAT:" />
			</bean>
		</property>
		<property name="properties">
			<bean class="uk.ac.gda.util.dictionary.MapBasedDictionary">
				<property name="map">
					<map>
						<entry key="SERVICE_NAME" value="pcoType" />
					</map>
				</property>
			</bean>
		</property>
	</bean>



>>>>>>> f18ed07a
</beans><|MERGE_RESOLUTION|>--- conflicted
+++ resolved
@@ -9,37 +9,6 @@
 			http://www.springframework.org/schema/context http://www.springframework.org/schema/context/spring-context.xsd">
 
 
-<<<<<<< HEAD
-	<bean id="pcoADController"
-		class="uk.ac.gda.epics.adviewer.ADControllerImpl">
-		<property name="serviceName" value="pco"/>
-		<property name="imageNDStats" ref="pco1_stat" />
-		<property name="liveViewNDProc" ref="pco1_proc2" />
-		<property name="imageNDArray" ref="pco1_arr" />
-		<property name="imageHistSize" value="256" />
-		<property name="imageMin" value="0" />
-		<property name="detectorName" value="PCO" />
-		<property name="adBase" ref="pco1_cam_base" />
-		<property name="ffmpegStream" ref="pco1_ffmpeg1" />
-		<property name="ffmpegImageOutHeightMax" value="1200" />
-		<property name="ffmpegImageOutWidthMax" value="1600" />
-		<property name="imageNDROI" ref="pco1_roi1"/>
-	</bean>
-
-	<bean id="pcodictionary" class="uk.ac.gda.util.dictionary.MapBasedDictionary">
-		<property name="map">
-			<map>
-				<entry key="SERVICE_NAME" value="pco" />
-			</map>
-		</property>
-	</bean>
-	<bean class="gda.rcp.util.OSGIServiceRegister">
-		<property name="class" value="uk.ac.gda.epics.adviewer.ADController" />
-		<property name="service" ref="pcoADController" />
-		<property name="properties" ref="pcodictionary" />
-	</bean>
-	
-=======
 
 	<bean class="gda.rcp.util.OSGIServiceRegister">
 		<property name="class" value="uk.ac.gda.epics.adviewer.ADPVSuffices" />
@@ -66,5 +35,4 @@
 
 
 
->>>>>>> f18ed07a
 </beans>