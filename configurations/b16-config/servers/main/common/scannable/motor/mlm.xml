--- conflicted
+++ resolved
@@ -231,11 +231,7 @@
 	
 	<bean id="_ab0Toggle" class="gda.device.scannable.TogglerScannable">
 		<constructor-arg ref="ab0" />
-<<<<<<< HEAD
-		<property name="startValue" value="Closed" />
-=======
 		<property name="startValue" value="Close" />
->>>>>>> 6e63033a
 		<property name="endValue" value="Open" />
 		<property name="hook">
 			<!-- <value>#{T(gda.device.scannable.TogglerScannable$Hook).AT_LEVEL}</value>-->
