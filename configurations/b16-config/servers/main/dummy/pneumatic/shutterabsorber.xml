<beans xmlns="http://www.springframework.org/schema/beans"
	xmlns:xsi="http://www.w3.org/2001/XMLSchema-instance"
	xsi:schemaLocation="http://www.springframework.org/schema/beans http://www.springframework.org/schema/beans/spring-beans-2.5.xsd">

	<bean id="ab0" class="gda.device.enumpositioner.DummyEnumPositioner">
		<property name="positions">
			<list>
				<value>Open</value>
<<<<<<< HEAD
				<value>Closed</value>
=======
				<value>Close</value>
>>>>>>> 6e63033a
			</list>
		</property>
	</bean>

</beans><|MERGE_RESOLUTION|>--- conflicted
+++ resolved
@@ -6,11 +6,7 @@
 		<property name="positions">
 			<list>
 				<value>Open</value>
-<<<<<<< HEAD
-				<value>Closed</value>
-=======
 				<value>Close</value>
->>>>>>> 6e63033a
 			</list>
 		</property>
 	</bean>
