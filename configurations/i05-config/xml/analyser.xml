--- conflicted
+++ resolved
@@ -113,11 +113,7 @@
 			<list>
 				<value>1</value>
 				<value>1</value>
-<<<<<<< HEAD
-				<value>1024</value>
-=======
 				<value>1040</value>
->>>>>>> b9d8414e
 				<value>1000</value>
 			</list>
 		</property>
