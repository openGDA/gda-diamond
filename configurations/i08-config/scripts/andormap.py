from gda.configuration.properties import LocalProperties
from gda.scan import ConstantVelocityRasterScan
from gdascripts.scan.rasterscans import RasterScan
from gda.epics import CAClient
import time
import math
from plotters import Plotter
from gda.jython.commands.ScannableCommands import add_default

class AndorMap(RasterScan):

    def __init__(self, rowScannable, columnScannable, andor):
        RasterScan.__init__(self)
        self.Xsize = 50 # default
        self.Ysize = 50 # default
        self.rowScannable = rowScannable
        self.columnScannable = columnScannable
        self.andor = andor
        self.ROISetup()
        # setup the Andor trigger to internal for snapshots by default
        self.andor.getCollectionStrategy().getAdBase().setTriggerMode(0)
<<<<<<< HEAD
        self.plotterList = [Plotter("horizontal_plotter",'Horizontal',"Horizontal Gradient")]
        self.plotterList.append(Plotter("vertical_plotter",'Vertical',"Vertical Gradient"))
        self.plotterList.append(Plotter("transmission_plotter",'transmission_total',"Transmission"))
        for plotter in self.plotterList:
            add_default(plotter.getPlotter())

=======
        self.horizontal_plotter = Plotter("horizontal_plotter",'Horizontal',"Horizontal Gradient")
        self.vertical_plotter = Plotter("vertical_plotter",'Vertical',"Vertical Gradient")
        self.transmission_plotter = Plotter("transmission_plotter",'transmission_total',"Transmission")   
        add_default(self.horizontal_plotter.getPlotter())
        add_default(self.vertical_plotter.getPlotter())
        add_default(self.transmission_plotter.getPlotter())
         
         
>>>>>>> 7daab0c0
    def __call__(self, *args):

        # if one arg, then use that as the map size, else ignore any and all args
        if len(args) == 1:
            self.Xsize = int(args[0])
            self.Ysize = int(args[0])
        elif len(args) == 2:
            self.Xsize  = int(args[0])
            self.Ysize = int(args[1])

        self.PrepareForCollection(self.Xsize, self.Ysize)
        self.scanargs = [self.rowScannable, 1, float(self.Ysize), 1, self.columnScannable, 1, float(self.Xsize), 1, self.andor, 0.1]
        RasterScan.__call__(self,self.scanargs)
     
    def _createScan(self, args):
        myscan = ConstantVelocityRasterScan(self.scanargs)
        return myscan

#configure the ROIs for both the step and raster andor objects
    def ROISetup(self):
        Xsize = self.andor.getCollectionStrategy().getAdBase().getArraySizeX_RBV()
        Ysize = self.andor.getCollectionStrategy().getAdBase().getArraySizeY_RBV()
        XmidSize = Xsize/2
        YmidSize = Ysize/2

        print "Setting up Regions of Interest for andor and _andorrastor objects..."
        self.andor.roistats1.setRoi(0,0,XmidSize,YmidSize,"quadrant1")
        self.andor.roistats2.setRoi(0,YmidSize,XmidSize,YmidSize,"quadrant2")
        self.andor.roistats3.setRoi(XmidSize,0,XmidSize,YmidSize,"quadrant3")
        self.andor.roistats4.setRoi(XmidSize,YmidSize,XmidSize,YmidSize,"quadrant4")
        self.andor.roistats5.setRoi(0,0,Xsize,Ysize,"transmission")
<<<<<<< HEAD

=======
      
>>>>>>> 7daab0c0
    def OptimizeChunk(self):
        Xsize = self.andor.getCollectionStrategy().getAdBase().getArraySizeX_RBV()
        Ysize = self.andor.getCollectionStrategy().getAdBase().getArraySizeY_RBV()
        dataType = self.andor.getCollectionStrategy().getAdBase().getDataType()
        # Each chunk is 1 MByte
        chunkSize = (1024**2)
        #pixel size in bytes
        pixelSize = (dataType+1)*2
        print "pixelSize:",pixelSize
        framesPerChunk = (chunkSize)/(Xsize*Ysize*pixelSize)
        print "framesperChunk:",framesPerChunk
        self.andor.getAdditionalPluginList()[0].setFramesChunks(framesPerChunk)
<<<<<<< HEAD

    def OpenAndorShutter(self):
        if (LocalProperties.get("gda.mode") == 'live'):
            CAClient().put("BL08I-EA-DET-01:CAM:AndorShutterMode","1")

    def PrepareForCollection(self, Xsize, Ysize):   
=======
        
    def OpenAndorShutter(self):
        if (LocalProperties.get("gda.mode") == 'live'):
            CAClient().put("BL08I-EA-DET-01:CAM:AndorShutterMode","1")
     
    def PrepareForCollection(self,Xsize,Ysize):   
>>>>>>> 7daab0c0
        self.andor.getCollectionStrategy().getAdBase().stopAcquiring()
        time.sleep(1)
        self.OpenAndorShutter()
        self.ROISetup()
        self.OptimizeChunk()
        self.resetPlotters(Xsize, Ysize)

    def resetPlotters(self, Xsize, Ysize):
        for plotter in self.plotterList:
            plotter.setAxis(Xsize,Ysize)

# then create the scan wrapper for map scans
<<<<<<< HEAD
#_andorrastor = Finder.getInstance().find("_andorrastor")
#andormap = AndorMap(stxmDummy.stxmDummyY,stxmDummy.stxmDummyX,_andorrastor)
=======
# col = stxmDummy.stxmDummyX
# row = stxmDummy.stxmDummyY
#stxmDummy = Finder.getInstance().find("stxmDummy")
#col = stxmDummy.stxmDummyX
#row = stxmDummy.stxmDummyY
#_andorrastor = Finder.getInstance().find("_andorrastor")
#andormap = AndorMap(stxmDummy.stxmDummyY,stxmDummy.stxmDummyX,_andorrastor)
#andormap = AndorMap(col,row,_andorrastor)
>>>>>>> 7daab0c0
#alias("andormap")
#print "Command andormap(mapSize) created for arming the Andor detector before running STXM maps"<|MERGE_RESOLUTION|>--- conflicted
+++ resolved
@@ -6,6 +6,7 @@
 import math
 from plotters import Plotter
 from gda.jython.commands.ScannableCommands import add_default
+from gda.device.detector.addetector.triggering.HardwareTriggeredAndor import AndorTriggerMode
 
 class AndorMap(RasterScan):
 
@@ -19,23 +20,12 @@
         self.ROISetup()
         # setup the Andor trigger to internal for snapshots by default
         self.andor.getCollectionStrategy().getAdBase().setTriggerMode(0)
-<<<<<<< HEAD
         self.plotterList = [Plotter("horizontal_plotter",'Horizontal',"Horizontal Gradient")]
         self.plotterList.append(Plotter("vertical_plotter",'Vertical',"Vertical Gradient"))
         self.plotterList.append(Plotter("transmission_plotter",'transmission_total',"Transmission"))
         for plotter in self.plotterList:
             add_default(plotter.getPlotter())
 
-=======
-        self.horizontal_plotter = Plotter("horizontal_plotter",'Horizontal',"Horizontal Gradient")
-        self.vertical_plotter = Plotter("vertical_plotter",'Vertical',"Vertical Gradient")
-        self.transmission_plotter = Plotter("transmission_plotter",'transmission_total',"Transmission")   
-        add_default(self.horizontal_plotter.getPlotter())
-        add_default(self.vertical_plotter.getPlotter())
-        add_default(self.transmission_plotter.getPlotter())
-         
-         
->>>>>>> 7daab0c0
     def __call__(self, *args):
 
         # if one arg, then use that as the map size, else ignore any and all args
@@ -45,11 +35,10 @@
         elif len(args) == 2:
             self.Xsize  = int(args[0])
             self.Ysize = int(args[1])
-
         self.PrepareForCollection(self.Xsize, self.Ysize)
         self.scanargs = [self.rowScannable, 1, float(self.Ysize), 1, self.columnScannable, 1, float(self.Xsize), 1, self.andor, 0.1]
         RasterScan.__call__(self,self.scanargs)
-     
+
     def _createScan(self, args):
         myscan = ConstantVelocityRasterScan(self.scanargs)
         return myscan
@@ -67,11 +56,7 @@
         self.andor.roistats3.setRoi(XmidSize,0,XmidSize,YmidSize,"quadrant3")
         self.andor.roistats4.setRoi(XmidSize,YmidSize,XmidSize,YmidSize,"quadrant4")
         self.andor.roistats5.setRoi(0,0,Xsize,Ysize,"transmission")
-<<<<<<< HEAD
 
-=======
-      
->>>>>>> 7daab0c0
     def OptimizeChunk(self):
         Xsize = self.andor.getCollectionStrategy().getAdBase().getArraySizeX_RBV()
         Ysize = self.andor.getCollectionStrategy().getAdBase().getArraySizeY_RBV()
@@ -84,21 +69,12 @@
         framesPerChunk = (chunkSize)/(Xsize*Ysize*pixelSize)
         print "framesperChunk:",framesPerChunk
         self.andor.getAdditionalPluginList()[0].setFramesChunks(framesPerChunk)
-<<<<<<< HEAD
 
     def OpenAndorShutter(self):
         if (LocalProperties.get("gda.mode") == 'live'):
             CAClient().put("BL08I-EA-DET-01:CAM:AndorShutterMode","1")
 
     def PrepareForCollection(self, Xsize, Ysize):   
-=======
-        
-    def OpenAndorShutter(self):
-        if (LocalProperties.get("gda.mode") == 'live'):
-            CAClient().put("BL08I-EA-DET-01:CAM:AndorShutterMode","1")
-     
-    def PrepareForCollection(self,Xsize,Ysize):   
->>>>>>> 7daab0c0
         self.andor.getCollectionStrategy().getAdBase().stopAcquiring()
         time.sleep(1)
         self.OpenAndorShutter()
@@ -109,20 +85,11 @@
     def resetPlotters(self, Xsize, Ysize):
         for plotter in self.plotterList:
             plotter.setAxis(Xsize,Ysize)
+            #refresh the plot every 1.2 s to avoid accumulation of points in the queue
+            plotter.getPlotter().setRate(1200)
 
 # then create the scan wrapper for map scans
-<<<<<<< HEAD
 #_andorrastor = Finder.getInstance().find("_andorrastor")
 #andormap = AndorMap(stxmDummy.stxmDummyY,stxmDummy.stxmDummyX,_andorrastor)
-=======
-# col = stxmDummy.stxmDummyX
-# row = stxmDummy.stxmDummyY
-#stxmDummy = Finder.getInstance().find("stxmDummy")
-#col = stxmDummy.stxmDummyX
-#row = stxmDummy.stxmDummyY
-#_andorrastor = Finder.getInstance().find("_andorrastor")
-#andormap = AndorMap(stxmDummy.stxmDummyY,stxmDummy.stxmDummyX,_andorrastor)
-#andormap = AndorMap(col,row,_andorrastor)
->>>>>>> 7daab0c0
 #alias("andormap")
 #print "Command andormap(mapSize) created for arming the Andor detector before running STXM maps"