--- conflicted
+++ resolved
@@ -1,15 +1,6 @@
-#import sys    
-#import os
-#import time
-<<<<<<< HEAD
-from gda.configuration.properties import LocalProperties
-from gda.device.scannable import DummyScannable
-from gda.factory import Finder
-=======
-from gda.configuration.properties import LocalProperties
-from gda.device.scannable import DummyScannable
-from gda.factory import Finder
->>>>>>> a53b946e
+from gda.configuration.properties import LocalProperties
+from gda.device.scannable import DummyScannable
+from gda.factory import Finder
 from gdascripts.messages import handle_messages
 from gda.jython import InterfaceProvider
 from gda.device.scannable import ScannableBase
@@ -17,21 +8,12 @@
 from gda.device.scannable import BeamMonitorScannableWithResume
 from gda.device.monitor import EpicsMonitor
 from gdascripts.parameters.beamline_parameters import JythonNameSpaceMapping
-<<<<<<< HEAD
-#from gdascripts.scannable.beamokay import WaitWhileScannableBelowThreshold, WaitForScannableState
+#from gdascripts.scannable.beamokay import WaitWhileScannableBelowThreshold, WaitForScannableState
 
-print "Initialisation Started";
-
-finder = Finder.getInstance()
-
-=======
-#from gdascripts.scannable.beamokay import WaitWhileScannableBelowThreshold, WaitForScannableState
-
-print "Initialisation Started";
-
-finder = Finder.getInstance()
-
->>>>>>> a53b946e
+print "Initialisation Started";
+
+finder = Finder.getInstance()
+
 test = DummyScannable("test")
 try:
     from gda.device import Scannable
@@ -41,20 +23,13 @@
         ls_names(Scannable)
 
 
-<<<<<<< HEAD
-    #from epics_scripts.pv_scannable_utils import createPVScannable, caput, caget
-    #alias("createPVScannable")
-    #alias("caput")
-    #alias("caget")
-=======
     from ScannableInvertedValue import PositionInvertedValue
     photoDiode1Inverted = PositionInvertedValue("photoDiode1Inverted","photoDiode1")
     
     #from epics_scripts.pv_scannable_utils import createPVScannable, caput, caget
     #alias("createPVScannable")
     #alias("caput")
-    #alias("caget")
->>>>>>> a53b946e
+    #alias("caget")
 
     from gda.scan.RepeatScan import create_repscan, repscan
     vararg_alias("repscan")
@@ -95,12 +70,8 @@
         add_default beamMonitor
         add_default topupMonitor 
         
-<<<<<<< HEAD
-    #run "gda_startup.py"
-=======
         
     #run "gda_startup.py"
->>>>>>> a53b946e
     print "Initialisation Complete";
 
 except:
