--- conflicted
+++ resolved
@@ -44,13 +44,8 @@
 			</list>
 		</property>
 	</bean>
-<<<<<<< HEAD
-
-<bean
-=======
 	
 	<!-- <bean
->>>>>>> a53b946e
 		class="org.springframework.beans.factory.config.MethodInvokingFactoryBean">
 		<property name="staticMethod"
 			value="gda.data.scan.datawriter.NexusDataWriter.setLocationmap" />
@@ -308,15 +303,8 @@
 				<value>m4_curvature</value>
 			</set>
 		</property>
-<<<<<<< HEAD
-	</bean>	
-	
-	<bean id="metashop" class="gda.data.metadata.NXMetaDataProvider" />
-
-=======
 	</bean> -->
 	
 	<bean id="metashop" class="gda.data.metadata.NXMetaDataProvider" />
-	
->>>>>>> a53b946e
+
 </beans>