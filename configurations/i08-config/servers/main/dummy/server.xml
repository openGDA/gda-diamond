<beans xmlns="http://www.springframework.org/schema/beans"
	xmlns:xsi="http://www.w3.org/2001/XMLSchema-instance" xmlns:util="http://www.springframework.org/schema/util"
	xmlns:corba="http://www.diamond.ac.uk/schema/gda/corba"
	xsi:schemaLocation="http://www.springframework.org/schema/beans
           http://www.springframework.org/schema/beans/spring-beans-2.5.xsd
           http://www.springframework.org/schema/util
           http://www.springframework.org/schema/util/spring-util-2.0.xsd
           http://www.diamond.ac.uk/schema/gda/corba
           http://www.diamond.ac.uk/schema/gda/corba/gda-corba-1.0.xsd">

<<<<<<< HEAD


	<bean id="energy" class="gda.device.scannable.CoupledScannable">
		<property name="scannables">
			<list>
				<ref bean="energy_gap" />
				<ref bean="pgm_energy" />
			</list>
		</property>
		<property name="initialUserUnits" value="eV" />
		<property name="hardwareUnitString" value="eV" />
		<property name="outputFormat">
			<list>
				<value>%.4f</value>
			</list>
		</property>
	</bean>
    
	<bean id="energy_idgap_converter" class="gda.util.converters.LookupTableConverterHolder">
		<constructor-arg value="energy_idgap_converter" />
		<constructor-arg value="energy_idgap_converter.txt" />
		<constructor-arg value="0" />
		<constructor-arg value="1" />
		<constructor-arg type="java.lang.String" value="Both" />
	</bean>    
    
    
	<bean id="energy_gap" class="gda.device.scannable.ConvertorScannable">
		<property name="scannable" ref="idgap" />
		<property name="convertor" ref="energy_idgap_converter" />
		<property name="initialUserUnits" value="eV" />
		<property name="hardwareUnitString" value="eV" />
	</bean>    


    
=======

>>>>>>> a53b946e
	<import resource="file:${gda.config}/servers/main/server.xml" />
	
</beans><|MERGE_RESOLUTION|>--- conflicted
+++ resolved
@@ -8,46 +8,7 @@
            http://www.diamond.ac.uk/schema/gda/corba
            http://www.diamond.ac.uk/schema/gda/corba/gda-corba-1.0.xsd">
 
-<<<<<<< HEAD
 
-
-	<bean id="energy" class="gda.device.scannable.CoupledScannable">
-		<property name="scannables">
-			<list>
-				<ref bean="energy_gap" />
-				<ref bean="pgm_energy" />
-			</list>
-		</property>
-		<property name="initialUserUnits" value="eV" />
-		<property name="hardwareUnitString" value="eV" />
-		<property name="outputFormat">
-			<list>
-				<value>%.4f</value>
-			</list>
-		</property>
-	</bean>
-    
-	<bean id="energy_idgap_converter" class="gda.util.converters.LookupTableConverterHolder">
-		<constructor-arg value="energy_idgap_converter" />
-		<constructor-arg value="energy_idgap_converter.txt" />
-		<constructor-arg value="0" />
-		<constructor-arg value="1" />
-		<constructor-arg type="java.lang.String" value="Both" />
-	</bean>    
-    
-    
-	<bean id="energy_gap" class="gda.device.scannable.ConvertorScannable">
-		<property name="scannable" ref="idgap" />
-		<property name="convertor" ref="energy_idgap_converter" />
-		<property name="initialUserUnits" value="eV" />
-		<property name="hardwareUnitString" value="eV" />
-	</bean>    
-
-
-    
-=======
-
->>>>>>> a53b946e
 	<import resource="file:${gda.config}/servers/main/server.xml" />
 	
 </beans>