--- conflicted
+++ resolved
@@ -10,41 +10,25 @@
 import sys
 from gdaserver import rc, topup_time, feBeamPermit  # @UnresolvedImport
 from gdaserver import jgap #@UnresolvedImport
-<<<<<<< HEAD
 
-=======
->>>>>>> 05a28124
 print("-"*100)
 try:
-		print("Creating checkbeam device composed of 3 conditions:")
-		print(" 1. 'checkrc' - checking electron ring current (rc>190mA, 5s wait after beam back,)")
-		print("    (change threshold with checkrc.minumumThreshold=12345)")
-		print(" 2. 'checktopup_time' - avoid topup period, pause 5 seconds before topup starts, 5s wait after topup finished.")
-		print(" 3. 'checkfe' - check Front end shutter, pause when shutter closed, resume 60s after shutter opened.")
-		print(" 4. 'checkbeam' - composite scannable of above 3 scannables")
-		print(" Checking is done every second!")
-		print("")
+	print("Creating checkbeam device composed of 3 conditions:")
+	print(" 1. 'checkrc' - checking electron ring current (rc>190mA, 5s wait after beam back,)")
+	print("    (change threshold with checkrc.minumumThreshold=12345)")
+	print(" 2. 'checktopup_time' - avoid topup period, pause 5 seconds before topup starts, 5s wait after topup finished.")
+	print(" 3. 'checkfe' - check Front end shutter, pause when shutter closed, resume 60s after shutter opened.")
+	print(" 4. 'checkbeam' - composite scannable of above 3 scannables")
+	print(" Checking is done every second!")
+	print("")
 
-<<<<<<< HEAD
-		from gdascripts.scannable.beamokay import WaitWhileScannableBelowThreshold, WaitForScannableState
-		from gda.device.scannable.scannablegroup import ScannableGroup
-
-		checkrc = WaitWhileScannableBelowThreshold('checkrc', rc, 190, secondsBetweenChecks=1.0, secondsToWaitAfterBeamBackUp=5.0, id1gap=jgap)
-		checktopup_time = WaitWhileScannableBelowThreshold('checktopup_time', topup_time, 5, secondsBetweenChecks=1.0, secondsToWaitAfterBeamBackUp=5.0)
-		checkfe = WaitForScannableState('checkfe', feBeamPermit, secondsBetweenChecks=1, secondsToWaitAfterBeamBackUp=5.0)
-		checkbeam = ScannableGroup('checkbeam', [checkrc, checkfe, checktopup_time])
-		checkbeam.configure()
+	from gdascripts.scannable.beamokay import WaitWhileScannableBelowThreshold, WaitForScannableState
+	from gda.device.scannable.scannablegroup import ScannableGroup
+	
+	checkrc = WaitWhileScannableBelowThreshold('checkrc', rc, 190, secondsBetweenChecks=1.0, secondsToWaitAfterBeamBackUp=5.0, id1gap=jgap)
+	checktopup_time = WaitWhileScannableBelowThreshold('checktopup_time', topup_time, 5, secondsBetweenChecks=1.0, secondsToWaitAfterBeamBackUp=5.0)
+	checkfe = WaitForScannableState('checkfe', feBeamPermit, secondsBetweenChecks=1, secondsToWaitAfterBeamBackUp=5.0)
+	checkbeam = ScannableGroup('checkbeam', [checkrc, checkfe, checktopup_time])
+	checkbeam.configure()
 except:
-		localStation_exception(sys.exc_info(), "creating checkbeam objects")
-=======
-    from gdascripts.scannable.beamokay import WaitWhileScannableBelowThreshold, WaitForScannableState
-    from gda.device.scannable.scannablegroup import ScannableGroup
-
-    checkrc = WaitWhileScannableBelowThreshold('checkrc', rc, 190, secondsBetweenChecks=1.0, secondsToWaitAfterBeamBackUp=5.0, id1gap=jgap)
-    checktopup_time = WaitWhileScannableBelowThreshold('checktopup_time', topup_time, 5, secondsBetweenChecks=1.0, secondsToWaitAfterBeamBackUp=5.0)
-    checkfe = WaitForScannableState('checkfe', feBeamPermit, secondsBetweenChecks=1, secondsToWaitAfterBeamBackUp=5.0)
-    checkbeam = ScannableGroup('checkbeam', [checkrc, checkfe, checktopup_time])
-    checkbeam.configure()
-except:
-    localStation_exception(sys.exc_info(), "creating checkbeam objects")
->>>>>>> 05a28124
+	localStation_exception(sys.exc_info(), "creating checkbeam objects")
