--- conflicted
+++ resolved
@@ -221,11 +221,7 @@
     from detector.iseg_instances import dldv, mcp_b, kenergy, int_spec, DLD_start, DLD_stop  # @UnusedImport
     from detector.iseg_channel_scannable_instances import *  # @UnusedImport
     from pseudodevices.sampleManipulator import sx1, sx2, sx3, sy, sz1, sz2, sxc  # @UnresolvedImport
-<<<<<<< HEAD
-    from pseudodevices.bindingEnergyScannable import benergy  # @UnusedImport
-=======
     from pseudodevices.bindingEnergyScannable import benergy,Benergy  # @UnusedImport
->>>>>>> 722cf54e
 
 from i09shared.scan.miscan import miscan, clear_summed_data  # @UnusedImport
 
