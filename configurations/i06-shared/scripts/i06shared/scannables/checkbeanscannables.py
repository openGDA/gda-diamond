'''
add ID gap scannables to capture and restore ID gaps when beam dump occurrs.

add on 7 March 2025
Created on 10 Apr 2018

@author: fy65
'''
###############################################################################
###                           Wait for beam device                          ###
###############################################################################
from i06shared.utils.ExceptionLogs import localStation_exception
import sys
<<<<<<< HEAD
from gdaserver import ringcurrent, topup_time, fepb, iddgap, idugap, idblena_id1, idblena_id2 # @UnresolvedImport
=======
from gdaserver import ringcurrent, topup_time, fepb, iddgap, idugap  # @UnresolvedImport
>>>>>>> 05a28124
print "-"*100
try:
    print "Creating checkbeam and checkbeamcv devices composed of 3 conditions:"
    print " 1. 'checkrc', - checking electron ring current (rc>190mA, 5s wait after beam back,)"
    print "    (change threshold with checkrc.minumumThreshold=12345)"
    print " 2. 'checktopup_time', - avoid topup period, pause 5 seconds before topup starts, 5s wait after topup finished."
    print " 3. 'checkfe', - check Front end shutter, pause when shutter closed, resume 60s after shutter opened."
    print " 4. 'checkbeam', - composite scannable of above 3 scannables"
    print " Checking is done every second!"

    from gdascripts.scannable.beamokay import WaitWhileScannableBelowThreshold, WaitForScannableState
    from gda.device.scannable.scannablegroup import ScannableGroup

<<<<<<< HEAD
    checkrc = WaitWhileScannableBelowThreshold('checkrc', ringcurrent, 190, secondsBetweenChecks=1, secondsToWaitAfterBeamBackUp=5, id1gap = iddgap, id2gap = idugap, accesscontrol4id1 = idblena_id1, accesscontrol4id2 = idblena_id2)
=======
    checkrc = WaitWhileScannableBelowThreshold('checkrc', ringcurrent, 190, secondsBetweenChecks=1, secondsToWaitAfterBeamBackUp=5, id1gap = iddgap, id2gap = idugap)
>>>>>>> 05a28124
    checktopup_time = WaitWhileScannableBelowThreshold('checktopup_time', topup_time, 5, secondsBetweenChecks=1, secondsToWaitAfterBeamBackUp=5) 
    checkfe = WaitForScannableState('checkfe', fepb, secondsBetweenChecks=1, secondsToWaitAfterBeamBackUp=60) 
    checkbeam = ScannableGroup('checkbeam', [checkrc, checkfe, checktopup_time])
    checkbeam.configure()

except:
    localStation_exception(sys.exc_info(), "creating checkbeam objects")<|MERGE_RESOLUTION|>--- conflicted
+++ resolved
@@ -11,11 +11,7 @@
 ###############################################################################
 from i06shared.utils.ExceptionLogs import localStation_exception
 import sys
-<<<<<<< HEAD
 from gdaserver import ringcurrent, topup_time, fepb, iddgap, idugap, idblena_id1, idblena_id2 # @UnresolvedImport
-=======
-from gdaserver import ringcurrent, topup_time, fepb, iddgap, idugap  # @UnresolvedImport
->>>>>>> 05a28124
 print "-"*100
 try:
     print "Creating checkbeam and checkbeamcv devices composed of 3 conditions:"
@@ -29,11 +25,7 @@
     from gdascripts.scannable.beamokay import WaitWhileScannableBelowThreshold, WaitForScannableState
     from gda.device.scannable.scannablegroup import ScannableGroup
 
-<<<<<<< HEAD
     checkrc = WaitWhileScannableBelowThreshold('checkrc', ringcurrent, 190, secondsBetweenChecks=1, secondsToWaitAfterBeamBackUp=5, id1gap = iddgap, id2gap = idugap, accesscontrol4id1 = idblena_id1, accesscontrol4id2 = idblena_id2)
-=======
-    checkrc = WaitWhileScannableBelowThreshold('checkrc', ringcurrent, 190, secondsBetweenChecks=1, secondsToWaitAfterBeamBackUp=5, id1gap = iddgap, id2gap = idugap)
->>>>>>> 05a28124
     checktopup_time = WaitWhileScannableBelowThreshold('checktopup_time', topup_time, 5, secondsBetweenChecks=1, secondsToWaitAfterBeamBackUp=5) 
     checkfe = WaitForScannableState('checkfe', fepb, secondsBetweenChecks=1, secondsToWaitAfterBeamBackUp=60) 
     checkbeam = ScannableGroup('checkbeam', [checkrc, checkfe, checktopup_time])
