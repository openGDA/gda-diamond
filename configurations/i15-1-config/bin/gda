#!/bin/bash
<<<<<<< HEAD
#export GDA_DEBUG=TRUE # Uncomment this line to turn on extra logging for the startup scripts

# This script MUST only ever contain environment variable definitions.

# Any other code should be added to an "/etc/_common/gda_common_pre_instance"
# instead. See p45-config for an example of this.

here_dir="$( cd "$( dirname "${BASH_SOURCE[0]}" )" && pwd )"
WORKSPACE_GIT_LOC=$(readlink -f ${here_dir}/../../../..)
WORKSPACE_GIT_NAME=$(basename $WORKSPACE_GIT_LOC)
# This will normally be "workspace_git" but will always end with "_git".

# Define variables required by gda_core script
export    GDA_WORKSPACE_PARENT=$(readlink -f $WORKSPACE_GIT_LOC/..)
export GDA_INSTANCE_CONFIG_rel=$WORKSPACE_GIT_NAME/gda-mt.git/configurations/i15-1-config
export    GDA_GROUP_CONFIG_rel=$WORKSPACE_GIT_NAME/gda-mt.git/configurations/mt-config
export GDA_FACILITY_CONFIG_rel=$WORKSPACE_GIT_NAME/gda-diamond.git/dls-config
export     GDA_CORE_CONFIG_rel=$WORKSPACE_GIT_NAME/gda-core.git/core-config

# Define variables required by dls-config/bin/gdaclient
export              GDA_CLIENT=$GDA_WORKSPACE_PARENT/client/gda-i15-1
export GDA_CLIENT_VMARGS="-Declipse.pluginCustomization=$GDA_WORKSPACE_PARENT/$GDA_INSTANCE_CONFIG_rel/clients/main/_common/pluginCustomization.ini"

# Define variables required by dls-config/bin/gda_servers_pre_facility
export GDA_INSTANCE_NAME=i15-1
=======
# Expects a parameter line that can be passed on to the gda launch script
# Also expects the BEAMLINE variable to be set

#export GDA_DEBUG=TRUE #uncomment this line to turn on extra logging for the startup scripts

# Set the value that the BEAMLINE environment variable should be to correctly start from this configuration
# so it can be checked automatically to prevent accidental startup of the wrong beamline.

EXPECTED_BEAMLINE_VALUE=i15-1

# Initialise the workspace and config locations for a standard Diamond Light Source GDA 9 installation, if the 
# config tree contains the dls-config/bin folder. This will define the required config environment variables which 
# must all be set for the server and client to start successfully.

here_dir="$( cd "$( dirname "${BASH_SOURCE[0]}" )" && pwd )"
DLS_CONFIG_BIN_RELATIVE_PATH=${here_dir}/../../../../gda-diamond.git/dls-config/bin    # adjust this path to suit your location

if [[ -d ${DLS_CONFIG_BIN_RELATIVE_PATH} ]]; then

	source ${DLS_CONFIG_BIN_RELATIVE_PATH}/gda_set_dls_environment_defaults.sh ${EXPECTED_BEAMLINE_VALUE}
fi

##################################################################################################################
# If your installation does not use dls-config or you wish to override the default values set above, please
# set the required variables below this line, also adding any environment variables specific to your installation:
##################################################################################################################

export GDA_GROUP_CONFIG_rel=${GDA_WORKSPACE_GIT_NAME}/gda-mt.git/configurations/mt-config
export GDA_CLIENT_VMARGS="-Declipse.pluginCustomization=$GDA_WORKSPACE_PARENT/$GDA_INSTANCE_CONFIG_rel/clients/main/_common/pluginCustomization.ini"

######################################################################
# before the gda-core script is invoked using the environment settings
######################################################################
>>>>>>> 9691fc43

source ${GDA_WORKSPACE_PARENT}/${GDA_CORE_CONFIG_rel}/bin/gda_core "$@"<|MERGE_RESOLUTION|>--- conflicted
+++ resolved
@@ -1,31 +1,4 @@
 #!/bin/bash
-<<<<<<< HEAD
-#export GDA_DEBUG=TRUE # Uncomment this line to turn on extra logging for the startup scripts
-
-# This script MUST only ever contain environment variable definitions.
-
-# Any other code should be added to an "/etc/_common/gda_common_pre_instance"
-# instead. See p45-config for an example of this.
-
-here_dir="$( cd "$( dirname "${BASH_SOURCE[0]}" )" && pwd )"
-WORKSPACE_GIT_LOC=$(readlink -f ${here_dir}/../../../..)
-WORKSPACE_GIT_NAME=$(basename $WORKSPACE_GIT_LOC)
-# This will normally be "workspace_git" but will always end with "_git".
-
-# Define variables required by gda_core script
-export    GDA_WORKSPACE_PARENT=$(readlink -f $WORKSPACE_GIT_LOC/..)
-export GDA_INSTANCE_CONFIG_rel=$WORKSPACE_GIT_NAME/gda-mt.git/configurations/i15-1-config
-export    GDA_GROUP_CONFIG_rel=$WORKSPACE_GIT_NAME/gda-mt.git/configurations/mt-config
-export GDA_FACILITY_CONFIG_rel=$WORKSPACE_GIT_NAME/gda-diamond.git/dls-config
-export     GDA_CORE_CONFIG_rel=$WORKSPACE_GIT_NAME/gda-core.git/core-config
-
-# Define variables required by dls-config/bin/gdaclient
-export              GDA_CLIENT=$GDA_WORKSPACE_PARENT/client/gda-i15-1
-export GDA_CLIENT_VMARGS="-Declipse.pluginCustomization=$GDA_WORKSPACE_PARENT/$GDA_INSTANCE_CONFIG_rel/clients/main/_common/pluginCustomization.ini"
-
-# Define variables required by dls-config/bin/gda_servers_pre_facility
-export GDA_INSTANCE_NAME=i15-1
-=======
 # Expects a parameter line that can be passed on to the gda launch script
 # Also expects the BEAMLINE variable to be set
 
@@ -59,6 +32,5 @@
 ######################################################################
 # before the gda-core script is invoked using the environment settings
 ######################################################################
->>>>>>> 9691fc43
 
 source ${GDA_WORKSPACE_PARENT}/${GDA_CORE_CONFIG_rel}/bin/gda_core "$@"