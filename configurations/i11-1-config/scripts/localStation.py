--- conflicted
+++ resolved
@@ -322,10 +322,6 @@
 
 from config_tests import slug_trigger
 
-<<<<<<< HEAD
-=======
-
->>>>>>> 1839df6a
 def get_wavelength_from_poni(poni_file=None):
     wavelength = 0.0
     if poni_file is None:
@@ -341,11 +337,7 @@
             if "Wavelength" in line:
                 wavelength = float(line.split(' ')[1].replace("\n", ""))
     except:
-<<<<<<< HEAD
         print("get_wavelength_from_poni() has been run, but could not extract wavelength from file")
-=======
-        print("poni wavelength has been run, but could not extract wavelength from file")
->>>>>>> 1839df6a
     return wavelength * 1e10
 
 wavelength = get_wavelength_from_poni()
@@ -353,7 +345,5 @@
 if wavelength == 0:
     print("running 'lde n CAL' first will set the wavelength calibration file")
 
-<<<<<<< HEAD
-=======
-
->>>>>>> 1839df6a
+
+
