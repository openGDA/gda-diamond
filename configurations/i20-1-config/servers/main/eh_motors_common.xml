--- conflicted
+++ resolved
@@ -2,17 +2,6 @@
 	xmlns:xsi="http://www.w3.org/2001/XMLSchema-instance"
 	xsi:schemaLocation="http://www.springframework.org/schema/beans   http://www.springframework.org/schema/beans/spring-beans-2.5.xsd">
 
-
-<<<<<<< HEAD
-<!-- 	T3 Third stage -->
-	<bean id="stage3_z" class="gda.device.scannable.ScannableMotor">
-		<property name="motor" ref="stage3_z_motor" />
-=======
-<!-- 	T3 Third stage alignment stage support -->
-	<bean id="stage3_z" class="gda.device.scannable.ScannableMotor">
-		<property name="motor" ref="stage3_z_motor" />
-	</bean>
-	
 <!-- 	alignment stage motors -->
 	<bean id="alignment_x" class="gda.device.scannable.ScannableMotor">
 		<property name="motor" ref="alignment_x_motor" />
@@ -22,29 +11,20 @@
 	</bean>
 	<bean id="fast_shutter_x" class="gda.device.scannable.ScannableMotor">
 		<property name="motor" ref="fast_shutter_x_motor" />
->>>>>>> 762e8264
 	</bean>
 	<bean id="fast_shutter_y" class="gda.device.scannable.ScannableMotor">
 		<property name="motor" ref="fast_shutter_y_motor" />
 	</bean>
-
+<!-- 	T3 Third stage -->
+	<bean id="stage3_z" class="gda.device.scannable.ScannableMotor">
+		<property name="motor" ref="stage3_z_motor" />
+	</bean>
 	
-<<<<<<< HEAD
 	
 <!-- 	T2 Sample stage -->
 	<bean id="sample_z" class="gda.device.scannable.ScannableMotor">
 		<property name="motor" ref="sample_z_motor" />
 	</bean>
-=======
-<!-- 	T2 Sample environment support stage -->
-	<bean id="sample_x" class="gda.device.scannable.ScannableMotor">
-		<property name="motor" ref="sample_x_motor" />
-	</bean>
-	<bean id="sample_z" class="gda.device.scannable.ScannableMotor">
-		<property name="motor" ref="sample_z_motor" />
-	</bean>
-	
->>>>>>> 762e8264
 <!-- 	T4 sample environment table -->
 	<bean id="sample_x" class="gda.device.scannable.ScannableMotor">
 		<property name="motor" ref="samenv_x_motor" />
@@ -68,6 +48,7 @@
 		<property name="motor" ref="samenv_roll_motor" />
 	</bean>
 	
+
 <!-- 	Detector stage -->
 	<bean id="detector_x" class="gda.device.scannable.ScannableMotor">
 		<property name="motor" ref="detector_x_motor" />
@@ -75,19 +56,11 @@
 	<bean id="detector_y" class="gda.device.scannable.ScannableMotor">
 		<property name="motor" ref="detector_y_motor" />
 	</bean>
-<<<<<<< HEAD
-<!-- 	T1 Detector stage -->
-	<bean id="detector_z" class="gda.device.scannable.ScannableMotor">
-		<property name="motor" ref="detector_z_motor" />
-	</bean>
-
-=======
 
 <!-- 	T1 Detector support stage -->
 	<bean id="detector_z" class="gda.device.scannable.ScannableMotor">
 		<property name="motor" ref="detector_z_motor" />
 	</bean>
->>>>>>> 762e8264
 
 <!-- 	two theta arm -->
 	<bean id="twotheta" class="gda.device.scannable.ScannableMotor">
