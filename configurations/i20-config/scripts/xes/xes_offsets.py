import os
<<<<<<< HEAD
from uk.ac.diamond.daq.persistence.jythonshelf import LocalParameters

class XESOffsets:
=======
from gda.util.persistence import LocalParameters
from uk.ac.gda.server.exafs.scan import IXesOffsets
 
class XESOffsets(IXesOffsets):
>>>>>>> 42211929

    def __init__(self, store_dir, spectrometer):
        self.store_dir = store_dir
        self.spectrometer = spectrometer
        self.spectrometer_scannables = spectrometer.getGroupMembers()
        self.temp_save_name = "xes_temp"
        self.current_offsets_file = ""

    # Override
    def getCurrentFile(self):
        return self.current_offsets_file

    def listFiles(self):
        files = os.listdir(self.store_dir)
        if len(files)>0:
            print "Offset files available :"
            for name in files:
                if name.endswith(".xml"):
                    name_length = len(name)
                    print name[0:name_length-4]
        else:
            print "No saved offset files available"

    def getCurrent(self):
        print "Current GDA spectrometer offsets:"
        for scannable in self.spectrometer_scannables:
            name = scannable.getName()
            offset = self.spectrometer.getGroupMember(name).getOffset()
            if offset == None:
                offset = [0]
            offset = offset[0]
            print "%20s : %.2f" % (name, offset)

    def removeAll(self):
        for scannable in self.spectrometer_scannables:
            scannable.setOffset(0.0)

    # Override
    def saveAs(self, storeName):
        store = LocalParameters.getXMLConfiguration(self.store_dir, storeName, True)
        for scannable in self.spectrometer_scannables:
            name = scannable.getName()
            value = scannable.getOffset()
            if value == None:
                value = 0
            store.setProperty(name,value)
        store.save()

    def view(self, filename):
        store = LocalParameters.getXMLConfiguration(self.store_dir, filename, False)
        print "Spectrometer offsets for",filename,":"
        for scannable in self.spectrometer_scannables:
            name = scannable.getName()
            value = float(store.getProperty(name))
            print "%20s : %.2f" % (name, value)

    # Override
    def reApply(self):
        print "Reapplying previous spectrometer offsets..."
        self.apply(self.current_offsets_file)

    # Override
    #Loads and sets the Spectrometer offsets from the named store.
    def apply(self, filename):
        if filename!='var':
            store = LocalParameters.getXMLConfiguration(self.store_dir, filename, False)
            valuesDict = {}
            print "Applying offsets from store",filename,"..."
            for scannable in self.spectrometer_scannables:
                name = scannable.getName()
                prop = store.getProperty(name)
                if prop == None:
                    prop = 0.0
                valuesDict[name] = float(prop)
            self._applyFromDict(valuesDict)
            self.current_offsets_file=filename
            print "Offsets applied."
    
    def _applyFromDict(self, offsetsDict):
        self._checkNameExists(offsetsDict)
        print "Setting the spectrometer offsets:"
        for name in offsetsDict.keys():
            offset = offsetsDict[name]
            print "\t %20s offset -> %.2f" % (name,offset)
            self.spectrometer.getGroupMember(name).setOffset([offset])
    
    def _checkNameExists(self, dictionary):
        for name in dictionary.keys():
            scannable = self.spectrometer.getGroupMember(name)
            if scannable == None:
                message = "scannable " + name +" could not be found. Will not apply offsets"
                raise ValueError(message)

# Added from 8.38 to get offset functionality back. imh 22/10/2015
    def setFromExpectedValues(self, expectedValuesDict):
        self._checkNameExists(expectedValuesDict)
        offsetsDict = {}
        for name in expectedValuesDict.keys():
            expected = expectedValuesDict[name]
            print "\t %s %f" % (name,expected)
            newOffset = self._calcOffset(name,expected)
            offsetsDict[name] = newOffset
        print offsetsDict
        self._applyFromDict(offsetsDict)
        self.save()

    def _calcOffset(self, name,expectedReadback):
        scannable = self.spectrometer.getGroupMember(name)
        if scannable == None:
            raise "scannable",name,"could not be found. Will not apply offsets"
        readback = scannable()
        currentOffset = scannable.getOffset()
        if currentOffset == None:
            currentOffset = [0]
        currentOffset = currentOffset[0]
        newOffset = expectedReadback - (readback - currentOffset)
        return newOffset

    # Override
    def saveToTemp(self):
        self.saveAs(self.temp_save_name)

    # Override
    def applyFromTemp(self):
        self.apply(self.temp_save_name)

    # Override
    def setTempSaveName(self, name):
        self.temp_save_name = name

    # Override
    def getTempSaveName(self):
        return self.temp_save_name<|MERGE_RESOLUTION|>--- conflicted
+++ resolved
@@ -1,14 +1,8 @@
 import os
-<<<<<<< HEAD
 from uk.ac.diamond.daq.persistence.jythonshelf import LocalParameters
-
-class XESOffsets:
-=======
-from gda.util.persistence import LocalParameters
 from uk.ac.gda.server.exafs.scan import IXesOffsets
  
 class XESOffsets(IXesOffsets):
->>>>>>> 42211929
 
     def __init__(self, store_dir, spectrometer):
         self.store_dir = store_dir
