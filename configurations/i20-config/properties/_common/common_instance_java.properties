gda.beamline.name=i20


#
# Jacorb
#
gda.ORBClass             = org.jacorb.orb.ORB
gda.ORBSingletonClass    = org.jacorb.orb.ORBSingleton
gda.eventChannelName     = local.eventChannel

gda.beamline.name=i20

gda.defVisit = cm12176-2

#
# Object Factories
#
gda.factory.factoryName 	          = ${gda.beamline.name}
gda.factory.allowExceptionInConfigure = true
gda.oe.oefactory        	          = remote
gda.objectserver.xml    	          = ${gda.config}/servers/main/_common/server.xml

# to prevent occasional bug in client, see GDA-5483
uk.ac.diamond.scisoft.analysis.analysisrpcserverprovider.disable = true

#
# for rbac
#
gda.accesscontrol.useAccessControl = false 
# if set to true then the BatonPanel MUST be used in the GUI to exchange and control the baton
gda.accesscontrol.useBatonControl = false
# this must not be set to less than 1 or baton passing will not work
gda.accesscontrol.defaultAuthorisationLevel = 1
gda.accesscontrol.defaultStaffAuthorisationLevel = 3 
gda.accesscontrol.firstClientTakesBaton = false
gda.accesscontrol.sameUserVisitShareBaton = false
## Login Authentication
#gda.gui.AcquisitionGUI.authenticationMethod = gda.jython.authenticator.LdapAuthenticator

#
# logging
#
# These are set by logging.properties in dls-config (via import of *_facility_java.properties)
#gda.logserver.out.port = 6750
#gda.client.logging.xml =    ${gda.config}/properties/${gda.mode}/client_and_server_logging.xml
#gda.server.logging.xml =    ${gda.config}/properties/${gda.mode}/client_and_server_logging.xml
#gda.logserver.xml =			${gda.config}/properties/${gda.mode}/logServer.xml

#
# Documentation
#
gda.help.manual=http://www.opengda.org/documentation/manuals/GDA_User_Guide/trunk/contents.html
gda.bugReport.site=http://trac.diamond.ac.uk/beam/login
gda.beamline.manual=http://intranet.diamond.ac.uk/I20Manual.html

#
# scripting and the scanning mechanism
#
gda.data.scan.datawriter.datadir	= ${gda.data}/$year$/$visit$/$subdirectory$
gda.data.scan.datawriter.dataFormat = XasAsciiNexusDataWriter
gda.jython.terminalOutputDir        = ${gda.logs.dir}
gda.jython.translator.class         = GeneralTranslator
gda.jython.socket                   = 1234
gda.jython.namespaceMappingFile     = ${gda.config}/scripts/jythonNamespaceMapping
gda.jython.beamlineParametersFile   = ${gda.config}/scripts/beamlineParameters
gda.jython.finderNameMappingFile    = ${gda.config}/scripts/finderNameMapping
gda.scan.sets.scannumber = true

#
# Configuration for NeXus writing
#
gda.nexus.backend        = HDF5
gda.nexus.beamlinePrefix = false
gda.nexus.createSRS      = false

#
# RCP Options
#
uk.ac.gda.pydev.show.python.config.project = true
uk.ac.gda.pydev.show.python.gda.project    = true
<<<<<<< HEAD
# for client title bar
=======

>>>>>>> b135b277
#  Cap the memory used by the client's terminal textbox
gda.jython.jythonTerminal.textFieldCharactersCap = 100000
# And for the Message and Debug Panels
gda.util.LoggingPanels.textFieldCharactersCap = 100000

#
# EXAFS
#
gda.exafs.darkcurrent.detector   = ionchambers
gda.exafs.ionchambersName        = ionchambers
gda.exafs.darkcurrent.shutter    = photonshutter
#for bean validation
gda.exafs.element.min            = P
gda.exafs.element.max            = Np
# Mono rate in ms/eV
gda.exafs.mono.energy.rate       = 0
# Readout constant in ms
# for I20 just say its 1.0s overhead total
gda.exafs.read.out.time          = 1000  
# for the XES XMap rates view
gda.exafs.i1Name                 = I1

#
## Controls saving of metadata to Nexus files and data files to SRB
## server xml requires <FindableHashtable> entry for state communication
#
gda.data.nexusMetadata = false
gda.data.srbStore = false

#
# Metadata
#
gda.instrument      = ${gda.beamline.name}
gda.facility        = DLS
gda.facility.probe  = x-ray
gda.facility.type   = Synchrotron X-ray Source

# Port on which the HTTP server should listen. This is only used when creating
# a Jetty HTTP server in a Spring beans configuration file
# (e.g. stnBase_server_beans.xml).
gda.server.port=8080

# for experiment perspective. So it uses the correct project in the workspace
gda.client.experimentdefinition.project.name = exafs

#Add all beamline specific keys before this line
include=${sys:gda.facility.dir}/properties/${sys:gda.mode}/${sys:gda.mode}_facility_java.properties
#Do not set any keys after this line as the value may not get set as expected.
<|MERGE_RESOLUTION|>--- conflicted
+++ resolved
@@ -1,6 +1,3 @@
-gda.beamline.name=i20
-
-
 #
 # Jacorb
 #
@@ -78,11 +75,7 @@
 #
 uk.ac.gda.pydev.show.python.config.project = true
 uk.ac.gda.pydev.show.python.gda.project    = true
-<<<<<<< HEAD
-# for client title bar
-=======
 
->>>>>>> b135b277
 #  Cap the memory used by the client's terminal textbox
 gda.jython.jythonTerminal.textFieldCharactersCap = 100000
 # And for the Message and Debug Panels
