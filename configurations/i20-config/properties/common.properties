--- conflicted
+++ resolved
@@ -5,12 +5,8 @@
 gda.ORBSingletonClass    = org.jacorb.orb.ORBSingleton
 gda.eventChannelName     = local.eventChannel
 
-<<<<<<< HEAD
-=======
-
 gda.defVisit = cm5945-4
 
->>>>>>> 2ed9772d
 #
 # Object Factories
 #
