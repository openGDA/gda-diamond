--- conflicted
+++ resolved
@@ -11,8 +11,8 @@
   </property>
   <property type="sds.integer" id="position.x" value="0" />
   <property type="sds.integer" id="position.y" value="0" />
-  <property type="sds.integer" id="width" value="316" />
-  <property type="sds.integer" id="height" value="536" />
+  <property type="sds.integer" id="width" value="321" />
+  <property type="sds.integer" id="height" value="476" />
   <property type="sds.color" id="color.foreground">
     <color hex="#C86464" />
   </property>
@@ -56,13 +56,8 @@
   </property>
   <property type="sds.integer" id="position.x" value="0" />
   <property type="sds.integer" id="position.y" value="0" />
-<<<<<<< HEAD
   <property type="sds.integer" id="width" value="321" />
-  <property type="sds.integer" id="height" value="587" />
-=======
-  <property type="sds.integer" id="width" value="316" />
-  <property type="sds.integer" id="height" value="536" />
->>>>>>> 56765083
+  <property type="sds.integer" id="height" value="476" />
   <property type="sds.color" id="color.foreground">
     <color hex="#ffffff" />
   </property>
@@ -102,13 +97,8 @@
   <property type="sds.action" id="actionData">
     <actionData />
   </property>
-<<<<<<< HEAD
-  <property type="sds.integer" id="position.x" value="17" />
-  <property type="sds.integer" id="position.y" value="179" />
-=======
-  <property type="sds.integer" id="position.x" value="11" />
-  <property type="sds.integer" id="position.y" value="134" />
->>>>>>> 56765083
+  <property type="sds.integer" id="position.x" value="16" />
+  <property type="sds.integer" id="position.y" value="69" />
   <property type="sds.integer" id="width" value="289" />
   <property type="sds.integer" id="height" value="386" />
   <property type="sds.color" id="color.foreground">
@@ -150,15 +140,9 @@
   <property type="sds.action" id="actionData">
     <actionData />
   </property>
-<<<<<<< HEAD
-  <property type="sds.integer" id="position.x" value="207" />
-  <property type="sds.integer" id="position.y" value="179" />
+  <property type="sds.integer" id="position.x" value="206" />
+  <property type="sds.integer" id="position.y" value="69" />
   <property type="sds.integer" id="width" value="99" />
-=======
-  <property type="sds.integer" id="position.x" value="188" />
-  <property type="sds.integer" id="position.y" value="134" />
-  <property type="sds.integer" id="width" value="112" />
->>>>>>> 56765083
   <property type="sds.integer" id="height" value="386" />
   <property type="sds.color" id="color.foreground">
     <color hex="#ffffff" />
@@ -199,13 +183,8 @@
   <property type="sds.action" id="actionData">
     <actionData />
   </property>
-<<<<<<< HEAD
-  <property type="sds.integer" id="position.x" value="17" />
-  <property type="sds.integer" id="position.y" value="179" />
-=======
-  <property type="sds.integer" id="position.x" value="11" />
-  <property type="sds.integer" id="position.y" value="134" />
->>>>>>> 56765083
+  <property type="sds.integer" id="position.x" value="16" />
+  <property type="sds.integer" id="position.y" value="69" />
   <property type="sds.integer" id="width" value="289" />
   <property type="sds.integer" id="height" value="26" />
   <property type="sds.color" id="color.foreground">
@@ -247,20 +226,15 @@
   <property type="sds.action" id="actionData">
     <actionData />
   </property>
-<<<<<<< HEAD
-  <property type="sds.integer" id="position.x" value="29" />
-  <property type="sds.integer" id="position.y" value="179" />
-=======
-  <property type="sds.integer" id="position.x" value="23" />
-  <property type="sds.integer" id="position.y" value="134" />
->>>>>>> 56765083
+  <property type="sds.integer" id="position.x" value="28" />
+  <property type="sds.integer" id="position.y" value="69" />
   <property type="sds.integer" id="width" value="133" />
   <property type="sds.integer" id="height" value="24" />
   <property type="sds.color" id="color.foreground">
     <color hex="#0000C0" />
   </property>
   <property type="sds.font" id="font">
-    <font font="Cursor, 10" />
+    <font font="Arial, 8" />
   </property>
   <property type="sds.option" id="textAlignment">
     <option id="0" />
@@ -308,15 +282,9 @@
   <property type="sds.action" id="actionData">
     <actionData />
   </property>
-<<<<<<< HEAD
-  <property type="sds.integer" id="position.x" value="207" />
-  <property type="sds.integer" id="position.y" value="179" />
+  <property type="sds.integer" id="position.x" value="206" />
+  <property type="sds.integer" id="position.y" value="69" />
   <property type="sds.integer" id="width" value="99" />
-=======
-  <property type="sds.integer" id="position.x" value="188" />
-  <property type="sds.integer" id="position.y" value="134" />
-  <property type="sds.integer" id="width" value="112" />
->>>>>>> 56765083
   <property type="sds.integer" id="height" value="26" />
   <property type="sds.color" id="color.foreground">
     <color hex="#ffffff" />
@@ -357,20 +325,15 @@
   <property type="sds.action" id="actionData">
     <actionData />
   </property>
-<<<<<<< HEAD
-  <property type="sds.integer" id="position.x" value="209" />
-  <property type="sds.integer" id="position.y" value="181" />
-=======
-  <property type="sds.integer" id="position.x" value="197" />
-  <property type="sds.integer" id="position.y" value="134" />
->>>>>>> 56765083
+  <property type="sds.integer" id="position.x" value="208" />
+  <property type="sds.integer" id="position.y" value="71" />
   <property type="sds.integer" id="width" value="97" />
   <property type="sds.integer" id="height" value="24" />
   <property type="sds.color" id="color.foreground">
     <color hex="#0000C0" />
   </property>
   <property type="sds.font" id="font">
-    <font font="Cursor, 10" />
+    <font font="Arial, 8" />
   </property>
   <property type="sds.option" id="textAlignment">
     <option id="0" />
@@ -423,15 +386,15 @@
     <property type="sds.action" id="actionData">
       <actionData />
     </property>
-    <property type="sds.integer" id="position.x" value="181" />
-    <property type="sds.integer" id="position.y" value="-1" />
+    <property type="sds.integer" id="position.x" value="186" />
+    <property type="sds.integer" id="position.y" value="0" />
     <property type="sds.integer" id="width" value="98" />
     <property type="sds.integer" id="height" value="24" />
     <property type="sds.color" id="color.foreground">
       <color hex="#0000C0" />
     </property>
     <property type="sds.font" id="font">
-      <font font="Cursor, 10" />
+      <font font="Arial, 8" />
     </property>
     <property type="sds.option" id="textAlignment">
       <option id="0" />
@@ -524,13 +487,8 @@
   <property type="sds.action" id="actionData">
     <actionData />
   </property>
-<<<<<<< HEAD
-  <property type="sds.integer" id="position.x" value="20" />
-  <property type="sds.integer" id="position.y" value="538" />
-=======
-  <property type="sds.integer" id="position.x" value="14" />
-  <property type="sds.integer" id="position.y" value="493" />
->>>>>>> 56765083
+  <property type="sds.integer" id="position.x" value="19" />
+  <property type="sds.integer" id="position.y" value="428" />
   <property type="sds.integer" id="width" value="286" />
   <property type="sds.integer" id="height" value="27" />
   <property type="sds.boolean" id="transparency" value="true" />
@@ -576,9 +534,9 @@
     <property type="sds.action" id="actionData">
       <actionData />
     </property>
-    <property type="sds.integer" id="position.x" value="10" />
-    <property type="sds.integer" id="position.y" value="10" />
-    <property type="sds.integer" id="width" value="110" />
+    <property type="sds.integer" id="position.x" value="1" />
+    <property type="sds.integer" id="position.y" value="2" />
+    <property type="sds.integer" id="width" value="129" />
     <property type="sds.integer" id="height" value="19" />
     <property type="sds.color" id="color.foreground">
       <color hex="#0000C0" />
@@ -606,123 +564,62 @@
     <property type="sds.boolean" id="PROP_ACCESS_GRANTED" value="true" />
     <property type="sds.boolean" id="PROP_WRITE_ACCESS_GRANTED" value="true" />
   </widget>
-  <widget type="org.csstudio.sds.components.ScannableControl">
-    <property type="sds.behavior" id="behavior" value="none" />
-<<<<<<< HEAD
-    <property type="sds.string" id="primary_pv" value="" />
-    <property type="sds.string" id="name" value="ScannableControlModel" />
-    <property type="sds.map" id="aliases">
-      <map />
-    </property>
-    <property type="sds.action" id="actionData">
-      <actionData />
-    </property>
-    <property type="sds.integer" id="position.x" value="154" />
-    <property type="sds.integer" id="position.y" value="3" />
-    <property type="sds.integer" id="width" value="100" />
-    <property type="sds.integer" id="height" value="41" />
-    <property type="sds.color" id="color.foreground">
-      <color hex="#0000C0" />
-    </property>
-    <property type="sds.color" id="color.background">
-      <color hex="#E6E6E6" />
-    </property>
-    <property type="sds.boolean" id="visibility" value="true" />
-    <property type="sds.option" id="border.style">
-      <option id="1" />
-    </property>
-    <property type="sds.integer" id="border.width" value="0" />
-    <property type="sds.color" id="border.color">
-      <color hex="#640000" />
-    </property>
-    <property type="sds.boolean" id="enabled" value="true" />
-    <property type="sds.string" id="permission_id" value="" />
-    <property type="sds.choiceoption" id="cursor">
-      <option id="cursor.default" />
-    </property>
-    <property type="sds.paramstring" id="tooltip" value="Limits:Low=-100000.0,High=100000.0&#xD;Units=&#xD;Increment=1.0" />
-    <property type="sds.boolean" id="PROP_CROSSED_OUT" value="false" />
-    <property type="sds.boolean" id="PROP_RHOMBUS" value="false" />
-    <property type="sds.string" id="layer" value="DEFAULT" />
-    <property type="sds.boolean" id="PROP_ACCESS_GRANTED" value="true" />
-    <property type="sds.boolean" id="PROP_WRITE_ACCESS_GRANTED" value="true" />
-    <property type="sds.double" id="readback" value="0.0">
+  <widget type="org.csstudio.sds.components.Textinput">
+    <property type="sds.behavior" id="behavior" value="" />
+    <property type="sds.string" id="primary_pv" value="" />
+    <property type="sds.string" id="name" value="TextInputModel" />
+    <property type="sds.map" id="aliases">
+      <map />
+    </property>
+    <property type="sds.action" id="actionData">
+      <actionData />
+    </property>
+    <property type="sds.integer" id="position.x" value="130" />
+    <property type="sds.integer" id="position.y" value="2" />
+    <property type="sds.integer" id="width" value="136" />
+    <property type="sds.integer" id="height" value="18" />
+    <property type="sds.color" id="color.foreground">
+      <color hex="#000000" />
+    </property>
+    <property type="sds.font" id="font">
+      <font font="Arial, 8" />
+    </property>
+    <property type="sds.option" id="textAlignment">
+      <option id="0" />
+    </property>
+    <property type="sds.boolean" id="transparent" value="true" />
+    <property type="sds.color" id="color.background">
+      <color hex="#E6E6E6" />
+    </property>
+    <property type="sds.boolean" id="visibility" value="true" />
+    <property type="sds.option" id="border.style">
+      <option id="1" />
+    </property>
+    <property type="sds.integer" id="border.width" value="1" />
+    <property type="sds.color" id="border.color">
+      <color hex="#000000" />
+    </property>
+    <property type="sds.boolean" id="enabled" value="true" />
+    <property type="sds.string" id="permission_id" value="" />
+    <property type="sds.choiceoption" id="cursor">
+      <option id="cursor.default" />
+    </property>
+    <property type="sds.string" id="inputText" value="">
       <dynamicsDescriptor ruleId="directConnection" useConnectionStates="false">
         <inputChannel name="$call$, double" value="" />
         <outputChannel name="$call$, double" value="" />
       </dynamicsDescriptor>
     </property>
-    <property type="sds.double" id="high" value="100000.0" />
-    <property type="sds.double" id="low" value="-100000.0" />
-    <property type="sds.string" id="units" value="" />
-    <property type="sds.string" id="offset" value="deg" />
-    <property type="sds.integer" id="decimal places" value="4" />
-    <property type="sds.boolean" id="action buttons" value="false" />
-    <property type="sds.double" id="simulation readback" value="0.0" />
-    <property type="sds.double" id="default increment" value="1.0" />
-  </widget>
-  <widget type="org.csstudio.sds.components.Textinput">
-    <property type="sds.behavior" id="behavior" value="" />
-=======
->>>>>>> 56765083
-    <property type="sds.string" id="primary_pv" value="" />
-    <property type="sds.string" id="name" value="ScannableControlModel" />
-    <property type="sds.map" id="aliases">
-      <map />
-    </property>
-    <property type="sds.action" id="actionData">
-      <actionData />
-    </property>
-<<<<<<< HEAD
-    <property type="sds.integer" id="position.x" value="7" />
-    <property type="sds.integer" id="position.y" value="25" />
-    <property type="sds.integer" id="width" value="136" />
-    <property type="sds.integer" id="height" value="18" />
-=======
-    <property type="sds.integer" id="position.x" value="127" />
-    <property type="sds.integer" id="position.y" value="3" />
-    <property type="sds.integer" id="width" value="100" />
-    <property type="sds.integer" id="height" value="41" />
->>>>>>> 56765083
-    <property type="sds.color" id="color.foreground">
-      <color hex="#0000C0" />
-    </property>
-    <property type="sds.color" id="color.background">
-      <color hex="#E6E6E6" />
-    </property>
-    <property type="sds.boolean" id="visibility" value="true" />
-    <property type="sds.option" id="border.style">
-      <option id="1" />
-    </property>
-    <property type="sds.integer" id="border.width" value="0" />
-    <property type="sds.color" id="border.color">
-      <color hex="#640000" />
-    </property>
-    <property type="sds.boolean" id="enabled" value="true" />
-    <property type="sds.string" id="permission_id" value="" />
-    <property type="sds.choiceoption" id="cursor">
-      <option id="cursor.default" />
-    </property>
-    <property type="sds.paramstring" id="tooltip" value="Limits:Low=-100000.0,High=100000.0&#xD;Units=&#xD;Increment=1.0" />
-    <property type="sds.boolean" id="PROP_CROSSED_OUT" value="false" />
-    <property type="sds.boolean" id="PROP_RHOMBUS" value="false" />
-    <property type="sds.string" id="layer" value="DEFAULT" />
-    <property type="sds.boolean" id="PROP_ACCESS_GRANTED" value="true" />
-    <property type="sds.boolean" id="PROP_WRITE_ACCESS_GRANTED" value="true" />
-    <property type="sds.double" id="readback" value="0.0">
-      <dynamicsDescriptor ruleId="directConnection" useConnectionStates="false">
-        <inputChannel name="$call$, double" value="" />
-        <outputChannel name="$call$, double" value="" />
-      </dynamicsDescriptor>
-    </property>
-    <property type="sds.double" id="high" value="100000.0" />
-    <property type="sds.double" id="low" value="-100000.0" />
-    <property type="sds.string" id="units" value="" />
-    <property type="sds.string" id="offset" value="deg" />
-    <property type="sds.integer" id="decimal places" value="4" />
-    <property type="sds.boolean" id="action buttons" value="false" />
-    <property type="sds.double" id="simulation readback" value="0.0" />
-    <property type="sds.double" id="default increment" value="1.0" />
+    <property type="sds.option" id="value_type">
+      <option id="1" />
+    </property>
+    <property type="sds.integer" id="precision" value="5" />
+    <property type="sds.paramstring" id="tooltip" value="${aliases}&#xA;Text:&#x9;${inputText}" />
+    <property type="sds.boolean" id="PROP_CROSSED_OUT" value="false" />
+    <property type="sds.boolean" id="PROP_RHOMBUS" value="false" />
+    <property type="sds.string" id="layer" value="DEFAULT" />
+    <property type="sds.boolean" id="PROP_ACCESS_GRANTED" value="true" />
+    <property type="sds.boolean" id="PROP_WRITE_ACCESS_GRANTED" value="true" />
   </widget>
   <property type="sds.behavior" id="behavior" value="" />
   <property type="sds.string" id="primary_pv" value="$channel$" />
@@ -738,7 +635,7 @@
   <property type="sds.integer" id="position.x" value="24" />
   <property type="sds.integer" id="position.y" value="11" />
   <property type="sds.integer" id="width" value="269" />
-  <property type="sds.integer" id="height" value="53" />
+  <property type="sds.integer" id="height" value="25" />
   <property type="sds.boolean" id="transparency" value="true" />
   <property type="sds.color" id="color.foreground">
     <color hex="#0000C0" />
@@ -782,9 +679,9 @@
     <property type="sds.action" id="actionData">
       <actionData />
     </property>
-    <property type="sds.integer" id="position.x" value="9" />
+    <property type="sds.integer" id="position.x" value="1" />
     <property type="sds.integer" id="position.y" value="1" />
-    <property type="sds.integer" id="width" value="115" />
+    <property type="sds.integer" id="width" value="127" />
     <property type="sds.integer" id="height" value="19" />
     <property type="sds.color" id="color.foreground">
       <color hex="#0000C0" />
@@ -824,13 +721,13 @@
     </property>
     <property type="sds.integer" id="position.x" value="131" />
     <property type="sds.integer" id="position.y" value="1" />
-    <property type="sds.integer" id="width" value="82" />
+    <property type="sds.integer" id="width" value="136" />
     <property type="sds.integer" id="height" value="18" />
     <property type="sds.color" id="color.foreground">
       <color hex="#000000" />
     </property>
     <property type="sds.font" id="font">
-      <font font="Cursor, 10" />
+      <font font="Arial, 8" />
     </property>
     <property type="sds.option" id="textAlignment">
       <option id="0" />
@@ -880,8 +777,8 @@
   <property type="sds.action" id="actionData">
     <actionData />
   </property>
-  <property type="sds.integer" id="position.x" value="24" />
-  <property type="sds.integer" id="position.y" value="80" />
+  <property type="sds.integer" id="position.x" value="23" />
+  <property type="sds.integer" id="position.y" value="36" />
   <property type="sds.integer" id="width" value="270" />
   <property type="sds.integer" id="height" value="24" />
   <property type="sds.boolean" id="transparency" value="true" />
@@ -927,15 +824,15 @@
     <property type="sds.action" id="actionData">
       <actionData />
     </property>
-    <property type="sds.integer" id="position.x" value="183" />
-    <property type="sds.integer" id="position.y" value="-5" />
+    <property type="sds.integer" id="position.x" value="188" />
+    <property type="sds.integer" id="position.y" value="-4" />
     <property type="sds.integer" id="width" value="98" />
     <property type="sds.integer" id="height" value="24" />
     <property type="sds.color" id="color.foreground">
       <color hex="#0000C0" />
     </property>
     <property type="sds.font" id="font">
-      <font font="Cursor, 10" />
+      <font font="Arial, 8" />
     </property>
     <property type="sds.option" id="textAlignment">
       <option id="0" />
@@ -1028,13 +925,8 @@
   <property type="sds.action" id="actionData">
     <actionData />
   </property>
-<<<<<<< HEAD
-  <property type="sds.integer" id="position.x" value="20" />
-  <property type="sds.integer" id="position.y" value="420" />
-=======
-  <property type="sds.integer" id="position.x" value="14" />
-  <property type="sds.integer" id="position.y" value="375" />
->>>>>>> 56765083
+  <property type="sds.integer" id="position.x" value="19" />
+  <property type="sds.integer" id="position.y" value="310" />
   <property type="sds.integer" id="width" value="286" />
   <property type="sds.integer" id="height" value="29" />
   <property type="sds.boolean" id="transparency" value="true" />
@@ -1080,15 +972,15 @@
     <property type="sds.action" id="actionData">
       <actionData />
     </property>
-    <property type="sds.integer" id="position.x" value="184" />
-    <property type="sds.integer" id="position.y" value="-2" />
+    <property type="sds.integer" id="position.x" value="189" />
+    <property type="sds.integer" id="position.y" value="-1" />
     <property type="sds.integer" id="width" value="98" />
     <property type="sds.integer" id="height" value="24" />
     <property type="sds.color" id="color.foreground">
       <color hex="#0000C0" />
     </property>
     <property type="sds.font" id="font">
-      <font font="Cursor, 10" />
+      <font font="Arial, 8" />
     </property>
     <property type="sds.option" id="textAlignment">
       <option id="0" />
@@ -1181,13 +1073,8 @@
   <property type="sds.action" id="actionData">
     <actionData />
   </property>
-<<<<<<< HEAD
-  <property type="sds.integer" id="position.x" value="20" />
-  <property type="sds.integer" id="position.y" value="372" />
-=======
-  <property type="sds.integer" id="position.x" value="14" />
-  <property type="sds.integer" id="position.y" value="327" />
->>>>>>> 56765083
+  <property type="sds.integer" id="position.x" value="19" />
+  <property type="sds.integer" id="position.y" value="262" />
   <property type="sds.integer" id="width" value="288" />
   <property type="sds.integer" id="height" value="29" />
   <property type="sds.boolean" id="transparency" value="true" />
@@ -1233,15 +1120,15 @@
     <property type="sds.action" id="actionData">
       <actionData />
     </property>
-    <property type="sds.integer" id="position.x" value="182" />
-    <property type="sds.integer" id="position.y" value="-2" />
+    <property type="sds.integer" id="position.x" value="187" />
+    <property type="sds.integer" id="position.y" value="-1" />
     <property type="sds.integer" id="width" value="98" />
     <property type="sds.integer" id="height" value="24" />
     <property type="sds.color" id="color.foreground">
       <color hex="#0000C0" />
     </property>
     <property type="sds.font" id="font">
-      <font font="Cursor, 10" />
+      <font font="Arial, 8" />
     </property>
     <property type="sds.option" id="textAlignment">
       <option id="0" />
@@ -1334,13 +1221,8 @@
   <property type="sds.action" id="actionData">
     <actionData />
   </property>
-<<<<<<< HEAD
-  <property type="sds.integer" id="position.x" value="20" />
-  <property type="sds.integer" id="position.y" value="492" />
-=======
-  <property type="sds.integer" id="position.x" value="14" />
-  <property type="sds.integer" id="position.y" value="447" />
->>>>>>> 56765083
+  <property type="sds.integer" id="position.x" value="19" />
+  <property type="sds.integer" id="position.y" value="382" />
   <property type="sds.integer" id="width" value="286" />
   <property type="sds.integer" id="height" value="29" />
   <property type="sds.boolean" id="transparency" value="true" />
@@ -1386,15 +1268,15 @@
     <property type="sds.action" id="actionData">
       <actionData />
     </property>
-    <property type="sds.integer" id="position.x" value="183" />
-    <property type="sds.integer" id="position.y" value="-2" />
+    <property type="sds.integer" id="position.x" value="188" />
+    <property type="sds.integer" id="position.y" value="-1" />
     <property type="sds.integer" id="width" value="98" />
     <property type="sds.integer" id="height" value="24" />
     <property type="sds.color" id="color.foreground">
       <color hex="#0000C0" />
     </property>
     <property type="sds.font" id="font">
-      <font font="Cursor, 10" />
+      <font font="Arial, 8" />
     </property>
     <property type="sds.option" id="textAlignment">
       <option id="0" />
@@ -1487,13 +1369,8 @@
   <property type="sds.action" id="actionData">
     <actionData />
   </property>
-<<<<<<< HEAD
-  <property type="sds.integer" id="position.x" value="20" />
-  <property type="sds.integer" id="position.y" value="324" />
-=======
-  <property type="sds.integer" id="position.x" value="14" />
-  <property type="sds.integer" id="position.y" value="279" />
->>>>>>> 56765083
+  <property type="sds.integer" id="position.x" value="19" />
+  <property type="sds.integer" id="position.y" value="214" />
   <property type="sds.integer" id="width" value="286" />
   <property type="sds.integer" id="height" value="29" />
   <property type="sds.boolean" id="transparency" value="true" />
@@ -1539,15 +1416,15 @@
     <property type="sds.action" id="actionData">
       <actionData />
     </property>
-    <property type="sds.integer" id="position.x" value="183" />
-    <property type="sds.integer" id="position.y" value="-2" />
+    <property type="sds.integer" id="position.x" value="188" />
+    <property type="sds.integer" id="position.y" value="-1" />
     <property type="sds.integer" id="width" value="98" />
     <property type="sds.integer" id="height" value="24" />
     <property type="sds.color" id="color.foreground">
       <color hex="#0000C0" />
     </property>
     <property type="sds.font" id="font">
-      <font font="Cursor, 10" />
+      <font font="Arial, 8" />
     </property>
     <property type="sds.option" id="textAlignment">
       <option id="0" />
@@ -1640,13 +1517,8 @@
   <property type="sds.action" id="actionData">
     <actionData />
   </property>
-<<<<<<< HEAD
-  <property type="sds.integer" id="position.x" value="20" />
-  <property type="sds.integer" id="position.y" value="516" />
-=======
-  <property type="sds.integer" id="position.x" value="14" />
-  <property type="sds.integer" id="position.y" value="471" />
->>>>>>> 56765083
+  <property type="sds.integer" id="position.x" value="19" />
+  <property type="sds.integer" id="position.y" value="406" />
   <property type="sds.integer" id="width" value="286" />
   <property type="sds.integer" id="height" value="29" />
   <property type="sds.boolean" id="transparency" value="true" />
@@ -1692,15 +1564,15 @@
     <property type="sds.action" id="actionData">
       <actionData />
     </property>
-    <property type="sds.integer" id="position.x" value="183" />
-    <property type="sds.integer" id="position.y" value="-2" />
+    <property type="sds.integer" id="position.x" value="188" />
+    <property type="sds.integer" id="position.y" value="-1" />
     <property type="sds.integer" id="width" value="98" />
     <property type="sds.integer" id="height" value="24" />
     <property type="sds.color" id="color.foreground">
       <color hex="#0000C0" />
     </property>
     <property type="sds.font" id="font">
-      <font font="Cursor, 10" />
+      <font font="Arial, 8" />
     </property>
     <property type="sds.option" id="textAlignment">
       <option id="0" />
@@ -1793,13 +1665,8 @@
   <property type="sds.action" id="actionData">
     <actionData />
   </property>
-<<<<<<< HEAD
-  <property type="sds.integer" id="position.x" value="20" />
-  <property type="sds.integer" id="position.y" value="468" />
-=======
-  <property type="sds.integer" id="position.x" value="14" />
-  <property type="sds.integer" id="position.y" value="423" />
->>>>>>> 56765083
+  <property type="sds.integer" id="position.x" value="19" />
+  <property type="sds.integer" id="position.y" value="358" />
   <property type="sds.integer" id="width" value="286" />
   <property type="sds.integer" id="height" value="29" />
   <property type="sds.boolean" id="transparency" value="true" />
@@ -1885,15 +1752,15 @@
     <property type="sds.action" id="actionData">
       <actionData />
     </property>
-    <property type="sds.integer" id="position.x" value="183" />
-    <property type="sds.integer" id="position.y" value="1" />
+    <property type="sds.integer" id="position.x" value="188" />
+    <property type="sds.integer" id="position.y" value="2" />
     <property type="sds.integer" id="width" value="98" />
     <property type="sds.integer" id="height" value="24" />
     <property type="sds.color" id="color.foreground">
       <color hex="#0000C0" />
     </property>
     <property type="sds.font" id="font">
-      <font font="Cursor, 10" />
+      <font font="Arial, 8" />
     </property>
     <property type="sds.option" id="textAlignment">
       <option id="0" />
@@ -1946,13 +1813,8 @@
   <property type="sds.action" id="actionData">
     <actionData />
   </property>
-<<<<<<< HEAD
-  <property type="sds.integer" id="position.x" value="19" />
-  <property type="sds.integer" id="position.y" value="227" />
-=======
-  <property type="sds.integer" id="position.x" value="13" />
-  <property type="sds.integer" id="position.y" value="182" />
->>>>>>> 56765083
+  <property type="sds.integer" id="position.x" value="18" />
+  <property type="sds.integer" id="position.y" value="117" />
   <property type="sds.integer" id="width" value="288" />
   <property type="sds.integer" id="height" value="30" />
   <property type="sds.boolean" id="transparency" value="true" />
@@ -1998,15 +1860,15 @@
     <property type="sds.action" id="actionData">
       <actionData />
     </property>
-    <property type="sds.integer" id="position.x" value="183" />
-    <property type="sds.integer" id="position.y" value="-1" />
+    <property type="sds.integer" id="position.x" value="188" />
+    <property type="sds.integer" id="position.y" value="0" />
     <property type="sds.integer" id="width" value="98" />
     <property type="sds.integer" id="height" value="24" />
     <property type="sds.color" id="color.foreground">
       <color hex="#0000C0" />
     </property>
     <property type="sds.font" id="font">
-      <font font="Cursor, 10" />
+      <font font="Arial, 8" />
     </property>
     <property type="sds.option" id="textAlignment">
       <option id="0" />
@@ -2099,13 +1961,8 @@
   <property type="sds.action" id="actionData">
     <actionData />
   </property>
-<<<<<<< HEAD
-  <property type="sds.integer" id="position.x" value="20" />
-  <property type="sds.integer" id="position.y" value="252" />
-=======
-  <property type="sds.integer" id="position.x" value="14" />
-  <property type="sds.integer" id="position.y" value="207" />
->>>>>>> 56765083
+  <property type="sds.integer" id="position.x" value="19" />
+  <property type="sds.integer" id="position.y" value="142" />
   <property type="sds.integer" id="width" value="286" />
   <property type="sds.integer" id="height" value="27" />
   <property type="sds.boolean" id="transparency" value="true" />
@@ -2191,15 +2048,15 @@
     <property type="sds.action" id="actionData">
       <actionData />
     </property>
-    <property type="sds.integer" id="position.x" value="183" />
-    <property type="sds.integer" id="position.y" value="1" />
+    <property type="sds.integer" id="position.x" value="188" />
+    <property type="sds.integer" id="position.y" value="2" />
     <property type="sds.integer" id="width" value="98" />
     <property type="sds.integer" id="height" value="24" />
     <property type="sds.color" id="color.foreground">
       <color hex="#0000C0" />
     </property>
     <property type="sds.font" id="font">
-      <font font="Cursor, 10" />
+      <font font="Arial, 8" />
     </property>
     <property type="sds.option" id="textAlignment">
       <option id="0" />
@@ -2252,13 +2109,8 @@
   <property type="sds.action" id="actionData">
     <actionData />
   </property>
-<<<<<<< HEAD
-  <property type="sds.integer" id="position.x" value="18" />
-  <property type="sds.integer" id="position.y" value="207" />
-=======
-  <property type="sds.integer" id="position.x" value="12" />
-  <property type="sds.integer" id="position.y" value="162" />
->>>>>>> 56765083
+  <property type="sds.integer" id="position.x" value="17" />
+  <property type="sds.integer" id="position.y" value="97" />
   <property type="sds.integer" id="width" value="290" />
   <property type="sds.integer" id="height" value="26" />
   <property type="sds.boolean" id="transparency" value="true" />
@@ -2304,15 +2156,15 @@
     <property type="sds.action" id="actionData">
       <actionData />
     </property>
-    <property type="sds.integer" id="position.x" value="183" />
-    <property type="sds.integer" id="position.y" value="-5" />
+    <property type="sds.integer" id="position.x" value="188" />
+    <property type="sds.integer" id="position.y" value="-4" />
     <property type="sds.integer" id="width" value="98" />
     <property type="sds.integer" id="height" value="24" />
     <property type="sds.color" id="color.foreground">
       <color hex="#0000C0" />
     </property>
     <property type="sds.font" id="font">
-      <font font="Cursor, 10" />
+      <font font="Arial, 8" />
     </property>
     <property type="sds.option" id="textAlignment">
       <option id="0" />
@@ -2405,13 +2257,8 @@
   <property type="sds.action" id="actionData">
     <actionData />
   </property>
-<<<<<<< HEAD
-  <property type="sds.integer" id="position.x" value="20" />
-  <property type="sds.integer" id="position.y" value="396" />
-=======
-  <property type="sds.integer" id="position.x" value="14" />
-  <property type="sds.integer" id="position.y" value="351" />
->>>>>>> 56765083
+  <property type="sds.integer" id="position.x" value="19" />
+  <property type="sds.integer" id="position.y" value="286" />
   <property type="sds.integer" id="width" value="286" />
   <property type="sds.integer" id="height" value="29" />
   <property type="sds.boolean" id="transparency" value="true" />
@@ -2457,15 +2304,15 @@
     <property type="sds.action" id="actionData">
       <actionData />
     </property>
-    <property type="sds.integer" id="position.x" value="183" />
-    <property type="sds.integer" id="position.y" value="-1" />
+    <property type="sds.integer" id="position.x" value="188" />
+    <property type="sds.integer" id="position.y" value="0" />
     <property type="sds.integer" id="width" value="98" />
     <property type="sds.integer" id="height" value="24" />
     <property type="sds.color" id="color.foreground">
       <color hex="#0000C0" />
     </property>
     <property type="sds.font" id="font">
-      <font font="Cursor, 10" />
+      <font font="Arial, 8" />
     </property>
     <property type="sds.option" id="textAlignment">
       <option id="0" />
@@ -2558,13 +2405,8 @@
   <property type="sds.action" id="actionData">
     <actionData />
   </property>
-<<<<<<< HEAD
-  <property type="sds.integer" id="position.x" value="20" />
-  <property type="sds.integer" id="position.y" value="300" />
-=======
-  <property type="sds.integer" id="position.x" value="14" />
-  <property type="sds.integer" id="position.y" value="255" />
->>>>>>> 56765083
+  <property type="sds.integer" id="position.x" value="19" />
+  <property type="sds.integer" id="position.y" value="190" />
   <property type="sds.integer" id="width" value="286" />
   <property type="sds.integer" id="height" value="29" />
   <property type="sds.boolean" id="transparency" value="true" />
@@ -2610,15 +2452,15 @@
     <property type="sds.action" id="actionData">
       <actionData />
     </property>
-    <property type="sds.integer" id="position.x" value="183" />
-    <property type="sds.integer" id="position.y" value="-1" />
+    <property type="sds.integer" id="position.x" value="188" />
+    <property type="sds.integer" id="position.y" value="0" />
     <property type="sds.integer" id="width" value="98" />
     <property type="sds.integer" id="height" value="24" />
     <property type="sds.color" id="color.foreground">
       <color hex="#0000C0" />
     </property>
     <property type="sds.font" id="font">
-      <font font="Cursor, 10" />
+      <font font="Arial, 8" />
     </property>
     <property type="sds.option" id="textAlignment">
       <option id="0" />
@@ -2711,13 +2553,8 @@
   <property type="sds.action" id="actionData">
     <actionData />
   </property>
-<<<<<<< HEAD
-  <property type="sds.integer" id="position.x" value="20" />
-  <property type="sds.integer" id="position.y" value="348" />
-=======
-  <property type="sds.integer" id="position.x" value="14" />
-  <property type="sds.integer" id="position.y" value="303" />
->>>>>>> 56765083
+  <property type="sds.integer" id="position.x" value="19" />
+  <property type="sds.integer" id="position.y" value="238" />
   <property type="sds.integer" id="width" value="287" />
   <property type="sds.integer" id="height" value="29" />
   <property type="sds.boolean" id="transparency" value="true" />
@@ -2763,15 +2600,15 @@
     <property type="sds.action" id="actionData">
       <actionData />
     </property>
-    <property type="sds.integer" id="position.x" value="183" />
-    <property type="sds.integer" id="position.y" value="-1" />
+    <property type="sds.integer" id="position.x" value="188" />
+    <property type="sds.integer" id="position.y" value="0" />
     <property type="sds.integer" id="width" value="98" />
     <property type="sds.integer" id="height" value="24" />
     <property type="sds.color" id="color.foreground">
       <color hex="#0000C0" />
     </property>
     <property type="sds.font" id="font">
-      <font font="Cursor, 10" />
+      <font font="Arial, 8" />
     </property>
     <property type="sds.option" id="textAlignment">
       <option id="0" />
@@ -2864,13 +2701,8 @@
   <property type="sds.action" id="actionData">
     <actionData />
   </property>
-<<<<<<< HEAD
-  <property type="sds.integer" id="position.x" value="20" />
-  <property type="sds.integer" id="position.y" value="276" />
-=======
-  <property type="sds.integer" id="position.x" value="14" />
-  <property type="sds.integer" id="position.y" value="231" />
->>>>>>> 56765083
+  <property type="sds.integer" id="position.x" value="19" />
+  <property type="sds.integer" id="position.y" value="166" />
   <property type="sds.integer" id="width" value="286" />
   <property type="sds.integer" id="height" value="29" />
   <property type="sds.boolean" id="transparency" value="true" />
@@ -2916,15 +2748,15 @@
     <property type="sds.action" id="actionData">
       <actionData />
     </property>
-    <property type="sds.integer" id="position.x" value="182" />
-    <property type="sds.integer" id="position.y" value="-4" />
+    <property type="sds.integer" id="position.x" value="187" />
+    <property type="sds.integer" id="position.y" value="-3" />
     <property type="sds.integer" id="width" value="98" />
     <property type="sds.integer" id="height" value="24" />
     <property type="sds.color" id="color.foreground">
       <color hex="#0000C0" />
     </property>
     <property type="sds.font" id="font">
-      <font font="Cursor, 10" />
+      <font font="Arial, 8" />
     </property>
     <property type="sds.option" id="textAlignment">
       <option id="0" />
@@ -3017,13 +2849,8 @@
   <property type="sds.action" id="actionData">
     <actionData />
   </property>
-<<<<<<< HEAD
-  <property type="sds.integer" id="position.x" value="20" />
-  <property type="sds.integer" id="position.y" value="444" />
-=======
-  <property type="sds.integer" id="position.x" value="14" />
-  <property type="sds.integer" id="position.y" value="399" />
->>>>>>> 56765083
+  <property type="sds.integer" id="position.x" value="19" />
+  <property type="sds.integer" id="position.y" value="334" />
   <property type="sds.integer" id="width" value="286" />
   <property type="sds.integer" id="height" value="29" />
   <property type="sds.boolean" id="transparency" value="true" />
