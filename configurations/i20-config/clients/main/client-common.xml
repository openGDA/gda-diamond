--- conflicted
+++ resolved
@@ -64,18 +64,10 @@
 		<property name="service" ref="plot_server" />
 	</bean>
 	
-<<<<<<< HEAD
-=======
 	<bean id="RCPController" class="uk.ac.gda.remoting.client.GdaRmiProxyFactoryBean">
 		<property name="serviceUrl" value="${gda.rmi.prefix}/rcpController" />
 		<property name="serviceInterface" value="gda.gui.RCPController" />
 		<property name="refreshStubOnConnectFailure" value="true" />
 	</bean>	
 	
->>>>>>> 7020487c
-	<!-- <bean id="dataProjectUpdater" class="uk.ac.gda.client.ServerFileListener">
-		<property name="ClientFileAnnouncerName" value="sockpuppet" />
-	</bean> -->
-
-
 </beans>