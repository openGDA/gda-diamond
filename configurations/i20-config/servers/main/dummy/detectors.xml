<beans xmlns="http://www.springframework.org/schema/beans"
	xmlns:xsi="http://www.w3.org/2001/XMLSchema-instance"
	xmlns:util="http://www.springframework.org/schema/util"
	xsi:schemaLocation="http://www.springframework.org/schema/beans
	http://www.springframework.org/schema/beans/spring-beans-2.5.xsd
	http://www.springframework.org/schema/util
	http://www.springframework.org/schema/util/spring-util-2.5.xsd">

	<bean id="DAServer" class="gda.device.detector.DummyDAServer">
		<property name="local" value="True" />
		<property name="host" value="i20-xspress0" />
		<property name="port" value="1972" />
		<property name="startupCommands">
			<list>
				<value>~config</value>
			</list>
		</property>
		<property name="dataPort" value="20030" />
		<property name="replyTimeOut" value="5000" />
		<!-- <property name="dataFile" value="Mofoil2.dat" /> -->
		<property name="xspressMode">
			<bean class="gda.device.detector.DUMMY_XSPRESS2_MODE"
				factory-method="valueOf">
				<constructor-arg>
					<value>XSPRESS2_FULL_MCA</value>
				</constructor-arg>
			</bean>
		</property>
	</bean>

	<bean id="Stanford01" class="gda.device.currentamplifier.DummyCurrentAmplifier" />
	<bean id="Stanford02" class="gda.device.currentamplifier.DummyCurrentAmplifier" />
	<bean id="Stanford03" class="gda.device.currentamplifier.DummyCurrentAmplifier" />
	<bean id="Stanford04" class="gda.device.currentamplifier.DummyCurrentAmplifier" />

	<bean id="xspress2system" class="gda.device.detector.xspress.Xspress2System">
		<property name="daServerName" value="DAServer" />
		<property name="tfgName" value="tfg" />
		<property name="xspressSystemName" value="xsp1" />
		<property name="alwaysRecordRawMCAs" value="true"/>
		<property name="mcaOpenCommand" value="xspress2 open-mca 'xsp1'" />
		<property name="scalerOpenCommand" value="xspress2 open-scalers 'xsp1'" />
		<property name="startupScript" value="xspress2 format-run 'xsp1' res-none" />
		<property name="configFileName" value="${gda.config}/var/templates/Xspress_Parameters.xml" />
		<property name="dtcConfigFileName" value="${gda.config}/var/templates/Xspress_DeadTime_Parameters.xml" />
		<property name="fullMCABits" value="12" />
		<property name="onlyDisplayFF" value="true" />
		<property name="outputFormat">
			<list>
				<value>%9.2f</value>
			</list>
		</property>
		<property name="ionChambersCounterTimer" ref="ionchambers" />
	</bean>

	<bean id="tfg" class="gda.device.timer.Etfg">
		<property name="daServerName" value="DAServer" />
	</bean>

	<!-- Scaler channels -->
	<bean id="CalMemory" class="gda.device.memory.Scaler">
		<property name="daServerName" value="DAServer" />
		<property name="width" value="5" />
		<property name="height" value="1" />
		<property name="openCommand" value="tfg open-cc" />
	</bean>

	<bean id="ionchambers" class="gda.device.detector.countertimer.TfgScalerWithFrames">
		<property name="extraNames">
			<list>
				<value>I0</value>
				<value>It</value>
				<value>Iref</value>
				<value>lnI0It</value>
				<value>lnItIref</value>
			</list>
		</property>
		<property name="scaler" ref="CalMemory" />
		<property name="timer" ref="tfg" />
		<property name="timeChannelRequired" value="false" />
		<property name="outputLogValues" value="true" />
		<property name="TFGv2" value="true" />
		<property name="numChannelsToRead" value="3" />
		<property name="darkCurrentRequired" value="true" />
		<property name="outputFormat">
			<list>
				<value>%.4f</value>
				<value>%.2f</value>
				<value>%.2f</value>
				<value>%.2f</value>
				<value>%.4f</value>
				<value>%.4f</value>
			</list>
		</property>
	</bean>

	<bean id="I1" class="gda.device.detector.countertimer.TfgScalerWithFrames">
		<property name="extraNames">
			<list>
				<value>Time</value>
				<value>I1</value>
			</list>
		</property>
		<property name="scaler" ref="CalMemory" />
		<property name="timer" ref="tfg" />
		<property name="timeChannelRequired" value="true" />
		<property name="outputLogValues" value="false" />
		<property name="darkCurrentRequired" value="true" />
		<property name="TFGv2" value="true" />
		<property name="numChannelsToRead" value="1" />
		<property name="firstDataChannel" value="3" />
		<property name="outputFormat">
			<list>
				<value>%.4f</value>
				<value>%.2f</value>
				<value>%.2f</value>
			</list>
		</property>
	</bean>

	<bean id="FFI0" class="gda.device.detector.TfgFFoverI0">
		<property name="xspress" ref="xspress2system" />
		<property name="i0_channel" value="0" />
		<property name="counterTimer" ref="ionchambers" />
	</bean>

	<bean id="FFI1" class="gda.device.detector.TfgXMapFFoverI0">
		<property name="xmap" ref="xmapMca" />
		<!--property name="scaler" ref="CalMemory" / -->
		<property name="counterTimer" ref="I1" />
		<property name="extraNames">
			<list>
				<value>FFI1</value>
			</list>
		</property>
	</bean>

	<!-- <bean id="cirrus" class="uk.ac.gda.devices.cirrus.CirrusDetector"> -->
	<!-- <property name="cirrusHost" value="diamrl5244" /> -->
	<!-- </bean> -->

	<bean id="i0_stanford_sensitivity" class="gda.device.enumpositioner.DummyEnumPositioner">
		<property name="positions">
			<util:list list-class="java.util.ArrayList">
				<value>1</value>
				<value>2</value>
				<value>5</value>
				<value>10</value>
				<value>20</value>
				<value>50</value>
				<value>100</value>
				<value>200</value>
				<value>500</value>
			</util:list>
		</property>
	</bean>
	
	<bean id="i0_stanford_sensitivity_units" class="gda.device.enumpositioner.DummyEnumPositioner">
		<property name="positions">
			<util:list list-class="java.util.ArrayList">
				<value>pA/V</value>
				<value>nA/V</value>
				<value>uA/V</value>
				<value>mA/V</value>
			</util:list>
		</property>
	</bean>
	
	<bean id="i0_stanford_offset" class="gda.device.enumpositioner.DummyEnumPositioner">
		<property name="positions">
			<util:list list-class="java.util.ArrayList">
				<value>1</value>
				<value>2</value>
				<value>5</value>
				<value>10</value>
				<value>20</value>
				<value>50</value>
				<value>100</value>
				<value>200</value>
				<value>500</value>
			</util:list>
		</property>
	</bean>
	
	<bean id="i0_stanford_offset_units" class="gda.device.enumpositioner.DummyEnumPositioner">
		<property name="positions">
			<util:list list-class="java.util.ArrayList">
				<value>pA/V</value>
				<value>nA/V</value>
				<value>uA/V</value>
			</util:list>
		</property>
	</bean>

	<bean id="it_stanford_sensitivity" class="gda.device.enumpositioner.DummyEnumPositioner">
		<property name="positions">
			<util:list list-class="java.util.ArrayList">
				<value>1</value>
				<value>2</value>
				<value>5</value>
				<value>10</value>
				<value>20</value>
				<value>50</value>
				<value>100</value>
				<value>200</value>
				<value>500</value>
			</util:list>
		</property>
	</bean>
	
	<bean id="it_stanford_sensitivity_units" class="gda.device.enumpositioner.DummyEnumPositioner">
		<property name="positions">
			<util:list list-class="java.util.ArrayList">
				<value>pA/V</value>
				<value>nA/V</value>
				<value>uA/V</value>
				<value>mA/V</value>
			</util:list>
		</property>
	</bean>
	
	<bean id="it_stanford_offset" class="gda.device.enumpositioner.DummyEnumPositioner">
		<property name="positions">
			<util:list list-class="java.util.ArrayList">
				<value>1</value>
				<value>2</value>
				<value>5</value>
				<value>10</value>
				<value>20</value>
				<value>50</value>
				<value>100</value>
				<value>200</value>
				<value>500</value>
			</util:list>
		</property>
	</bean>
	
	<bean id="it_stanford_offset_units" class="gda.device.enumpositioner.DummyEnumPositioner">
		<property name="positions">
			<util:list list-class="java.util.ArrayList">
				<value>pA/V</value>
				<value>nA/V</value>
				<value>uA/V</value>
			</util:list>
		</property>
	</bean>

	<bean id="iref_stanford_sensitivity" class="gda.device.enumpositioner.DummyEnumPositioner">
		<property name="positions">
			<util:list list-class="java.util.ArrayList">
				<value>1</value>
				<value>2</value>
				<value>5</value>
				<value>10</value>
				<value>20</value>
				<value>50</value>
				<value>100</value>
				<value>200</value>
				<value>500</value>
			</util:list>
		</property>
	</bean>
	
	<bean id="iref_stanford_sensitivity_units" class="gda.device.enumpositioner.DummyEnumPositioner">
		<property name="positions">
			<util:list list-class="java.util.ArrayList">
				<value>pA/V</value>
				<value>nA/V</value>
				<value>uA/V</value>
				<value>mA/V</value>
			</util:list>
		</property>
	</bean>
	
	<bean id="iref_stanford_offset" class="gda.device.enumpositioner.DummyEnumPositioner">
		<property name="positions">
			<util:list list-class="java.util.ArrayList">
				<value>1</value>
				<value>2</value>
				<value>5</value>
				<value>10</value>
				<value>20</value>
				<value>50</value>
				<value>100</value>
				<value>200</value>
				<value>500</value>
			</util:list>
		</property>
	</bean>
	
	<bean id="iref_stanford_offset_units" class="gda.device.enumpositioner.DummyEnumPositioner">
		<property name="positions">
			<util:list list-class="java.util.ArrayList">
				<value>pA/V</value>
				<value>nA/V</value>
				<value>uA/V</value>
			</util:list>
		</property>
	</bean>

	<bean id="i1_stanford_sensitivity" class="gda.device.enumpositioner.DummyEnumPositioner">
		<property name="positions">
			<util:list list-class="java.util.ArrayList">
				<value>1</value>
				<value>2</value>
				<value>5</value>
				<value>10</value>
				<value>20</value>
				<value>50</value>
				<value>100</value>
				<value>200</value>
				<value>500</value>
			</util:list>
		</property>
	</bean>
	
	<bean id="i1_stanford_sensitivity_units" class="gda.device.enumpositioner.DummyEnumPositioner">
		<property name="positions">
			<util:list list-class="java.util.ArrayList">
				<value>pA/V</value>
				<value>nA/V</value>
				<value>uA/V</value>
				<value>mA/V</value>
			</util:list>
		</property>
	</bean>
	
	<bean id="i1_stanford_offset" class="gda.device.enumpositioner.DummyEnumPositioner">
		<property name="positions">
			<util:list list-class="java.util.ArrayList">
				<value>1</value>
				<value>2</value>
				<value>5</value>
				<value>10</value>
				<value>20</value>
				<value>50</value>
				<value>100</value>
				<value>200</value>
				<value>500</value>
			</util:list>
		</property>
	</bean>
	
	<bean id="i1_stanford_offset_units" class="gda.device.enumpositioner.DummyEnumPositioner">
		<property name="positions">
			<util:list list-class="java.util.ArrayList">
				<value>pA/V</value>
				<value>nA/V</value>
				<value>uA/V</value>
			</util:list>
		</property>
	</bean>
	
	<bean id="i0_stanford_offset_current" class="gda.device.enumpositioner.DummyEnumPositioner">
		<property name="positions">
			<util:list list-class="java.util.ArrayList">
				<value>Off</value>
				<value>On</value>
			</util:list>
		</property>
	</bean>
	
	<bean id="it_stanford_offset_current" class="gda.device.enumpositioner.DummyEnumPositioner">
		<property name="positions">
			<util:list list-class="java.util.ArrayList">
				<value>Off</value>
				<value>On</value>
			</util:list>
		</property>
	</bean>
	
	<bean id="iref_stanford_offset_current" class="gda.device.enumpositioner.DummyEnumPositioner">
		<property name="positions">
			<util:list list-class="java.util.ArrayList">
				<value>Off</value>
				<value>On</value>
			</util:list>
		</property>
	</bean>

<<<<<<< HEAD
	<bean id="i0_stanford_offset_current" class="gda.device.enumpositioner.DummyEnumPositioner">
		<property name="positions">
			<util:list list-class="java.util.ArrayList">
				<value>off</value>
				<value>on</value>
			</util:list>
		</property>
	</bean>
	
	<bean id="it_stanford_offset_current" class="gda.device.enumpositioner.DummyEnumPositioner">
		<property name="positions">
			<util:list list-class="java.util.ArrayList">
				<value>off</value>
				<value>on</value>
			</util:list>
		</property>
	</bean>
	
	<bean id="iref_stanford_offset_current" class="gda.device.enumpositioner.DummyEnumPositioner">
		<property name="positions">
			<util:list list-class="java.util.ArrayList">
				<value>off</value>
				<value>on</value>
			</util:list>
		</property>
	</bean>

	<bean id="i1_stanford_offset_current" class="gda.device.enumpositioner.DummyEnumPositioner">
		<property name="positions">
			<util:list list-class="java.util.ArrayList">
				<value>off</value>
				<value>on</value>
=======
	<bean id="i1_stanford_offset_current" class="gda.device.enumpositioner.DummyEnumPositioner">
		<property name="positions">
			<util:list list-class="java.util.ArrayList">
				<value>Off</value>
				<value>On</value>
>>>>>>> 4fb6e3c2
			</util:list>
		</property>
	</bean>

</beans><|MERGE_RESOLUTION|>--- conflicted
+++ resolved
@@ -26,6 +26,14 @@
 				</constructor-arg>
 			</bean>
 		</property>
+	</bean>
+
+
+	<bean id="xmapcontroller" class="gda.device.detector.xmap.DummyXmapController">
+		<property name="numberOfMca" value="1" />
+		<property name="numberOfBins" value="1024" />
+		<!-- <property name="numberOfROIs" value="5" /> -->
+		<property name="local" value="true" />
 	</bean>
 
 	<bean id="Stanford01" class="gda.device.currentamplifier.DummyCurrentAmplifier" />
@@ -378,8 +386,7 @@
 		</property>
 	</bean>
 
-<<<<<<< HEAD
-	<bean id="i0_stanford_offset_current" class="gda.device.enumpositioner.DummyEnumPositioner">
+	<bean id="i1_stanford_offset_current" class="gda.device.enumpositioner.DummyEnumPositioner">
 		<property name="positions">
 			<util:list list-class="java.util.ArrayList">
 				<value>off</value>
@@ -387,39 +394,5 @@
 			</util:list>
 		</property>
 	</bean>
-	
-	<bean id="it_stanford_offset_current" class="gda.device.enumpositioner.DummyEnumPositioner">
-		<property name="positions">
-			<util:list list-class="java.util.ArrayList">
-				<value>off</value>
-				<value>on</value>
-			</util:list>
-		</property>
-	</bean>
-	
-	<bean id="iref_stanford_offset_current" class="gda.device.enumpositioner.DummyEnumPositioner">
-		<property name="positions">
-			<util:list list-class="java.util.ArrayList">
-				<value>off</value>
-				<value>on</value>
-			</util:list>
-		</property>
-	</bean>
-
-	<bean id="i1_stanford_offset_current" class="gda.device.enumpositioner.DummyEnumPositioner">
-		<property name="positions">
-			<util:list list-class="java.util.ArrayList">
-				<value>off</value>
-				<value>on</value>
-=======
-	<bean id="i1_stanford_offset_current" class="gda.device.enumpositioner.DummyEnumPositioner">
-		<property name="positions">
-			<util:list list-class="java.util.ArrayList">
-				<value>Off</value>
-				<value>On</value>
->>>>>>> 4fb6e3c2
-			</util:list>
-		</property>
-	</bean>
 
 </beans>