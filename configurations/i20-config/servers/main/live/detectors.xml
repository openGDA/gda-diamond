--- conflicted
+++ resolved
@@ -225,8 +225,6 @@
 		<property name="scalerName" value="ionchambers" />
 	</bean>
 
-<<<<<<< HEAD
-=======
 	<bean id="xmapMca" class="gda.device.detector.xmap.NexusXmap">
 		<property name="xmapControllerName" value="xmapcontroller" />
 
@@ -257,7 +255,6 @@
 		<property name="tfg" ref="tfg" />
 	</bean>
 
->>>>>>> bfd5e9ce
 	<bean id="If" class="gda.device.detector.XesIf">
 		<property name="xmap" ref="xmapMca" />
 		<property name="gdhist" ref="CalMemory" />
