--- conflicted
+++ resolved
@@ -112,11 +112,6 @@
 		<property name="openCommand" value="tfg open-cc" />
 	</bean>
 
-<<<<<<< HEAD
-=======
-<!-- 	<bean id="ionchambers" class="gda.device.detector.countertimer.PositionStreamingTfgScaler"> -->
-<!-- 	<bean id="ionchambers" class="gda.device.detector.countertimer.CallableTfgScalerWithLogValues"> -->
->>>>>>> 4fb6e3c2
 	<bean id="ionchambers" class="gda.device.detector.countertimer.TfgScalerWithFrames">
 		<property name="extraNames">
 			<list>
@@ -224,11 +219,7 @@
 			</list>
 		</property>
 	</bean>
-<<<<<<< HEAD
-
-=======
-	
->>>>>>> 4fb6e3c2
+
 	<bean id="FFI0" class="gda.device.detector.TfgFFoverI0">
 		<property name="xspress" ref="xspress2system" />
 		<property name="scalerName" value="ionchambers" />
