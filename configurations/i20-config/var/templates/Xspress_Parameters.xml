<?xml version="1.0" encoding="UTF-8"?>
<XspressParameters>
    <detectorName>xspress2system</detectorName>
    <resGrade>res-none</resGrade>
    <regionType>Virtual Scaler</regionType>
    <readoutMode>Scalers only</readoutMode>
    <editIndividualElements>true</editIndividualElements>
    <DetectorElement>
        <name>Element 0</name>
        <number>0</number>
<<<<<<< HEAD
        <windowStart>725</windowStart>
        <windowEnd>1330</windowEnd>
        <excluded>false</excluded>
=======
        <windowStart>742</windowStart>
        <windowEnd>850</windowEnd>
        <excluded>true</excluded>
>>>>>>> 17335e1c
        <Region>
            <roiName>ROI_1</roiName>
            <roiStart>760</roiStart>
            <roiEnd>841</roiEnd>
        </Region>
    </DetectorElement>
    <DetectorElement>
        <name>Element 1</name>
        <number>1</number>
<<<<<<< HEAD
        <windowStart>725</windowStart>
        <windowEnd>1330</windowEnd>
        <excluded>false</excluded>
=======
        <windowStart>742</windowStart>
        <windowEnd>850</windowEnd>
        <excluded>true</excluded>
>>>>>>> 17335e1c
        <Region>
            <roiName>ROI_1</roiName>
            <roiStart>760</roiStart>
            <roiEnd>841</roiEnd>
        </Region>
    </DetectorElement>
    <DetectorElement>
        <name>Element 2</name>
        <number>2</number>
<<<<<<< HEAD
        <windowStart>725</windowStart>
        <windowEnd>1330</windowEnd>
=======
        <windowStart>742</windowStart>
        <windowEnd>850</windowEnd>
>>>>>>> 17335e1c
        <excluded>false</excluded>
        <Region>
            <roiName>ROI_1</roiName>
            <roiStart>760</roiStart>
            <roiEnd>841</roiEnd>
        </Region>
    </DetectorElement>
    <DetectorElement>
        <name>Element 3</name>
        <number>3</number>
<<<<<<< HEAD
        <windowStart>725</windowStart>
        <windowEnd>1330</windowEnd>
        <excluded>false</excluded>
=======
        <windowStart>742</windowStart>
        <windowEnd>850</windowEnd>
        <excluded>true</excluded>
>>>>>>> 17335e1c
        <Region>
            <roiName>ROI_1</roiName>
            <roiStart>760</roiStart>
            <roiEnd>841</roiEnd>
        </Region>
    </DetectorElement>
    <DetectorElement>
        <name>Element 4</name>
        <number>4</number>
<<<<<<< HEAD
        <windowStart>725</windowStart>
        <windowEnd>1330</windowEnd>
        <excluded>false</excluded>
=======
        <windowStart>742</windowStart>
        <windowEnd>850</windowEnd>
        <excluded>true</excluded>
>>>>>>> 17335e1c
        <Region>
            <roiName>ROI_1</roiName>
            <roiStart>760</roiStart>
            <roiEnd>841</roiEnd>
        </Region>
    </DetectorElement>
    <DetectorElement>
        <name>Element 5</name>
        <number>5</number>
<<<<<<< HEAD
        <windowStart>725</windowStart>
        <windowEnd>1330</windowEnd>
        <excluded>false</excluded>
=======
        <windowStart>742</windowStart>
        <windowEnd>850</windowEnd>
        <excluded>true</excluded>
>>>>>>> 17335e1c
        <Region>
            <roiName>ROI_1</roiName>
            <roiStart>760</roiStart>
            <roiEnd>841</roiEnd>
        </Region>
    </DetectorElement>
    <DetectorElement>
        <name>Element 6</name>
        <number>6</number>
<<<<<<< HEAD
        <windowStart>725</windowStart>
        <windowEnd>1330</windowEnd>
=======
        <windowStart>742</windowStart>
        <windowEnd>850</windowEnd>
>>>>>>> 17335e1c
        <excluded>false</excluded>
        <Region>
            <roiName>ROI_1</roiName>
            <roiStart>760</roiStart>
            <roiEnd>841</roiEnd>
        </Region>
    </DetectorElement>
    <DetectorElement>
        <name>Element 7</name>
        <number>7</number>
<<<<<<< HEAD
        <windowStart>725</windowStart>
        <windowEnd>1330</windowEnd>
=======
        <windowStart>742</windowStart>
        <windowEnd>850</windowEnd>
>>>>>>> 17335e1c
        <excluded>false</excluded>
        <Region>
            <roiName>ROI_1</roiName>
            <roiStart>760</roiStart>
            <roiEnd>841</roiEnd>
        </Region>
    </DetectorElement>
    <DetectorElement>
        <name>Element 8</name>
        <number>8</number>
<<<<<<< HEAD
        <windowStart>725</windowStart>
        <windowEnd>1330</windowEnd>
        <excluded>false</excluded>
=======
        <windowStart>742</windowStart>
        <windowEnd>850</windowEnd>
        <excluded>true</excluded>
>>>>>>> 17335e1c
        <Region>
            <roiName>ROI_1</roiName>
            <roiStart>760</roiStart>
            <roiEnd>841</roiEnd>
        </Region>
    </DetectorElement>
    <DetectorElement>
        <name>Element 9</name>
        <number>9</number>
<<<<<<< HEAD
        <windowStart>725</windowStart>
        <windowEnd>1330</windowEnd>
        <excluded>false</excluded>
=======
        <windowStart>742</windowStart>
        <windowEnd>850</windowEnd>
        <excluded>true</excluded>
>>>>>>> 17335e1c
        <Region>
            <roiName>ROI_1</roiName>
            <roiStart>760</roiStart>
            <roiEnd>841</roiEnd>
        </Region>
    </DetectorElement>
    <DetectorElement>
        <name>Element 10</name>
        <number>10</number>
<<<<<<< HEAD
        <windowStart>725</windowStart>
        <windowEnd>1330</windowEnd>
=======
        <windowStart>742</windowStart>
        <windowEnd>850</windowEnd>
>>>>>>> 17335e1c
        <excluded>false</excluded>
        <Region>
            <roiName>ROI_1</roiName>
            <roiStart>760</roiStart>
            <roiEnd>841</roiEnd>
        </Region>
    </DetectorElement>
    <DetectorElement>
        <name>Element 11</name>
        <number>11</number>
<<<<<<< HEAD
        <windowStart>725</windowStart>
        <windowEnd>1330</windowEnd>
=======
        <windowStart>742</windowStart>
        <windowEnd>850</windowEnd>
>>>>>>> 17335e1c
        <excluded>false</excluded>
        <Region>
            <roiName>ROI_1</roiName>
            <roiStart>760</roiStart>
            <roiEnd>841</roiEnd>
        </Region>
    </DetectorElement>
    <DetectorElement>
        <name>Element 12</name>
        <number>12</number>
<<<<<<< HEAD
        <windowStart>725</windowStart>
        <windowEnd>1330</windowEnd>
        <excluded>false</excluded>
=======
        <windowStart>742</windowStart>
        <windowEnd>850</windowEnd>
        <excluded>true</excluded>
>>>>>>> 17335e1c
        <Region>
            <roiName>ROI_1</roiName>
            <roiStart>760</roiStart>
            <roiEnd>841</roiEnd>
        </Region>
    </DetectorElement>
    <DetectorElement>
        <name>Element 13</name>
        <number>13</number>
<<<<<<< HEAD
        <windowStart>725</windowStart>
        <windowEnd>1330</windowEnd>
=======
        <windowStart>742</windowStart>
        <windowEnd>850</windowEnd>
>>>>>>> 17335e1c
        <excluded>false</excluded>
        <Region>
            <roiName>ROI_1</roiName>
            <roiStart>760</roiStart>
            <roiEnd>841</roiEnd>
        </Region>
    </DetectorElement>
    <DetectorElement>
        <name>Element 14</name>
        <number>14</number>
<<<<<<< HEAD
        <windowStart>725</windowStart>
        <windowEnd>1330</windowEnd>
=======
        <windowStart>742</windowStart>
        <windowEnd>850</windowEnd>
>>>>>>> 17335e1c
        <excluded>false</excluded>
        <Region>
            <roiName>ROI_1</roiName>
            <roiStart>760</roiStart>
            <roiEnd>841</roiEnd>
        </Region>
    </DetectorElement>
    <DetectorElement>
        <name>Element 15</name>
        <number>15</number>
<<<<<<< HEAD
        <windowStart>725</windowStart>
        <windowEnd>1330</windowEnd>
=======
        <windowStart>742</windowStart>
        <windowEnd>850</windowEnd>
>>>>>>> 17335e1c
        <excluded>false</excluded>
        <Region>
            <roiName>ROI_1</roiName>
            <roiStart>760</roiStart>
            <roiEnd>841</roiEnd>
        </Region>
    </DetectorElement>
    <DetectorElement>
        <name>Element 16</name>
        <number>16</number>
<<<<<<< HEAD
        <windowStart>725</windowStart>
        <windowEnd>1330</windowEnd>
        <excluded>false</excluded>
=======
        <windowStart>742</windowStart>
        <windowEnd>850</windowEnd>
        <excluded>true</excluded>
>>>>>>> 17335e1c
        <Region>
            <roiName>ROI_1</roiName>
            <roiStart>760</roiStart>
            <roiEnd>841</roiEnd>
        </Region>
    </DetectorElement>
    <DetectorElement>
        <name>Element 17</name>
        <number>17</number>
<<<<<<< HEAD
        <windowStart>725</windowStart>
        <windowEnd>1330</windowEnd>
=======
        <windowStart>742</windowStart>
        <windowEnd>850</windowEnd>
>>>>>>> 17335e1c
        <excluded>false</excluded>
        <Region>
            <roiName>ROI_1</roiName>
            <roiStart>760</roiStart>
            <roiEnd>841</roiEnd>
        </Region>
    </DetectorElement>
    <DetectorElement>
        <name>Element 18</name>
        <number>18</number>
<<<<<<< HEAD
        <windowStart>725</windowStart>
        <windowEnd>1330</windowEnd>
=======
        <windowStart>742</windowStart>
        <windowEnd>850</windowEnd>
>>>>>>> 17335e1c
        <excluded>false</excluded>
        <Region>
            <roiName>ROI_1</roiName>
            <roiStart>760</roiStart>
            <roiEnd>841</roiEnd>
        </Region>
    </DetectorElement>
    <DetectorElement>
        <name>Element 19</name>
        <number>19</number>
<<<<<<< HEAD
        <windowStart>725</windowStart>
        <windowEnd>1330</windowEnd>
=======
        <windowStart>742</windowStart>
        <windowEnd>850</windowEnd>
>>>>>>> 17335e1c
        <excluded>false</excluded>
        <Region>
            <roiName>ROI_1</roiName>
            <roiStart>760</roiStart>
            <roiEnd>841</roiEnd>
        </Region>
    </DetectorElement>
    <DetectorElement>
        <name>Element 20</name>
        <number>20</number>
<<<<<<< HEAD
        <windowStart>725</windowStart>
        <windowEnd>1330</windowEnd>
=======
        <windowStart>742</windowStart>
        <windowEnd>850</windowEnd>
>>>>>>> 17335e1c
        <excluded>false</excluded>
        <Region>
            <roiName>ROI_1</roiName>
            <roiStart>760</roiStart>
            <roiEnd>841</roiEnd>
        </Region>
    </DetectorElement>
    <DetectorElement>
        <name>Element 21</name>
        <number>21</number>
<<<<<<< HEAD
        <windowStart>725</windowStart>
        <windowEnd>1330</windowEnd>
=======
        <windowStart>742</windowStart>
        <windowEnd>850</windowEnd>
>>>>>>> 17335e1c
        <excluded>false</excluded>
        <Region>
            <roiName>ROI_1</roiName>
            <roiStart>760</roiStart>
            <roiEnd>841</roiEnd>
        </Region>
    </DetectorElement>
    <DetectorElement>
        <name>Element 22</name>
        <number>22</number>
<<<<<<< HEAD
        <windowStart>725</windowStart>
        <windowEnd>1330</windowEnd>
=======
        <windowStart>742</windowStart>
        <windowEnd>850</windowEnd>
>>>>>>> 17335e1c
        <excluded>false</excluded>
        <Region>
            <roiName>ROI_1</roiName>
            <roiStart>760</roiStart>
            <roiEnd>841</roiEnd>
        </Region>
    </DetectorElement>
    <DetectorElement>
        <name>Element 23</name>
        <number>23</number>
<<<<<<< HEAD
        <windowStart>725</windowStart>
        <windowEnd>1330</windowEnd>
=======
        <windowStart>742</windowStart>
        <windowEnd>850</windowEnd>
>>>>>>> 17335e1c
        <excluded>false</excluded>
        <Region>
            <roiName>ROI_1</roiName>
            <roiStart>760</roiStart>
            <roiEnd>841</roiEnd>
        </Region>
    </DetectorElement>
    <DetectorElement>
        <name>Element 24</name>
        <number>24</number>
<<<<<<< HEAD
        <windowStart>725</windowStart>
        <windowEnd>1330</windowEnd>
        <excluded>false</excluded>
=======
        <windowStart>742</windowStart>
        <windowEnd>850</windowEnd>
        <excluded>true</excluded>
>>>>>>> 17335e1c
        <Region>
            <roiName>ROI_1</roiName>
            <roiStart>760</roiStart>
            <roiEnd>841</roiEnd>
        </Region>
    </DetectorElement>
    <DetectorElement>
        <name>Element 25</name>
        <number>25</number>
<<<<<<< HEAD
        <windowStart>725</windowStart>
        <windowEnd>1330</windowEnd>
=======
        <windowStart>742</windowStart>
        <windowEnd>850</windowEnd>
>>>>>>> 17335e1c
        <excluded>false</excluded>
        <Region>
            <roiName>ROI_1</roiName>
            <roiStart>760</roiStart>
            <roiEnd>841</roiEnd>
        </Region>
    </DetectorElement>
    <DetectorElement>
        <name>Element 26</name>
        <number>26</number>
<<<<<<< HEAD
        <windowStart>725</windowStart>
        <windowEnd>1330</windowEnd>
=======
        <windowStart>742</windowStart>
        <windowEnd>850</windowEnd>
>>>>>>> 17335e1c
        <excluded>false</excluded>
        <Region>
            <roiName>ROI_1</roiName>
            <roiStart>760</roiStart>
            <roiEnd>841</roiEnd>
        </Region>
    </DetectorElement>
    <DetectorElement>
        <name>Element 27</name>
        <number>27</number>
<<<<<<< HEAD
        <windowStart>725</windowStart>
        <windowEnd>1330</windowEnd>
=======
        <windowStart>742</windowStart>
        <windowEnd>850</windowEnd>
>>>>>>> 17335e1c
        <excluded>false</excluded>
        <Region>
            <roiName>ROI_1</roiName>
            <roiStart>760</roiStart>
            <roiEnd>841</roiEnd>
        </Region>
    </DetectorElement>
    <DetectorElement>
        <name>Element 28</name>
        <number>28</number>
<<<<<<< HEAD
        <windowStart>725</windowStart>
        <windowEnd>1330</windowEnd>
        <excluded>false</excluded>
=======
        <windowStart>742</windowStart>
        <windowEnd>850</windowEnd>
        <excluded>true</excluded>
>>>>>>> 17335e1c
        <Region>
            <roiName>ROI_1</roiName>
            <roiStart>760</roiStart>
            <roiEnd>841</roiEnd>
        </Region>
    </DetectorElement>
    <DetectorElement>
        <name>Element 29</name>
        <number>29</number>
<<<<<<< HEAD
        <windowStart>725</windowStart>
        <windowEnd>1330</windowEnd>
=======
        <windowStart>742</windowStart>
        <windowEnd>850</windowEnd>
>>>>>>> 17335e1c
        <excluded>false</excluded>
        <Region>
            <roiName>ROI_1</roiName>
            <roiStart>760</roiStart>
            <roiEnd>841</roiEnd>
        </Region>
    </DetectorElement>
    <DetectorElement>
        <name>Element 30</name>
        <number>30</number>
<<<<<<< HEAD
        <windowStart>725</windowStart>
        <windowEnd>1330</windowEnd>
=======
        <windowStart>742</windowStart>
        <windowEnd>850</windowEnd>
>>>>>>> 17335e1c
        <excluded>false</excluded>
        <Region>
            <roiName>ROI_1</roiName>
            <roiStart>760</roiStart>
            <roiEnd>841</roiEnd>
        </Region>
    </DetectorElement>
    <DetectorElement>
        <name>Element 31</name>
        <number>31</number>
<<<<<<< HEAD
        <windowStart>725</windowStart>
        <windowEnd>1330</windowEnd>
=======
        <windowStart>742</windowStart>
        <windowEnd>850</windowEnd>
>>>>>>> 17335e1c
        <excluded>false</excluded>
        <Region>
            <roiName>ROI_1</roiName>
            <roiStart>760</roiStart>
            <roiEnd>841</roiEnd>
        </Region>
    </DetectorElement>
    <DetectorElement>
        <name>Element 32</name>
        <number>32</number>
<<<<<<< HEAD
        <windowStart>725</windowStart>
        <windowEnd>1330</windowEnd>
=======
        <windowStart>742</windowStart>
        <windowEnd>850</windowEnd>
>>>>>>> 17335e1c
        <excluded>false</excluded>
        <Region>
            <roiName>ROI_1</roiName>
            <roiStart>760</roiStart>
            <roiEnd>841</roiEnd>
        </Region>
    </DetectorElement>
    <DetectorElement>
        <name>Element 33</name>
        <number>33</number>
<<<<<<< HEAD
        <windowStart>725</windowStart>
        <windowEnd>1330</windowEnd>
=======
        <windowStart>742</windowStart>
        <windowEnd>850</windowEnd>
>>>>>>> 17335e1c
        <excluded>false</excluded>
        <Region>
            <roiName>ROI_1</roiName>
            <roiStart>760</roiStart>
            <roiEnd>841</roiEnd>
        </Region>
    </DetectorElement>
    <DetectorElement>
        <name>Element 34</name>
        <number>34</number>
<<<<<<< HEAD
        <windowStart>725</windowStart>
        <windowEnd>1330</windowEnd>
=======
        <windowStart>742</windowStart>
        <windowEnd>850</windowEnd>
>>>>>>> 17335e1c
        <excluded>false</excluded>
        <Region>
            <roiName>ROI_1</roiName>
            <roiStart>760</roiStart>
            <roiEnd>841</roiEnd>
        </Region>
    </DetectorElement>
    <DetectorElement>
        <name>Element 35</name>
        <number>35</number>
<<<<<<< HEAD
        <windowStart>725</windowStart>
        <windowEnd>1330</windowEnd>
        <excluded>false</excluded>
        <Region>
            <roiName>ROI_1</roiName>
            <roiStart>0</roiStart>
            <roiEnd>0</roiEnd>
        </Region>
    </DetectorElement>
    <DetectorElement>
        <name>Element 36</name>
        <number>36</number>
        <windowStart>725</windowStart>
        <windowEnd>1330</windowEnd>
        <excluded>false</excluded>
        <Region>
            <roiName>ROI_1</roiName>
            <roiStart>0</roiStart>
            <roiEnd>0</roiEnd>
        </Region>
    </DetectorElement>
    <DetectorElement>
        <name>Element 37</name>
        <number>37</number>
        <windowStart>725</windowStart>
        <windowEnd>1330</windowEnd>
        <excluded>false</excluded>
        <Region>
            <roiName>ROI_1</roiName>
            <roiStart>0</roiStart>
            <roiEnd>0</roiEnd>
        </Region>
    </DetectorElement>
    <DetectorElement>
        <name>Element 38</name>
        <number>38</number>
        <windowStart>725</windowStart>
        <windowEnd>1330</windowEnd>
        <excluded>false</excluded>
        <Region>
            <roiName>ROI_1</roiName>
            <roiStart>0</roiStart>
            <roiEnd>0</roiEnd>
        </Region>
    </DetectorElement>
    <DetectorElement>
        <name>Element 39</name>
        <number>39</number>
        <windowStart>725</windowStart>
        <windowEnd>1330</windowEnd>
        <excluded>false</excluded>
        <Region>
            <roiName>ROI_1</roiName>
            <roiStart>0</roiStart>
            <roiEnd>0</roiEnd>
        </Region>
    </DetectorElement>
    <DetectorElement>
        <name>Element 40</name>
        <number>40</number>
        <windowStart>725</windowStart>
        <windowEnd>1330</windowEnd>
        <excluded>false</excluded>
        <Region>
            <roiName>ROI_1</roiName>
            <roiStart>0</roiStart>
            <roiEnd>0</roiEnd>
        </Region>
    </DetectorElement>
    <DetectorElement>
        <name>Element 41</name>
        <number>41</number>
        <windowStart>725</windowStart>
        <windowEnd>1330</windowEnd>
        <excluded>false</excluded>
        <Region>
            <roiName>ROI_1</roiName>
            <roiStart>0</roiStart>
            <roiEnd>0</roiEnd>
        </Region>
    </DetectorElement>
    <DetectorElement>
        <name>Element 42</name>
        <number>42</number>
        <windowStart>725</windowStart>
        <windowEnd>1330</windowEnd>
        <excluded>false</excluded>
        <Region>
            <roiName>ROI_1</roiName>
            <roiStart>0</roiStart>
            <roiEnd>0</roiEnd>
        </Region>
    </DetectorElement>
    <DetectorElement>
        <name>Element 43</name>
        <number>43</number>
        <windowStart>725</windowStart>
        <windowEnd>1330</windowEnd>
        <excluded>false</excluded>
        <Region>
            <roiName>ROI_1</roiName>
            <roiStart>0</roiStart>
            <roiEnd>0</roiEnd>
        </Region>
    </DetectorElement>
    <DetectorElement>
        <name>Element 44</name>
        <number>44</number>
        <windowStart>725</windowStart>
        <windowEnd>1330</windowEnd>
        <excluded>false</excluded>
        <Region>
            <roiName>ROI_1</roiName>
            <roiStart>0</roiStart>
            <roiEnd>0</roiEnd>
        </Region>
    </DetectorElement>
    <DetectorElement>
        <name>Element 45</name>
        <number>45</number>
        <windowStart>725</windowStart>
        <windowEnd>1330</windowEnd>
        <excluded>false</excluded>
        <Region>
            <roiName>ROI_1</roiName>
            <roiStart>0</roiStart>
            <roiEnd>0</roiEnd>
        </Region>
    </DetectorElement>
    <DetectorElement>
        <name>Element 46</name>
        <number>46</number>
        <windowStart>725</windowStart>
        <windowEnd>1330</windowEnd>
        <excluded>false</excluded>
        <Region>
            <roiName>ROI_1</roiName>
            <roiStart>0</roiStart>
            <roiEnd>0</roiEnd>
        </Region>
    </DetectorElement>
    <DetectorElement>
        <name>Element 47</name>
        <number>47</number>
        <windowStart>725</windowStart>
        <windowEnd>1330</windowEnd>
        <excluded>false</excluded>
        <Region>
            <roiName>ROI_1</roiName>
            <roiStart>0</roiStart>
            <roiEnd>0</roiEnd>
        </Region>
    </DetectorElement>
    <DetectorElement>
        <name>Element 48</name>
        <number>48</number>
        <windowStart>725</windowStart>
        <windowEnd>1330</windowEnd>
        <excluded>false</excluded>
        <Region>
            <roiName>ROI_1</roiName>
            <roiStart>0</roiStart>
            <roiEnd>0</roiEnd>
        </Region>
    </DetectorElement>
    <DetectorElement>
        <name>Element 49</name>
        <number>49</number>
        <windowStart>725</windowStart>
        <windowEnd>1330</windowEnd>
        <excluded>false</excluded>
        <Region>
            <roiName>ROI_1</roiName>
            <roiStart>0</roiStart>
            <roiEnd>0</roiEnd>
        </Region>
    </DetectorElement>
    <DetectorElement>
        <name>Element 50</name>
        <number>50</number>
        <windowStart>725</windowStart>
        <windowEnd>1330</windowEnd>
        <excluded>false</excluded>
        <Region>
            <roiName>ROI_1</roiName>
            <roiStart>0</roiStart>
            <roiEnd>0</roiEnd>
        </Region>
    </DetectorElement>
    <DetectorElement>
        <name>Element 51</name>
        <number>51</number>
        <windowStart>725</windowStart>
        <windowEnd>1330</windowEnd>
        <excluded>false</excluded>
        <Region>
            <roiName>ROI_1</roiName>
            <roiStart>0</roiStart>
            <roiEnd>0</roiEnd>
        </Region>
    </DetectorElement>
    <DetectorElement>
        <name>Element 52</name>
        <number>52</number>
        <windowStart>725</windowStart>
        <windowEnd>1330</windowEnd>
        <excluded>false</excluded>
        <Region>
            <roiName>ROI_1</roiName>
            <roiStart>0</roiStart>
            <roiEnd>0</roiEnd>
        </Region>
    </DetectorElement>
    <DetectorElement>
        <name>Element 53</name>
        <number>53</number>
        <windowStart>725</windowStart>
        <windowEnd>1330</windowEnd>
        <excluded>false</excluded>
        <Region>
            <roiName>ROI_1</roiName>
            <roiStart>0</roiStart>
            <roiEnd>0</roiEnd>
        </Region>
    </DetectorElement>
    <DetectorElement>
        <name>Element 54</name>
        <number>54</number>
        <windowStart>725</windowStart>
        <windowEnd>1330</windowEnd>
        <excluded>false</excluded>
        <Region>
            <roiName>ROI_1</roiName>
            <roiStart>0</roiStart>
            <roiEnd>0</roiEnd>
        </Region>
    </DetectorElement>
    <DetectorElement>
        <name>Element 55</name>
        <number>55</number>
        <windowStart>725</windowStart>
        <windowEnd>1330</windowEnd>
        <excluded>false</excluded>
        <Region>
            <roiName>ROI_1</roiName>
            <roiStart>0</roiStart>
            <roiEnd>0</roiEnd>
        </Region>
    </DetectorElement>
    <DetectorElement>
        <name>Element 56</name>
        <number>56</number>
        <windowStart>725</windowStart>
        <windowEnd>1330</windowEnd>
        <excluded>false</excluded>
        <Region>
            <roiName>ROI_1</roiName>
            <roiStart>0</roiStart>
            <roiEnd>0</roiEnd>
        </Region>
    </DetectorElement>
    <DetectorElement>
        <name>Element 57</name>
        <number>57</number>
        <windowStart>725</windowStart>
        <windowEnd>1330</windowEnd>
        <excluded>false</excluded>
        <Region>
            <roiName>ROI_1</roiName>
            <roiStart>0</roiStart>
            <roiEnd>0</roiEnd>
        </Region>
    </DetectorElement>
    <DetectorElement>
        <name>Element 58</name>
        <number>58</number>
        <windowStart>725</windowStart>
        <windowEnd>1330</windowEnd>
        <excluded>false</excluded>
        <Region>
            <roiName>ROI_1</roiName>
            <roiStart>0</roiStart>
            <roiEnd>0</roiEnd>
        </Region>
    </DetectorElement>
    <DetectorElement>
        <name>Element 59</name>
        <number>59</number>
        <windowStart>725</windowStart>
        <windowEnd>1330</windowEnd>
        <excluded>false</excluded>
        <Region>
            <roiName>ROI_1</roiName>
            <roiStart>0</roiStart>
            <roiEnd>0</roiEnd>
        </Region>
    </DetectorElement>
    <DetectorElement>
        <name>Element 60</name>
        <number>60</number>
        <windowStart>725</windowStart>
        <windowEnd>1330</windowEnd>
        <excluded>false</excluded>
        <Region>
            <roiName>ROI_1</roiName>
            <roiStart>0</roiStart>
            <roiEnd>0</roiEnd>
        </Region>
    </DetectorElement>
    <DetectorElement>
        <name>Element 61</name>
        <number>61</number>
        <windowStart>725</windowStart>
        <windowEnd>1330</windowEnd>
        <excluded>false</excluded>
        <Region>
            <roiName>ROI_1</roiName>
            <roiStart>0</roiStart>
            <roiEnd>0</roiEnd>
        </Region>
    </DetectorElement>
    <DetectorElement>
        <name>Element 62</name>
        <number>62</number>
        <windowStart>725</windowStart>
        <windowEnd>1330</windowEnd>
        <excluded>false</excluded>
        <Region>
            <roiName>ROI_1</roiName>
            <roiStart>0</roiStart>
            <roiEnd>0</roiEnd>
        </Region>
    </DetectorElement>
    <DetectorElement>
        <name>Element 63</name>
        <number>63</number>
        <windowStart>725</windowStart>
        <windowEnd>1330</windowEnd>
=======
        <windowStart>742</windowStart>
        <windowEnd>850</windowEnd>
>>>>>>> 17335e1c
        <excluded>false</excluded>
        <Region>
            <roiName>ROI_1</roiName>
            <roiStart>760</roiStart>
            <roiEnd>841</roiEnd>
        </Region>
    </DetectorElement>
    <xspressOnlyShowFF>false</xspressOnlyShowFF>
    <xspressShowDTRawValues>true</xspressShowDTRawValues>
    <saveRawSpectrum>false</saveRawSpectrum>
    <selectedRegionNumber>0</selectedRegionNumber>
</XspressParameters><|MERGE_RESOLUTION|>--- conflicted
+++ resolved
@@ -8,15 +8,9 @@
     <DetectorElement>
         <name>Element 0</name>
         <number>0</number>
-<<<<<<< HEAD
-        <windowStart>725</windowStart>
-        <windowEnd>1330</windowEnd>
-        <excluded>false</excluded>
-=======
-        <windowStart>742</windowStart>
-        <windowEnd>850</windowEnd>
-        <excluded>true</excluded>
->>>>>>> 17335e1c
+        <windowStart>725</windowStart>
+        <windowEnd>1330</windowEnd>
+        <excluded>false</excluded>
         <Region>
             <roiName>ROI_1</roiName>
             <roiStart>760</roiStart>
@@ -26,15 +20,9 @@
     <DetectorElement>
         <name>Element 1</name>
         <number>1</number>
-<<<<<<< HEAD
-        <windowStart>725</windowStart>
-        <windowEnd>1330</windowEnd>
-        <excluded>false</excluded>
-=======
-        <windowStart>742</windowStart>
-        <windowEnd>850</windowEnd>
-        <excluded>true</excluded>
->>>>>>> 17335e1c
+        <windowStart>725</windowStart>
+        <windowEnd>1330</windowEnd>
+        <excluded>false</excluded>
         <Region>
             <roiName>ROI_1</roiName>
             <roiStart>760</roiStart>
@@ -44,13 +32,8 @@
     <DetectorElement>
         <name>Element 2</name>
         <number>2</number>
-<<<<<<< HEAD
-        <windowStart>725</windowStart>
-        <windowEnd>1330</windowEnd>
-=======
-        <windowStart>742</windowStart>
-        <windowEnd>850</windowEnd>
->>>>>>> 17335e1c
+        <windowStart>725</windowStart>
+        <windowEnd>1330</windowEnd>
         <excluded>false</excluded>
         <Region>
             <roiName>ROI_1</roiName>
@@ -61,15 +44,9 @@
     <DetectorElement>
         <name>Element 3</name>
         <number>3</number>
-<<<<<<< HEAD
-        <windowStart>725</windowStart>
-        <windowEnd>1330</windowEnd>
-        <excluded>false</excluded>
-=======
-        <windowStart>742</windowStart>
-        <windowEnd>850</windowEnd>
-        <excluded>true</excluded>
->>>>>>> 17335e1c
+        <windowStart>725</windowStart>
+        <windowEnd>1330</windowEnd>
+        <excluded>false</excluded>
         <Region>
             <roiName>ROI_1</roiName>
             <roiStart>760</roiStart>
@@ -79,15 +56,9 @@
     <DetectorElement>
         <name>Element 4</name>
         <number>4</number>
-<<<<<<< HEAD
-        <windowStart>725</windowStart>
-        <windowEnd>1330</windowEnd>
-        <excluded>false</excluded>
-=======
-        <windowStart>742</windowStart>
-        <windowEnd>850</windowEnd>
-        <excluded>true</excluded>
->>>>>>> 17335e1c
+        <windowStart>725</windowStart>
+        <windowEnd>1330</windowEnd>
+        <excluded>false</excluded>
         <Region>
             <roiName>ROI_1</roiName>
             <roiStart>760</roiStart>
@@ -97,15 +68,9 @@
     <DetectorElement>
         <name>Element 5</name>
         <number>5</number>
-<<<<<<< HEAD
-        <windowStart>725</windowStart>
-        <windowEnd>1330</windowEnd>
-        <excluded>false</excluded>
-=======
-        <windowStart>742</windowStart>
-        <windowEnd>850</windowEnd>
-        <excluded>true</excluded>
->>>>>>> 17335e1c
+        <windowStart>725</windowStart>
+        <windowEnd>1330</windowEnd>
+        <excluded>false</excluded>
         <Region>
             <roiName>ROI_1</roiName>
             <roiStart>760</roiStart>
@@ -115,13 +80,8 @@
     <DetectorElement>
         <name>Element 6</name>
         <number>6</number>
-<<<<<<< HEAD
-        <windowStart>725</windowStart>
-        <windowEnd>1330</windowEnd>
-=======
-        <windowStart>742</windowStart>
-        <windowEnd>850</windowEnd>
->>>>>>> 17335e1c
+        <windowStart>725</windowStart>
+        <windowEnd>1330</windowEnd>
         <excluded>false</excluded>
         <Region>
             <roiName>ROI_1</roiName>
@@ -132,13 +92,8 @@
     <DetectorElement>
         <name>Element 7</name>
         <number>7</number>
-<<<<<<< HEAD
-        <windowStart>725</windowStart>
-        <windowEnd>1330</windowEnd>
-=======
-        <windowStart>742</windowStart>
-        <windowEnd>850</windowEnd>
->>>>>>> 17335e1c
+        <windowStart>725</windowStart>
+        <windowEnd>1330</windowEnd>
         <excluded>false</excluded>
         <Region>
             <roiName>ROI_1</roiName>
@@ -149,15 +104,9 @@
     <DetectorElement>
         <name>Element 8</name>
         <number>8</number>
-<<<<<<< HEAD
-        <windowStart>725</windowStart>
-        <windowEnd>1330</windowEnd>
-        <excluded>false</excluded>
-=======
-        <windowStart>742</windowStart>
-        <windowEnd>850</windowEnd>
-        <excluded>true</excluded>
->>>>>>> 17335e1c
+        <windowStart>725</windowStart>
+        <windowEnd>1330</windowEnd>
+        <excluded>false</excluded>
         <Region>
             <roiName>ROI_1</roiName>
             <roiStart>760</roiStart>
@@ -167,15 +116,9 @@
     <DetectorElement>
         <name>Element 9</name>
         <number>9</number>
-<<<<<<< HEAD
-        <windowStart>725</windowStart>
-        <windowEnd>1330</windowEnd>
-        <excluded>false</excluded>
-=======
-        <windowStart>742</windowStart>
-        <windowEnd>850</windowEnd>
-        <excluded>true</excluded>
->>>>>>> 17335e1c
+        <windowStart>725</windowStart>
+        <windowEnd>1330</windowEnd>
+        <excluded>false</excluded>
         <Region>
             <roiName>ROI_1</roiName>
             <roiStart>760</roiStart>
@@ -185,13 +128,8 @@
     <DetectorElement>
         <name>Element 10</name>
         <number>10</number>
-<<<<<<< HEAD
-        <windowStart>725</windowStart>
-        <windowEnd>1330</windowEnd>
-=======
-        <windowStart>742</windowStart>
-        <windowEnd>850</windowEnd>
->>>>>>> 17335e1c
+        <windowStart>725</windowStart>
+        <windowEnd>1330</windowEnd>
         <excluded>false</excluded>
         <Region>
             <roiName>ROI_1</roiName>
@@ -202,13 +140,8 @@
     <DetectorElement>
         <name>Element 11</name>
         <number>11</number>
-<<<<<<< HEAD
-        <windowStart>725</windowStart>
-        <windowEnd>1330</windowEnd>
-=======
-        <windowStart>742</windowStart>
-        <windowEnd>850</windowEnd>
->>>>>>> 17335e1c
+        <windowStart>725</windowStart>
+        <windowEnd>1330</windowEnd>
         <excluded>false</excluded>
         <Region>
             <roiName>ROI_1</roiName>
@@ -219,15 +152,9 @@
     <DetectorElement>
         <name>Element 12</name>
         <number>12</number>
-<<<<<<< HEAD
-        <windowStart>725</windowStart>
-        <windowEnd>1330</windowEnd>
-        <excluded>false</excluded>
-=======
-        <windowStart>742</windowStart>
-        <windowEnd>850</windowEnd>
-        <excluded>true</excluded>
->>>>>>> 17335e1c
+        <windowStart>725</windowStart>
+        <windowEnd>1330</windowEnd>
+        <excluded>false</excluded>
         <Region>
             <roiName>ROI_1</roiName>
             <roiStart>760</roiStart>
@@ -237,13 +164,8 @@
     <DetectorElement>
         <name>Element 13</name>
         <number>13</number>
-<<<<<<< HEAD
-        <windowStart>725</windowStart>
-        <windowEnd>1330</windowEnd>
-=======
-        <windowStart>742</windowStart>
-        <windowEnd>850</windowEnd>
->>>>>>> 17335e1c
+        <windowStart>725</windowStart>
+        <windowEnd>1330</windowEnd>
         <excluded>false</excluded>
         <Region>
             <roiName>ROI_1</roiName>
@@ -254,13 +176,8 @@
     <DetectorElement>
         <name>Element 14</name>
         <number>14</number>
-<<<<<<< HEAD
-        <windowStart>725</windowStart>
-        <windowEnd>1330</windowEnd>
-=======
-        <windowStart>742</windowStart>
-        <windowEnd>850</windowEnd>
->>>>>>> 17335e1c
+        <windowStart>725</windowStart>
+        <windowEnd>1330</windowEnd>
         <excluded>false</excluded>
         <Region>
             <roiName>ROI_1</roiName>
@@ -271,13 +188,8 @@
     <DetectorElement>
         <name>Element 15</name>
         <number>15</number>
-<<<<<<< HEAD
-        <windowStart>725</windowStart>
-        <windowEnd>1330</windowEnd>
-=======
-        <windowStart>742</windowStart>
-        <windowEnd>850</windowEnd>
->>>>>>> 17335e1c
+        <windowStart>725</windowStart>
+        <windowEnd>1330</windowEnd>
         <excluded>false</excluded>
         <Region>
             <roiName>ROI_1</roiName>
@@ -288,15 +200,9 @@
     <DetectorElement>
         <name>Element 16</name>
         <number>16</number>
-<<<<<<< HEAD
-        <windowStart>725</windowStart>
-        <windowEnd>1330</windowEnd>
-        <excluded>false</excluded>
-=======
-        <windowStart>742</windowStart>
-        <windowEnd>850</windowEnd>
-        <excluded>true</excluded>
->>>>>>> 17335e1c
+        <windowStart>725</windowStart>
+        <windowEnd>1330</windowEnd>
+        <excluded>false</excluded>
         <Region>
             <roiName>ROI_1</roiName>
             <roiStart>760</roiStart>
@@ -306,13 +212,8 @@
     <DetectorElement>
         <name>Element 17</name>
         <number>17</number>
-<<<<<<< HEAD
-        <windowStart>725</windowStart>
-        <windowEnd>1330</windowEnd>
-=======
-        <windowStart>742</windowStart>
-        <windowEnd>850</windowEnd>
->>>>>>> 17335e1c
+        <windowStart>725</windowStart>
+        <windowEnd>1330</windowEnd>
         <excluded>false</excluded>
         <Region>
             <roiName>ROI_1</roiName>
@@ -323,13 +224,8 @@
     <DetectorElement>
         <name>Element 18</name>
         <number>18</number>
-<<<<<<< HEAD
-        <windowStart>725</windowStart>
-        <windowEnd>1330</windowEnd>
-=======
-        <windowStart>742</windowStart>
-        <windowEnd>850</windowEnd>
->>>>>>> 17335e1c
+        <windowStart>725</windowStart>
+        <windowEnd>1330</windowEnd>
         <excluded>false</excluded>
         <Region>
             <roiName>ROI_1</roiName>
@@ -340,13 +236,8 @@
     <DetectorElement>
         <name>Element 19</name>
         <number>19</number>
-<<<<<<< HEAD
-        <windowStart>725</windowStart>
-        <windowEnd>1330</windowEnd>
-=======
-        <windowStart>742</windowStart>
-        <windowEnd>850</windowEnd>
->>>>>>> 17335e1c
+        <windowStart>725</windowStart>
+        <windowEnd>1330</windowEnd>
         <excluded>false</excluded>
         <Region>
             <roiName>ROI_1</roiName>
@@ -357,13 +248,8 @@
     <DetectorElement>
         <name>Element 20</name>
         <number>20</number>
-<<<<<<< HEAD
-        <windowStart>725</windowStart>
-        <windowEnd>1330</windowEnd>
-=======
-        <windowStart>742</windowStart>
-        <windowEnd>850</windowEnd>
->>>>>>> 17335e1c
+        <windowStart>725</windowStart>
+        <windowEnd>1330</windowEnd>
         <excluded>false</excluded>
         <Region>
             <roiName>ROI_1</roiName>
@@ -374,13 +260,8 @@
     <DetectorElement>
         <name>Element 21</name>
         <number>21</number>
-<<<<<<< HEAD
-        <windowStart>725</windowStart>
-        <windowEnd>1330</windowEnd>
-=======
-        <windowStart>742</windowStart>
-        <windowEnd>850</windowEnd>
->>>>>>> 17335e1c
+        <windowStart>725</windowStart>
+        <windowEnd>1330</windowEnd>
         <excluded>false</excluded>
         <Region>
             <roiName>ROI_1</roiName>
@@ -391,13 +272,8 @@
     <DetectorElement>
         <name>Element 22</name>
         <number>22</number>
-<<<<<<< HEAD
-        <windowStart>725</windowStart>
-        <windowEnd>1330</windowEnd>
-=======
-        <windowStart>742</windowStart>
-        <windowEnd>850</windowEnd>
->>>>>>> 17335e1c
+        <windowStart>725</windowStart>
+        <windowEnd>1330</windowEnd>
         <excluded>false</excluded>
         <Region>
             <roiName>ROI_1</roiName>
@@ -408,13 +284,8 @@
     <DetectorElement>
         <name>Element 23</name>
         <number>23</number>
-<<<<<<< HEAD
-        <windowStart>725</windowStart>
-        <windowEnd>1330</windowEnd>
-=======
-        <windowStart>742</windowStart>
-        <windowEnd>850</windowEnd>
->>>>>>> 17335e1c
+        <windowStart>725</windowStart>
+        <windowEnd>1330</windowEnd>
         <excluded>false</excluded>
         <Region>
             <roiName>ROI_1</roiName>
@@ -425,15 +296,9 @@
     <DetectorElement>
         <name>Element 24</name>
         <number>24</number>
-<<<<<<< HEAD
-        <windowStart>725</windowStart>
-        <windowEnd>1330</windowEnd>
-        <excluded>false</excluded>
-=======
-        <windowStart>742</windowStart>
-        <windowEnd>850</windowEnd>
-        <excluded>true</excluded>
->>>>>>> 17335e1c
+        <windowStart>725</windowStart>
+        <windowEnd>1330</windowEnd>
+        <excluded>false</excluded>
         <Region>
             <roiName>ROI_1</roiName>
             <roiStart>760</roiStart>
@@ -443,13 +308,8 @@
     <DetectorElement>
         <name>Element 25</name>
         <number>25</number>
-<<<<<<< HEAD
-        <windowStart>725</windowStart>
-        <windowEnd>1330</windowEnd>
-=======
-        <windowStart>742</windowStart>
-        <windowEnd>850</windowEnd>
->>>>>>> 17335e1c
+        <windowStart>725</windowStart>
+        <windowEnd>1330</windowEnd>
         <excluded>false</excluded>
         <Region>
             <roiName>ROI_1</roiName>
@@ -460,13 +320,8 @@
     <DetectorElement>
         <name>Element 26</name>
         <number>26</number>
-<<<<<<< HEAD
-        <windowStart>725</windowStart>
-        <windowEnd>1330</windowEnd>
-=======
-        <windowStart>742</windowStart>
-        <windowEnd>850</windowEnd>
->>>>>>> 17335e1c
+        <windowStart>725</windowStart>
+        <windowEnd>1330</windowEnd>
         <excluded>false</excluded>
         <Region>
             <roiName>ROI_1</roiName>
@@ -477,13 +332,8 @@
     <DetectorElement>
         <name>Element 27</name>
         <number>27</number>
-<<<<<<< HEAD
-        <windowStart>725</windowStart>
-        <windowEnd>1330</windowEnd>
-=======
-        <windowStart>742</windowStart>
-        <windowEnd>850</windowEnd>
->>>>>>> 17335e1c
+        <windowStart>725</windowStart>
+        <windowEnd>1330</windowEnd>
         <excluded>false</excluded>
         <Region>
             <roiName>ROI_1</roiName>
@@ -494,15 +344,9 @@
     <DetectorElement>
         <name>Element 28</name>
         <number>28</number>
-<<<<<<< HEAD
-        <windowStart>725</windowStart>
-        <windowEnd>1330</windowEnd>
-        <excluded>false</excluded>
-=======
-        <windowStart>742</windowStart>
-        <windowEnd>850</windowEnd>
-        <excluded>true</excluded>
->>>>>>> 17335e1c
+        <windowStart>725</windowStart>
+        <windowEnd>1330</windowEnd>
+        <excluded>false</excluded>
         <Region>
             <roiName>ROI_1</roiName>
             <roiStart>760</roiStart>
@@ -512,13 +356,8 @@
     <DetectorElement>
         <name>Element 29</name>
         <number>29</number>
-<<<<<<< HEAD
-        <windowStart>725</windowStart>
-        <windowEnd>1330</windowEnd>
-=======
-        <windowStart>742</windowStart>
-        <windowEnd>850</windowEnd>
->>>>>>> 17335e1c
+        <windowStart>725</windowStart>
+        <windowEnd>1330</windowEnd>
         <excluded>false</excluded>
         <Region>
             <roiName>ROI_1</roiName>
@@ -529,13 +368,8 @@
     <DetectorElement>
         <name>Element 30</name>
         <number>30</number>
-<<<<<<< HEAD
-        <windowStart>725</windowStart>
-        <windowEnd>1330</windowEnd>
-=======
-        <windowStart>742</windowStart>
-        <windowEnd>850</windowEnd>
->>>>>>> 17335e1c
+        <windowStart>725</windowStart>
+        <windowEnd>1330</windowEnd>
         <excluded>false</excluded>
         <Region>
             <roiName>ROI_1</roiName>
@@ -546,13 +380,8 @@
     <DetectorElement>
         <name>Element 31</name>
         <number>31</number>
-<<<<<<< HEAD
-        <windowStart>725</windowStart>
-        <windowEnd>1330</windowEnd>
-=======
-        <windowStart>742</windowStart>
-        <windowEnd>850</windowEnd>
->>>>>>> 17335e1c
+        <windowStart>725</windowStart>
+        <windowEnd>1330</windowEnd>
         <excluded>false</excluded>
         <Region>
             <roiName>ROI_1</roiName>
@@ -563,13 +392,8 @@
     <DetectorElement>
         <name>Element 32</name>
         <number>32</number>
-<<<<<<< HEAD
-        <windowStart>725</windowStart>
-        <windowEnd>1330</windowEnd>
-=======
-        <windowStart>742</windowStart>
-        <windowEnd>850</windowEnd>
->>>>>>> 17335e1c
+        <windowStart>725</windowStart>
+        <windowEnd>1330</windowEnd>
         <excluded>false</excluded>
         <Region>
             <roiName>ROI_1</roiName>
@@ -580,13 +404,8 @@
     <DetectorElement>
         <name>Element 33</name>
         <number>33</number>
-<<<<<<< HEAD
-        <windowStart>725</windowStart>
-        <windowEnd>1330</windowEnd>
-=======
-        <windowStart>742</windowStart>
-        <windowEnd>850</windowEnd>
->>>>>>> 17335e1c
+        <windowStart>725</windowStart>
+        <windowEnd>1330</windowEnd>
         <excluded>false</excluded>
         <Region>
             <roiName>ROI_1</roiName>
@@ -597,13 +416,8 @@
     <DetectorElement>
         <name>Element 34</name>
         <number>34</number>
-<<<<<<< HEAD
-        <windowStart>725</windowStart>
-        <windowEnd>1330</windowEnd>
-=======
-        <windowStart>742</windowStart>
-        <windowEnd>850</windowEnd>
->>>>>>> 17335e1c
+        <windowStart>725</windowStart>
+        <windowEnd>1330</windowEnd>
         <excluded>false</excluded>
         <Region>
             <roiName>ROI_1</roiName>
@@ -614,14 +428,13 @@
     <DetectorElement>
         <name>Element 35</name>
         <number>35</number>
-<<<<<<< HEAD
-        <windowStart>725</windowStart>
-        <windowEnd>1330</windowEnd>
-        <excluded>false</excluded>
-        <Region>
-            <roiName>ROI_1</roiName>
-            <roiStart>0</roiStart>
-            <roiEnd>0</roiEnd>
+        <windowStart>725</windowStart>
+        <windowEnd>1330</windowEnd>
+        <excluded>false</excluded>
+        <Region>
+            <roiName>ROI_1</roiName>
+            <roiStart>760</roiStart>
+            <roiEnd>841</roiEnd>
         </Region>
     </DetectorElement>
     <DetectorElement>
@@ -953,18 +766,14 @@
         <number>63</number>
         <windowStart>725</windowStart>
         <windowEnd>1330</windowEnd>
-=======
-        <windowStart>742</windowStart>
-        <windowEnd>850</windowEnd>
->>>>>>> 17335e1c
-        <excluded>false</excluded>
-        <Region>
-            <roiName>ROI_1</roiName>
-            <roiStart>760</roiStart>
-            <roiEnd>841</roiEnd>
-        </Region>
-    </DetectorElement>
-    <xspressOnlyShowFF>false</xspressOnlyShowFF>
+        <excluded>false</excluded>
+        <Region>
+            <roiName>ROI_1</roiName>
+            <roiStart>0</roiStart>
+            <roiEnd>0</roiEnd>
+        </Region>
+    </DetectorElement>
+    <xspressOnlyShowFF>true</xspressOnlyShowFF>
     <xspressShowDTRawValues>true</xspressShowDTRawValues>
     <saveRawSpectrum>false</saveRawSpectrum>
     <selectedRegionNumber>0</selectedRegionNumber>
