from uk.ac.gda.server.ncd.subdetector import NcdSubDetector
from gdascripts.utils import caput, caget
from gda.jython import InterfaceProvider
from gdaserver import ncddetectors

class AdCam(NcdSubDetector):
    """
    Wrapper around Epics AreaDetector to support inclusion in ncddetectors

    This allows non-standard detectors (eg visible light cameras) to be
    be included in data collections with hardware triggering (as opposed
    to single image per point).

    Example:
        >>> d12_cam = AdCam('d12_cam', d12gige)
        >>> ncddetectors.addDetector(d12_cam)
        >>> staticscan ncddetectors #  includes d12 in hardware triggered collection
    """
    def __init__(self, name, detector):
        """
        Create new detector wrapper using existing detector

        Args:
            name (str): The name of the detector. This will be the name that
                appears in the scan file.
            detector: The AreaDetector instance that should be wrapped. If the
                required detector does not exist within GDA, please contact
                GDA support.
        """
        self.setName(name)
        self.name = name
        self.setDetectorType("OTHER")
        self.detector = detector
        self.basePV = detector.getBasePVName()
        basePV = detector.getBasePVName()
        self.acquireImageCount = basePV + "CAM:NumImages"
        self.acquirePV = basePV + "CAM:Acquire"
        self.hdfImageCount = basePV + "HDF5:NumCapture"
        self.hdfStartAcquire = basePV + "HDF5:Capture"
        self.hdfFileName = basePV + "HDF5:FileTemplate"
        self.hdfCaptureMode = basePV + "HDF5:FileWriteMode"
        self.fileTemplate = "i22-%%d-%s.h5" %name


        self.extraDims = basePV + "HDF5:NumExtraDims"
        self.extraDimN = basePV + "HDF5:ExtraDimSizeN"
        self.extraDimX = basePV + "HDF5:ExtraDimSizeX"
        self.extraDimY = basePV + "HDF5:ExtraDimSizeY"

        self.thisFile = ""
    def atScanStart(self, info):

        frames = ncddetectors.getTimer().getFramesets().get(0).getFrameCount()

        scanNumber = info.getScanNumber()
        self.thisFile = "%s/%s" %(InterfaceProvider.getPathConstructor().createFromDefaultProperty(), self.fileTemplate %scanNumber)
        filename = [ord(x) for x in self.thisFile]+[0]

        self.detector.setTriggerMode(1) # External
        self.detector.setImageMode(1) # Multiple
        caput(self.hdfFileName, filename) #set hdf5 filename
        caput(self.hdfImageCount, frames) #set hdf5 frame count
        caput(self.extraDimN, frames)
        self._setDimensions(info)

        caput(self.acquireImageCount, caget(self.basePV + "HDF5:NumCapture_RBV"))#set camera frame count

        caput(self.hdfCaptureMode,2) #set camera capture mode to stream
        caput(self.hdfStartAcquire, 1) #set hdf5 to acquire
        caput(self.acquirePV, 1)#set camera to acquire
        caput(self.hdfCaptureMode,2) #set camera capture mode to stream

    def _setDimensions(self, currentScanInformation):
        dims = currentScanInformation.getDimensions()
        if len(dims) == 1:
            if dims[0] == 1:
                #single point no extra dimensions
                caput(self.extraDims, 0)
            else:
                #multiple points 1 extra 0dimension
                caput(self.extraDims, 1)
                caput(self.extraDimX, dims[0])
        elif len(dims) == 2:
            #2d scan - 2 extra dimensions
            caput(self.extraDims, 2)
            caput(self.extraDimX, dims[0])
            caput(self.extraDimY, dims[1])

    def atScanEnd(self):
        caput(self.acquirePV, 0)#set camera to not acquire
        caput(self.hdfStartAcquire, 0) #set hdf5 to not acquire
<<<<<<< HEAD
        caput(self.hdfCaptureMode,0) #set camera capture mode back to single

=======
        caput(self.hdfCaptureMode,1) #set camera capture mode back to single
>>>>>>> deaa72fb

    def writeout(self, frames, dataTree):
        dataTree.addScanFileLink(self.getName(), "nxfile://" + self.thisFile + "#entry/instrument/detector/data")
        self.addMetadata(dataTree)

    def start(self):
        pass
    def stop(self):
        self.atScanEnd()
    def clear(self):
        pass

    def __eq__(self, other):
        return self.getDetector() == other.getDetector()


class AdOAVCam(NcdSubDetector):
    """
    Wrapper around Epics AreaDetector to support inclusion in ncddetectors

    This allows non-standard detectors (eg visible light cameras) to be
    be included in data collections with hardware triggering (as opposed
    to single image per point).

    Example:
        >>> d12_cam = AdCam('d12_cam', d12gige)
        >>> ncddetectors.addDetector(d12_cam)
        >>> staticscan ncddetectors #  includes d12 in hardware triggered collection
    """
    def __init__(self, name, detector):
        """
        Create new detector wrapper using existing detector

        Args:
            name (str): The name of the detector. This will be the name that
                appears in the scan file.
            detector: The AreaDetector instance that should be wrapped. If the
                required detector does not exist within GDA, please contact
                GDA support.
        """
        self.setName(name)
        self.setDetectorType("OTHER")
        self.detector = detector
        self.basePV = detector.getBasePVName()
        basePV = detector.getBasePVName()
        self.acquireImageCount = basePV + "NumImages"
        self.acquirePV = basePV + "Acquire"
        self.hdfImageCount = "BL22I-DI-OAV-01:HDF5:NumCapture"
        self.hdfStartAcquire = "BL22I-DI-OAV-01:HDF5:Capture"
        self.hdfFileName = "BL22I-DI-OAV-01:HDF5:FileTemplate"
        self.hdfCaptureMode = "BL22I-DI-OAV-01:HDF5:FileWriteMode"
        self.imageMode = "BL22I-DI-OAV-01:DET:ImageMode"

        self.fileTemplate = "i22-%%d-%s.h5" %name

        # BL22I-DI-OAV-01:HDF5:AutoSave = 1
        # BL22I-DI-OAV-01:HDF5:NumCapture = n
        # BL22I-DI-OAV-01:DET:NumImages
        # BL22I-DI-OAV-01:HDF5:Capture = 1
        # BL22I-DI-OAV-01:DET:Acquire = 1



        #self.extraDims = basePV + "BL22I-DI-OAV-01:HDF5:NumExtraDims"
        #self.extraDimN = basePV + "BL22I-DI-OAV-01:HDF5:ExtraDimSizeN"
        #self.extraDimX = basePV + "BL22I-DI-OAV-01:HDF5:ExtraDimSizeX"
        #self.extraDimY = basePV + "BL22I-DI-OAV-01:HDF5:ExtraDimSizeY"

        self.extraDims = "BL22I-DI-OAV-01:HDF5:NumExtraDims"
        self.extraDimN = "BL22I-DI-OAV-01:HDF5:ExtraDimSizeN"
        self.extraDimX = "BL22I-DI-OAV-01:HDF5:ExtraDimSizeX"
        self.extraDimY = "BL22I-DI-OAV-01:HDF5:ExtraDimSizeY"

        self.thisFile = ""
    def atScanStart(self, info):

        frames = ncddetectors.getTimer().getFramesets().get(0).getFrameCount()

        scanNumber = info.getScanNumber()
        self.thisFile = "%s/%s" %(InterfaceProvider.getPathConstructor().createFromDefaultProperty(), self.fileTemplate %scanNumber)
        filename = [ord(x) for x in self.thisFile]+[0]

        # self.detector.setTriggerMode(1) # External
        # self.detector.setImageMode(1) # Multiple
        caput(self.imageMode,1)
        caput(self.hdfFileName, filename) #set hdf5 filename
        caput(self.hdfImageCount, frames) #set hdf5 frame count
        caput(self.extraDimN, frames)
        self._setDimensions(info)

        caput(self.acquireImageCount, caget("BL22I-DI-OAV-01:HDF5:NumCapture_RBV"))#set camera frame count
        caput(self.hdfCaptureMode,2) #set camera capture mode to stream
        caput(self.hdfStartAcquire, 1) #set hdf5 to acquire
        caput(self.acquirePV, 1)#set camera to acquire


    def _setDimensions(self, currentScanInformation):
        dims = currentScanInformation.getDimensions()
        if len(dims) == 1:
            if dims[0] == 1:
                #single point no extra dimensions
                caput(self.extraDims, 0)
            else:
                #multiple points 1 extra 0dimension
                caput(self.extraDims, 1)
                caput(self.extraDimX, dims[0])
        elif len(dims) == 2:
            #2d scan - 2 extra dimensions
            caput(self.extraDims, 2)
            caput(self.extraDimX, dims[0])
            caput(self.extraDimY, dims[1])

    def atScanEnd(self):
        caput(self.acquirePV, 0)#set camera to not acquire
        # caput(self.hdfStartAcquire, 0) #set hdf5 to not acquire
        # caput(self.hdfFileWriteMode, 0)
        # self.detector.setImageMode(2) # continuous
        #
        caput(self.hdfStartAcquire, 0) #set hdf5 to not acquire
        caput(self.hdfCaptureMode,2) #set camera capture mode back to single
        ######

        detectorPVprefix = 'BL22I-DI-OAV-01'

        caput(detectorPVprefix + ':DET:TriggerMode', 'Off')
        caput(detectorPVprefix + ':DET:ImageMode', 'Continuous')
        caput(detectorPVprefix + ':DET:TriggerSource', 'Freerun')

        # Then TRS
        caput(detectorPVprefix + ':TRS:NDArrayPort', 'OAVC.cam')
        caput(detectorPVprefix + ':TRS:EnableCallbacks', 'Enable')
        caput(detectorPVprefix + ':TRS:Type', 'Mirror')

        # Then OVER
        caput(detectorPVprefix + ':OVER:NDArrayPort', 'OAVC.trs')
        caput(detectorPVprefix + ':OVER:EnableCallbacks', 'Enable')

        # Then ARR
        caput(detectorPVprefix + ':ARR:NDArrayPort', 'OAVC.over')
        caput(detectorPVprefix + ':ARR:EnableCallbacks', 'Enable')

        # Then HDF
        caput(detectorPVprefix + ':HDF5:NDArrayPort', 'OAVC.over')
        caput(detectorPVprefix + ':HDF5:EnableCallbacks', 'Enable')

        # And finally, MJPG
        caput(detectorPVprefix + ':MJPG:NDArrayPort', 'OAVC.over')
        caput(detectorPVprefix + ':MJPG:EnableCallbacks', 'Enable')

        # Turn back on acquisition!
        caput(detectorPVprefix + ':DET:Acquire', '1')




    def writeout(self, frames, dataTree):
        dataTree.addScanFileLink(self.getName(), "nxfile://" + self.thisFile + "#entry/instrument/detector/data")
        # dataTree.addScanFileLink(self.getName(), "nxfile://" + self.thisFile + "#entry/data/data")
        self.addMetadata(dataTree)

    def start(self):
        pass
    def stop(self):
        self.atScanEnd()
    def clear(self):
        pass

    def __eq__(self, other):
        return self.getDetector() == other.getDetector()

if __name__ == "__main__":
    pass
    #sampleCam = adCam("sampleCam", d11gige, "BL22I-DI-PHDGN-11:")
    #  ncddetectors.addDetector(sampleCam)<|MERGE_RESOLUTION|>--- conflicted
+++ resolved
@@ -41,7 +41,6 @@
         self.hdfCaptureMode = basePV + "HDF5:FileWriteMode"
         self.fileTemplate = "i22-%%d-%s.h5" %name
 
-
         self.extraDims = basePV + "HDF5:NumExtraDims"
         self.extraDimN = basePV + "HDF5:ExtraDimSizeN"
         self.extraDimX = basePV + "HDF5:ExtraDimSizeX"
@@ -68,7 +67,6 @@
         caput(self.hdfCaptureMode,2) #set camera capture mode to stream
         caput(self.hdfStartAcquire, 1) #set hdf5 to acquire
         caput(self.acquirePV, 1)#set camera to acquire
-        caput(self.hdfCaptureMode,2) #set camera capture mode to stream
 
     def _setDimensions(self, currentScanInformation):
         dims = currentScanInformation.getDimensions()
@@ -89,12 +87,7 @@
     def atScanEnd(self):
         caput(self.acquirePV, 0)#set camera to not acquire
         caput(self.hdfStartAcquire, 0) #set hdf5 to not acquire
-<<<<<<< HEAD
-        caput(self.hdfCaptureMode,0) #set camera capture mode back to single
-
-=======
         caput(self.hdfCaptureMode,1) #set camera capture mode back to single
->>>>>>> deaa72fb
 
     def writeout(self, frames, dataTree):
         dataTree.addScanFileLink(self.getName(), "nxfile://" + self.thisFile + "#entry/instrument/detector/data")
