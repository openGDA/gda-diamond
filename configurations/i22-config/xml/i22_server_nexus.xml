<beans xmlns="http://www.springframework.org/schema/beans"
	xmlns:xsi="http://www.w3.org/2001/XMLSchema-instance" xmlns:gda="http://www.diamond.ac.uk/schema/gda/gda"
	xmlns:corba="http://www.diamond.ac.uk/schema/gda/corba" xmlns:context="http://www.springframework.org/schema/context"
	xsi:schemaLocation="http://www.springframework.org/schema/beans http://www.springframework.org/schema/beans/spring-beans-2.5.xsd
	http://www.diamond.ac.uk/schema/gda/gda http://www.diamond.ac.uk/schema/gda/gda/gda-gda-1.0.xsd
	http://www.diamond.ac.uk/schema/gda/corba http://www.diamond.ac.uk/schema/gda/corba/gda-corba-1.0.xsd
	http://www.springframework.org/schema/context http://www.springframework.org/schema/context/spring-context.xsd">

	<bean
		class="org.springframework.beans.factory.config.MethodInvokingFactoryBean">
		<property name="staticMethod"
			value="gda.data.scan.datawriter.NexusDataWriter.setLocationmap" />
		<property name="arguments">
			<map>
				<entry key="energy">
					<bean
						class="uk.ac.gda.server.ncd.scannable.EnergyScannableWriter">
						<property name="paths">
							<list>
								<value>instrument:NXinstrument/monochromator:NXmonochromator/energy</value>
								<value>instrument:NXinstrument/insertion_device:NXinsertion_device/gap</value>
							</list>
						</property>
						<property name="units">
							<list>
								<value>keV</value>
								<value>mm</value>
							</list>
						</property>
						<property name="prerequisiteScannableNames">
							<list>
							</list>
						</property>
						<property name="uncertaintyFraction" value="1.14e-4" />
					</bean>
				</entry>
				<entry key="idgap_mm">
					<bean
						class="gda.data.scan.datawriter.scannablewriter.SingleScannableWriter">
						<property name="paths"
							value="instrument:NXinstrument/insertion_device:NXinsertion_device/gap" />
						<property name="units" value="mm" />
					</bean>
				</entry>
				<entry key="s6_ysize">
					<bean
						class="gda.data.scan.datawriter.scannablewriter.SingleScannableWriter">
						<property name="paths"
							value="instrument:NXinstrument/monochromator:NXmonochromator/exit_slit_size" />
						<property name="units" value="mm" />
						<property name="prerequisiteScannableNames">
							<list>
								<value>energy</value>
								<value>pgm_cff</value>
								<value>pgm_linedensity</value>
							</list>
						</property>
					</bean>
				</entry>
				<entry key="s6_xsize">
					<bean
						class="gda.data.scan.datawriter.scannablewriter.SingleScannableWriter">
						<property name="paths"
							value="instrument:NXinstrument/monochromator:NXmonochromator/exit_slit_size_horizontal" />
						<property name="units" value="mm" />
						<property name="prerequisiteScannableNames">
							<list>
								<value>energy</value>
								<value>pgm_cff</value>
								<value>pgm_linedensity</value>
							</list>
						</property>
					</bean>
				</entry>
				<entry key="s2_ysize">
					<bean
						class="gda.data.scan.datawriter.scannablewriter.SingleScannableWriter">
						<property name="paths"
							value="instrument:NXinstrument/monochromator:NXmonochromator/s2_vertical_slit_size" />
						<property name="units" value="mm" />
					</bean>
				</entry>
				<entry key="s2_xsize">
					<bean
						class="gda.data.scan.datawriter.scannablewriter.SingleScannableWriter">
						<property name="paths"
							value="instrument:NXinstrument/monochromator:NXmonochromator/s2_horizontal_slit_size" />
						<property name="units" value="mm" />
					</bean>
				</entry>
				<entry key="pgm_linedensity">
					<bean
						class="gda.data.scan.datawriter.scannablewriter.SingleScannableWriter">
						<property name="paths"
							value="instrument:NXinstrument/monochromator:NXmonochromator/grating:NXgrating/line_density" />
						<property name="units" value="1/mm" />
						<property name="prerequisiteScannableNames">
							<list>
							</list>
						</property>
					</bean>
				</entry>
				<entry key="cryostat">
					<bean
						class="gda.data.scan.datawriter.scannablewriter.SingleScannableWriter">
						<property name="paths">
							<list>
								<value>sample:NXsample/temperature_demand</value>
								<value>sample:NXsample/cryostat_temperature</value>
								<value>sample:NXsample/temperature</value>
								<value>sample:NXsample/shield_temperature</value>
								<value>sample:NXsample/heater_percent</value>
								<value>sample:NXsample/heater_setting</value>
							</list>
						</property>
						<property name="units">
							<list>
								<value>K</value>
								<value>K</value>
								<value>K</value>
								<value>K</value>
								<value></value>
								<value></value>
							</list>
						</property>
						<property name="prerequisiteScannableNames">
							<list>
								<!-- <value>cff</value> -->
							</list>
						</property>
					</bean>
				</entry>
				<entry key="sample_name">
					<bean
						class="gda.data.scan.datawriter.scannablewriter.SingleScannableWriter">
						<property name="paths" value="sample:NXsample/name" />
						<property name="prerequisiteScannableNames">
							<list>
								<!-- <value>cff</value> -->
							</list>
						</property>
					</bean>
				</entry>
				<entry key="sample_thickness">
					<bean
						class="gda.data.scan.datawriter.scannablewriter.SingleScannableWriter">
						<property name="paths" value="sample:NXsample/thickness" />
						<property name="prerequisiteScannableNames">
							<list>
								<!-- <value>cff</value> -->
							</list>
						</property>
					</bean>
				</entry>
			</map>
		</property>
	</bean>
	<bean
		class="org.springframework.beans.factory.config.MethodInvokingFactoryBean">
		<property name="staticMethod"
			value="gda.data.scan.datawriter.NexusDataWriter.setMetadatascannables" />
		<property name="arguments">
			<set>
				<value>energy</value>
				<value>sample_name</value>
				<value>sample_thickness</value>
			</set>
		</property>
	</bean>

	<bean id="scan2elog" class="gda.data.ScanToElogExtender">
		<property name="logID" value="BLI22" />
		<property name="groupID" value="BLI22-RUNL" />
		<!-- <property name="logID" value="DAG" /> <property name="groupID" value="SCAN" /> -->
		<property name="extractorList">
			<list>
				<bean class="uk.ac.gda.server.ncd.data.TfgSettingsExtractorHTML" />
			</list>
		</property>
	</bean>

	<bean id="scanListFileWriter" class="uk.ac.gda.server.ncd.data.scan.ScanListDataWriterExtender">
		<property name="filename" value="scanlist.csv" />
	</bean>

	<bean id="scan2terminal" class="uk.ac.gda.server.ncd.data.ScanInformationTerminalLogger">
		<property name="extractorList">
			<list>
				<bean class="uk.ac.gda.server.ncd.data.TfgSettingsExtractor" />
			</list>
		</property>
	</bean>

	<bean id="sockpuppet" class="gda.data.fileregistrar.ClientFileAnnouncer" />

	<bean id="FileRegistrar" class="gda.data.fileregistrar.FileRegistrar">
		<property name="name" value="FileRegistrar" />
		<property name="directory" value="/dls/bl-misc/dropfiles2/icat/dropZone/i22-" />
		<property name="clientFileAnnouncer" ref="sockpuppet" />
	</bean>

	<bean id="DefaultDataWriterFactory" class="gda.data.scan.datawriter.DefaultDataWriterFactory">
		<property name="name" value="DataWriterFactory" />
		<property name="dataWriterExtenders">
			<list>
				<ref bean="FileRegistrar" />
				<ref bean="scan2elog" />
				<ref bean="scan2terminal" />
				<ref bean="twodscan" />
<<<<<<< HEAD
				<ref bean="scanListFileWriter" />
=======
				<ref bean="ncddetectorsProcessingListener" />
>>>>>>> 2fa2b334
			</list>
		</property>
	</bean>

	<bean id="GDAHashtable" class="gda.util.findableHashtable.FindableHashtable" />

	<bean id="GDAMetadata" class="gda.data.metadata.GdaMetadata">
		<property name="metadataEntries">
			<list>
				<bean class="gda.data.metadata.PropertyMetadataEntry">
					<property name="name" value="instrument" />
					<property name="propertyName" value="gda.instrument" />
				</bean>
				<bean class="gda.data.metadata.StoredMetadataEntry">
					<property name="name" value="federalid" />
					<property name="value" value="" />
				</bean>
				<ref bean="subdirectory" />
				<ref bean="samplename" />
				<ref bean="title" />
<!-- 				<bean class="gda.data.metadata.StoredScanMetadataEntry"> -->
<!-- 					<property name="name" value="title" /> -->
<!-- 					<property name="value" value="undefined" /> -->
<!-- 				</bean> -->
				<bean class="gda.data.metadata.StoredMetadataEntry">
					<property name="name" value="note" />
					<property name="value" value="undefined" />
				</bean>
				<bean class="gda.data.metadata.EpicsMetadataEntry">
					<property name="name" value="instrument.source.current" />
					<property name="pvName" value="SR-DI-DCCT-01:SIGNAL" />
				</bean>
			</list>
		</property>
	</bean>

	<bean id="subdirectory" class="gda.data.metadata.SubdirectoryMetadataEntry">
		<property name="defaultValue" value="" />
		<property name="defaultSubdirectory" value="" />
	</bean>

	<bean class="gda.data.metadata.MetadataBlaster" id="observableSubdirectory">
		<property name="storedMetadataEntry" ref="subdirectory" />
	</bean>

	<bean class="org.springframework.remoting.rmi.RmiServiceExporter">
		<property name="serviceName" value="gda/detectorInfoPath"/>
		<property name="service" ref="detectorInfoPath"/>
		<property name="serviceInterface" value="uk.ac.gda.server.ncd.beans.StoredDetectorInfo"/>
	</bean>

	<bean id="title" class="gda.data.metadata.StoredScanMetadataEntry">
		<property name="name" value="title" />
		<property name="value" value="" />
	</bean>

	<bean class="gda.data.metadata.MetadataBlaster" id="observableScanTitle">
		<property name="storedMetadataEntry" ref="title" />
	</bean>

	<bean id="backgroundDataFile" class="gda.data.metadata.StoredScanMetadataEntry">
		<property name="value" value="" />
	</bean>

	<bean id="dataCollectionId" class="gda.data.metadata.StoredScanMetadataEntry">
		<property name="value" value="" />
	</bean>

	<bean class="gda.data.metadata.IntransparentLogFilePathProvider"
		id="logfilenameprovider">
		<property name="storedMetadataEntry" ref="subdirectory" />
		<property name="pathTemplate"
			value="/dls/i22/data/$year$/$visit$/gda-console-$visit$.log" />
	</bean>
	<bean class="gda.data.metadata.StoredMetadataEntry" id="samplename">
		<property name="name" value="samplename" />
		<property name="value" value="none" />
	</bean>
	<bean class="gda.data.metadata.MetadataBlaster" id="observableSamplename">
		<property name="storedMetadataEntry" ref="samplename" />
	</bean>
	<bean
		class="gda.device.scannable.DummyUnitsScannable" id="sample_thickness">
		<property name="name" value="sample_thickness" />
		<property name="inputNames"><list><value>sample_thickness</value></list></property>
		<property name="outputFormat"><list><value>%5.5g</value></list></property>
		<property name="protectionLevel" value="1" />
		<property name="userUnits" value="mm" />
	</bean>
</beans><|MERGE_RESOLUTION|>--- conflicted
+++ resolved
@@ -207,11 +207,8 @@
 				<ref bean="scan2elog" />
 				<ref bean="scan2terminal" />
 				<ref bean="twodscan" />
-<<<<<<< HEAD
 				<ref bean="scanListFileWriter" />
-=======
 				<ref bean="ncddetectorsProcessingListener" />
->>>>>>> 2fa2b334
 			</list>
 		</property>
 	</bean>
