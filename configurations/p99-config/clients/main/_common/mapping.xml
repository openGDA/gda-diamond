<?xml version="1.0" encoding="UTF-8"?>
<beans xmlns="http://www.springframework.org/schema/beans"
	xmlns:xsi="http://www.w3.org/2001/XMLSchema-instance"
	xsi:schemaLocation="http://www.springframework.org/schema/beans http://www.springframework.org/schema/beans/spring-beans.xsd">

	<description>
		This file contains all of the client-side objects needed for the Mapping perspective to work correctly.

		In general it should be possible to keep all of these objects in the common config, but if some mode-specific
		changes are needed (for example, different detectors available in dummy and live) then some or all of them
		can be moved to the dummy and live configs instead.

		If copying this file for a new beamline, the parts to edit are:
			- the contents of the "detectorParameters" and "outerScannables" lists
			- the default mapping axis motor names
			- the "regions" list if you want to restrict the choices available to the user
	</description>

	<!-- Stage axis names defined as String beans for convenience and to avoid repetition of the same literal value -->
	<bean id="x_axis_name" class="java.lang.String" factory-method="valueOf"><constructor-arg value="sample_x"/></bean>
	<bean id="y_axis_name" class="java.lang.String" factory-method="valueOf"><constructor-arg value="sample_y"/></bean>

	<!-- The mapping experiment bean provides the options and defaults used for setting up new mapping experiments -->
	<bean id="mapping_experiment_bean" class="uk.ac.diamond.daq.mapping.impl.MappingExperimentBean">
		<property name="detectorParameters">
			<list>
				<bean class="uk.ac.diamond.daq.mapping.impl.DetectorModelWrapper">
					<constructor-arg name="name" value="Andor Detector" />
					<constructor-arg name="model">
						<bean class="uk.ac.diamond.daq.detectors.addetector.api.AreaDetectorRunnableDeviceModel">
							<property name="name" value="andor_addetector" />
							<property name="exposureTime" value="0.1" />
						</bean>
					</constructor-arg>
					<constructor-arg name="includeInScan" value="false" />
				</bean>
			</list>
		</property>
		<property name="scanDefinition">
			<bean class="uk.ac.diamond.daq.mapping.impl.MappingScanDefinition">
				<property name="defaultOuterScannables">
					<list>
						<value>sample_z</value>
					</list>
				</property>
			</bean>
		</property>
	</bean>

	<!-- Create a mapping experiment bean provider and register it as an OSGi service -->
	<bean class="gda.util.osgi.OSGiServiceRegister">
		<property name="class" value="uk.ac.diamond.daq.mapping.api.IMappingExperimentBeanProvider" />
		<property name="service">
			<bean id="mapping_experiment_bean_provider" class="uk.ac.diamond.daq.mapping.impl.MappingExperimentBeanProvider">
				<property name="mappingExperimentBean" ref="mapping_experiment_bean" />
			</bean>
		</property>
	</bean>

	<!-- The mapping stage info object encapsulates the current choice of motors used for mapping experiments, and
	     includes a beam size field which is used when showing the current beam position on the map plot -->
	<bean id="mapping_stage_info" class="uk.ac.diamond.daq.mapping.impl.MappingStageInfo">
		<property name="activeFastScanAxis" ref="x_axis_name" />
		<property name="activeSlowScanAxis" ref="y_axis_name" />
		<property name="beamSize" value="0.001" />
	</bean>

	<!-- Register the mapping stage info bean as an OSGi service. Do this twice
	under different interfaces to allow Jake's interface to be supported with
	minimal changes to the surrounding code. This is messy and should be resolved. -->
	<bean class="gda.util.osgi.OSGiServiceRegister">
		<property name="class" value="uk.ac.diamond.daq.mapping.impl.MappingStageInfo" />
		<property name="service" ref="mapping_stage_info" />
	</bean>

	<!-- This interface commented out to allow switching between coarse & fine scans.
		 Processing will pick information up from the Nexus file. -->
	<bean class="gda.util.osgi.OSGiServiceRegister">
		<property name="class" value="org.eclipse.scanning.api.ui.IStageScanConfiguration" />
		<property name="service" ref="mapping_stage_info" />
	</bean>

	<!-- The mapping region manager lists the choice of available region types and scan paths which are presented to
	     the user in the mapping experiment view -->
	<bean id="mapping_region_manager" class="uk.ac.diamond.daq.mapping.region.MappingRegionManager">
		<property name="regions">
			<list>
				<bean class="uk.ac.diamond.daq.mapping.region.CentredRectangleMappingRegion" />
				<bean class="uk.ac.diamond.daq.mapping.region.RectangularMappingRegion" />
				<bean class="uk.ac.diamond.daq.mapping.region.CircularMappingRegion" />
				<bean class="uk.ac.diamond.daq.mapping.region.PolygonMappingRegion" />
				<bean class="uk.ac.diamond.daq.mapping.region.LineMappingRegion" />
				<bean class="uk.ac.diamond.daq.mapping.region.PointMappingRegion" />
			</list>
		</property>
		<property name="twoDPaths">
			<list>
				<bean class="org.eclipse.scanning.api.points.models.GridModel">
					<property name="snake" value="true" />
				</bean>
				<bean class="org.eclipse.scanning.api.points.models.RasterModel">
					<property name="snake" value="true" />
				</bean>
				<bean class="org.eclipse.scanning.api.points.models.SpiralModel" />
				<bean class="org.eclipse.scanning.api.points.models.LissajousModel" />
				<bean class="org.eclipse.scanning.api.points.models.RandomOffsetGridModel" />
				<bean class="org.eclipse.scanning.api.points.models.PtychographyGridModel" />
			</list>
		</property>
		<property name="oneDPaths">
			<list>
				<bean class="org.eclipse.scanning.api.points.models.OneDEqualSpacingModel" />
				<bean class="org.eclipse.scanning.api.points.models.OneDStepModel" />
			</list>
		</property>
		<property name="zeroDPaths">
			<list>
				<bean class="org.eclipse.scanning.api.points.models.SinglePointModel" />
			</list>
		</property>
	</bean>

	<!-- Register the mapping region manager as an OSGi service -->
	<bean class="gda.util.osgi.OSGiServiceRegister">
		<property name="class" value="uk.ac.diamond.daq.mapping.api.IMappingRegionManager" />
		<property name="service" ref="mapping_region_manager" />
	</bean>

<<<<<<< HEAD
	<!-- The focus scan bean provides the defaults used for a focus scan (a.k.a. butterfly scan) -->
	<bean id="focus_scan_bean" class="uk.ac.diamond.daq.mapping.api.FocusScanBean">
		<property name="focusScannableName" value="focus_z" />
		<property name="focusRange" value="0.05" />
		<property name="numberOfFocusSteps" value="20" />
		<property name="numberOfLinePoints" value="40" />
		<property name="focusScanDevices">
			<list>
				<value>P99 Malcolm Mapping</value>
			</list>
		</property>
	</bean>

	<!-- Register the focus bean as an OSGi service -->
	<bean class="gda.util.osgi.OSGiServiceRegister">
		<property name="class" value="uk.ac.diamond.daq.mapping.api.FocusScanBean" />
		<property name="service" ref="focus_scan_bean" />
	</bean>

=======
>>>>>>> d0f81fad
</beans><|MERGE_RESOLUTION|>--- conflicted
+++ resolved
@@ -126,26 +126,4 @@
 		<property name="service" ref="mapping_region_manager" />
 	</bean>
 
-<<<<<<< HEAD
-	<!-- The focus scan bean provides the defaults used for a focus scan (a.k.a. butterfly scan) -->
-	<bean id="focus_scan_bean" class="uk.ac.diamond.daq.mapping.api.FocusScanBean">
-		<property name="focusScannableName" value="focus_z" />
-		<property name="focusRange" value="0.05" />
-		<property name="numberOfFocusSteps" value="20" />
-		<property name="numberOfLinePoints" value="40" />
-		<property name="focusScanDevices">
-			<list>
-				<value>P99 Malcolm Mapping</value>
-			</list>
-		</property>
-	</bean>
-
-	<!-- Register the focus bean as an OSGi service -->
-	<bean class="gda.util.osgi.OSGiServiceRegister">
-		<property name="class" value="uk.ac.diamond.daq.mapping.api.FocusScanBean" />
-		<property name="service" ref="focus_scan_bean" />
-	</bean>
-
-=======
->>>>>>> d0f81fad
 </beans>