#***  The Factory name MUST MATCH the name in <corba:import namespace=...>  ***#
#***  and <corba export namespace=...> in server.xml and client.xml         ***#
## Factory settings for client server mode ##

gda.beamline.name  	= i12
gda.eLogBookId		= BLI12
### webcam 
gda.webcam.n1.name	=Sample Stage
gda.webcam.n1.url	=http://i12-webcam1.diamond.ac.uk/view/index.shtml
gda.webcam.n9.name	=Momo
gda.webcam.n9.url	=http://i12-webcam9.diamond.ac.uk/view/index.shtml
#gda.beamline.manual= http://doc.diamond.ac.uk/I11Manual
gda.gui.titlebar.prefix	=Beamline ${gda.beamline.name} - Tel. +44 1235 778375
## Data Collection ##
#gda.defVisit is used if iKitten fails and is also added as option for beamline staff ## Updated on the 16th of may to try to fix DICAt issues by Mark BAsham
<<<<<<< HEAD
gda.defVisit=cm4963-3
=======
gda.defVisit=cm19662-1
>>>>>>> 0195fb5e
gda.file.transfer.script=/dls_sw/i12/software/gda/config/bin/transfer.sh
gda.jython.namespaceMappingFile = ${gda.config}/scripts/jythonNamespaceMapping_${gda.mode}
gda.scan.sets.scannumber=true
diamond.tomo.recon.localparam=${gda.config}/properties/localTomo.xml


gda.factory.allowExceptionInConfigure			= False
gda.factory.corba.util.CorbaEventDispatcher.threadPoolSize=20
gda.factory.doStringInterpolation				= True
gda.factory.factoryName 	 					= ${gda.beamline.name}
gda.oe.oefactory        	 					= remote
#must specify RCP view components here for Spring Factory
gda.gui.beans.xml=/dls_sw/i12/software/gda/config/clients/rcp/live/client.xml
# fitness integration test configuration
testing.gda.gui.xml   							= ${gda.config}/testing/TB_Client_Testing.xml
### help and manual items
gda.help.manual 	= http://doc.diamond.ac.uk/Documentation/GDA-manual.html
gda.bugReport.site	= http://trac.diamond.ac.uk/beam/login
gda.elog.targeturl	= http://rdb.pri.diamond.ac.uk
### Settings for extended syntax support ##
gda.jython.translator.class 					= GeneralTranslator
## JythomnTerminal display limit
gda.jython.jythonTerminal.textFieldCharactersCap = 100000

gda.scanbase.printTimestamp=True

## Database and persistence settings
gda.util.persistence.database.dbpath   = ${gda.config}/var/gdaDatabase
gda.util.persistence.database.username = gda
gda.util.persistence.database.password = gda
gda.util.persistence.database.driver   = org.apache.derby.jdbc.EmbeddedDriver
gda.util.persistence.database.protocol = jdbc:derby:
# Following two to connect to external database
#gda.util.persistence.database.driver  = org.apache.derby.jdbc.ClientDriver 
#gda.util.persistence.database.protocol = jdbc:derby://localhost:1527/
## SWING JDock licensing information
# Monitor/Screen for GDA GUI display - default is 0
gda.screen.primary		=0
# GDA coordinate system and Units used by Positioner
gda.coordinate.name = DLS-coordinate
gda.unit.name 		= DLS-unit
## Metadata properties ##
gda.instrument     = ${gda.beamline.name}
gda.facility       = DLS
gda.facility.type  = Synchrotron X-Ray Source
gda.facility.probe = X-ray
## GDA Cache ##
gda.data.numtracker = ${gda.var}
#gda.rcp.workspace = ${gda.var}/.workspace-$federalid$
gda.rcp.workspace = /scratch/${gda.beamline.name}_workspace-$federalid$
gda.objectserver.initialisationCompleteFolder=${gda.var}
gda.data.scan.scanCompleteDir 	= ${gda.var}
## Dummy Motors data cache ##
gda.params	       	= ${gda.config}
gda.softlimits.save = false
## Data ####
#gda.data.scan.datawriter.dataFormat = SrsDataFile
gda.data.numtracker.extension		=${gda.beamline.name}
gda.data.scan.datawriter.dataFormat 	= NexusDataWriter
gda.data.scan.runNum 				= ${gda.config}/var/run
#gda has a central scan number tracker - nnn.scanbase_numtracker
gda.scan.sets.scannumber = True
gda.scan.useScanPlotSettings		=true
# Configuration for NeXusDataWriter
gda.nexus.beamlinePrefix= false
gda.nexus.createSRS 	= false
## Authentication - OPTIONAL ##
# if not set GDA will use OS Authentication, (comment out to disable login dialog box), 
#gda.gui.AcquisitionGUI.authenticationMethod = gda.jython.authenticator.LdapAuthenticator
# set local permission override in user_permission.xml for users, beamlinestaff.xml for DLS staff
gda.user.permissions.dir=${gda.config}/permissions
gda.accesscontrol.defaultAuthorisationLevel = 1
gda.accesscontrol.defaultStaffAuthorisationLevel = 3 
gda.accesscontrol.firstClientTakesBaton = true
## the following 2 seems not active anymore
gda.accesscontrol.useAccessControl = true
# if set to true then the BatonPanel MUST be used in the GUI to exchange and control the baton
gda.accesscontrol.useBatonControl = true
# Beam Monitor ##
gda.device.monitor.resumeScan = true
## Metadata ##
gda.data.scan.datawriter.srsStation     =${gda.beamline.name}
gda.data.scan.datawriter.srsProject     =I12
gda.data.scan.datawriter.srsExperiment  =TOMO
# file header fields
gda.data.project=I12
gda.data.experiment=TOMO
## Lookup Tables ##
gda.function.tomo.lookupTable.dir=${gda.config}/lookupTables/tomo
## EXAFS specific settings ##
gda.exafs.buttonFontSize                = 10
gda.exafs.edgeList						="K L1 L2 L3"
gda.exafs.minEnergy	                    = 5000
gda.exafs.maxEnergy	                    = 30000
gda.exafs.twoD		              		= 6.271
include = ${sys:gda.dls-config}/properties/common.properties<|MERGE_RESOLUTION|>--- conflicted
+++ resolved
@@ -13,11 +13,7 @@
 gda.gui.titlebar.prefix	=Beamline ${gda.beamline.name} - Tel. +44 1235 778375
 ## Data Collection ##
 #gda.defVisit is used if iKitten fails and is also added as option for beamline staff ## Updated on the 16th of may to try to fix DICAt issues by Mark BAsham
-<<<<<<< HEAD
-gda.defVisit=cm4963-3
-=======
 gda.defVisit=cm19662-1
->>>>>>> 0195fb5e
 gda.file.transfer.script=/dls_sw/i12/software/gda/config/bin/transfer.sh
 gda.jython.namespaceMappingFile = ${gda.config}/scripts/jythonNamespaceMapping_${gda.mode}
 gda.scan.sets.scannumber=true
