--- conflicted
+++ resolved
@@ -7,10 +7,7 @@
 	<bean id="edxd" class="gda.device.detector.edxd.EDXDController">
 		<property name="deviceName" value="xmap_dxp" />
 		<property name="numberOfElements" value="24" />
-<<<<<<< HEAD
-=======
 		<!-- <property name="numberOfElements" value="4" /> -->
->>>>>>> 0195fb5e
 	</bean>
 
 	<bean id="edxdAlignment" class="gda.device.detector.edxd.EDXDAlignment">
