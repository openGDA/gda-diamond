<beans xmlns="http://www.springframework.org/schema/beans"
	xmlns:xsi="http://www.w3.org/2001/XMLSchema-instance" xmlns:corba="http://www.diamond.ac.uk/schema/gda/corba"
	xmlns:context="http://www.springframework.org/schema/context"
	xsi:schemaLocation="http://www.springframework.org/schema/beans http://www.springframework.org/schema/beans/spring-beans-2.5.xsd
                           http://www.springframework.org/schema/util http://www.springframework.org/schema/util/spring-util-2.5.xsd
                           http://www.diamond.ac.uk/schema/gda/corba http://www.diamond.ac.uk/schema/gda/corba/gda-corba-1.0.xsd
                           http://www.springframework.org/schema/tx http://www.springframework.org/schema/tx/spring-tx-2.5.xsd
                           http://www.springframework.org/schema/aop http://www.springframework.org/schema/aop/spring-aop-2.5.xsd
                           http://www.springframework.org/schema/context http://www.springframework.org/schema/context/spring-context.xsd">


	<context:property-placeholder
		location="file:${gda.config}/properties/beamline.properties,
		file:${gda.config}/logging/live/log.properties,
		file:${gda.config}/epics/live/epics.properties,
		file:${gda.config}/properties/live/java.properties,
		file:${gda.config}/properties/gda.properties" />

	<bean class="gda.configuration.epics.EpicsConfiguration">
		<!-- <constructor-arg value="${gda.config}/epics/live/BL12I-gda-interface_29-03-2011_rev2.xml" 
			/> -->
		<constructor-arg value="${gda.epics.interface.xml}" />
	</bean>
<<<<<<< HEAD
	
	<import resource="cam1_motors.xml"/>
	<import resource="Ioeh1.xml"/>
	<import resource="Ioeh2.xml"/>
	<import resource="Iooh2.xml"/>
<!-- 	<import resource="mono_motors.xml"/>
 -->	<import resource="pipediode.xml"/>
<!--	<import resource="adc3.xml"/>
	<import resource="dac3.xml"/>-->
	<import resource="s3.xml"/>
	<import resource="ss1_motors.xml"/>
=======

	<import resource="cam1_motors.xml" />
	<import resource="Ioeh1.xml" />
	<import resource="Ioeh2.xml" />
	<import resource="Iooh2.xml" />
	<import resource="mono_motors.xml" />
	<import resource="pipediode.xml" />
	<!-- <import resource="adc3.xml"/> <import resource="dac3.xml"/> -->
	<import resource="s3.xml" />
	<import resource="ss1_motors.xml" />
>>>>>>> 50ce9636
	<import resource="ss2.xml" />
	<import resource="t1_motors.xml" />
	<import resource="t3_motors.xml" />
	<import resource="t4_motors.xml" />
	<import resource="t5.xml" />
	<import resource="t7.xml" />
	<import resource="t8.xml" />

	<import resource="../main_common.xml" />
</beans><|MERGE_RESOLUTION|>--- conflicted
+++ resolved
@@ -21,19 +21,6 @@
 			/> -->
 		<constructor-arg value="${gda.epics.interface.xml}" />
 	</bean>
-<<<<<<< HEAD
-	
-	<import resource="cam1_motors.xml"/>
-	<import resource="Ioeh1.xml"/>
-	<import resource="Ioeh2.xml"/>
-	<import resource="Iooh2.xml"/>
-<!-- 	<import resource="mono_motors.xml"/>
- -->	<import resource="pipediode.xml"/>
-<!--	<import resource="adc3.xml"/>
-	<import resource="dac3.xml"/>-->
-	<import resource="s3.xml"/>
-	<import resource="ss1_motors.xml"/>
-=======
 
 	<import resource="cam1_motors.xml" />
 	<import resource="Ioeh1.xml" />
@@ -44,7 +31,6 @@
 	<!-- <import resource="adc3.xml"/> <import resource="dac3.xml"/> -->
 	<import resource="s3.xml" />
 	<import resource="ss1_motors.xml" />
->>>>>>> 50ce9636
 	<import resource="ss2.xml" />
 	<import resource="t1_motors.xml" />
 	<import resource="t3_motors.xml" />
