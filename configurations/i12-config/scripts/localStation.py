#    file: localStation.py
#
#    For beamline specific initialisation code
import sys
import csv
from gdascripts.messages import handle_messages
from gda.jython.commands import GeneralCommands
from gdascripts.utils import caput, caget
from gda.device.scannable import ScannableMotionBase
from gda.jython.commands import ScannableCommands


print "Performing I12 specific initialisation code"
print "=============================================="

from gda.jython.commands.GeneralCommands import alias, vararg_alias


print "add EPICS scripts to system path"
print "------------------------------------------------"
### add epics plugin scripts library path
from gda.util import PropertyUtils
from java.lang import System
_epicsScriptLibraryDir = PropertyUtils.getExistingDirFromLocalProperties("gda.install.git.loc") + "/gda-epics.git/uk.ac.gda.epics/scripts" + System.getProperty("file.separator");
sys.path.append(_epicsScriptLibraryDir)

import i12utilities
from i12utilities import DocumentationScannable
import lookupTables


from pv_scannable_utils import createPVScannable

print "-------------------------------------------------"
print "getting detectorModeSwitching"
import detectorModeSwitching
#from detectorModeSwitching import moveToImagingMode, moveToDiffractionMode, moveToEndOfHutchDiagnostic


print "-------------------------------------------------"
print "getting beamAttenuation"
import beamAttenuation
from beamAttenuation import moveToAttenuation


print "-------------------------------------------------"
print "getting pixium10_changeExposure"
from pixium10_utilities import pixium10_changeExposure, pixium10_changeExposureAndAcquirePeriod, pixium10_preview, earlyFramesIncluded, pixium_redux, setup_pixium_postprocessing, pixium10_acquire_time_handler
earlyFramesOFF=earlyFramesIncluded
print "-------------------------------------------------"
print "create commands for folder operations: wd, pwd, nwd, nfn, cfn, setSubdirectory('subdir-name')"
print "-------------------------------------------------"
# function to find the last file path

from i12utilities import wd, pwd, nwd, nfn, cfn, setSubdirectory, getSubdirectory, setDataWriterToNexus, setDataWriterToSrs, getDataWriter, ls_scannables, isLive
alias("wd")
alias("pwd")
alias("nwd")
alias("nfn")
alias("cfn")
alias("setSubdirectory")
alias("getSubdirectory")
from i12utilities import getVisit, getVisitRootPath
alias("getVisit")
alias("getVisitRootPath")
from i12utilities import createScannableFromPV
from i12utilities import meta_add_EH2, meta_rm_EH2
alias("meta_add_EH2")
alias("meta_rm_EH2")

#print "create commands for Data Writer operations: setDataWriterToNexus, setDataWriterToSrs, getDataWriter"
#print "-------------------------------------------------"

#alias("setDataWriterToNexus")
#alias("setDataWriterToSrs")
#alias("getDataWriter")

print "Command to find list all the scannables: ls_scannables"
print "-------------------------------------------------"
alias("ls_scannables")

print "Commands to reload lookup tables: reloadModuleLookup, reloadCameraMotionLookup, reloadTiltBallPositionLookup, reloadScanResolutionLookup"
from lookupTables import reloadModuleLookup, reloadCameraMotionLookup, reloadTiltBallPositionLookup, reloadScanResolutionLookup
alias("reloadModuleLookup")
alias("reloadCameraMotionLookup")
alias("reloadTiltBallPositionLookup")
alias("reloadScanResolutionLookup")


msg = "i12 Help\n======="
msg += "\nPCO Help - type 'help i12pco'"
msg += "\nPixium Help - type 'help i12pixium'"
msg += "\nEDXD Help - type 'help i12edxd'"
msg += "\n====="
i12 = DocumentationScannable("i12Help", msg, "http://confluence.diamond.ac.uk/display/I12Tech/I12+GDA+Help")
i12pco = DocumentationScannable("i12HelpPco", "Documentation for i12pco", "http://confluence.diamond.ac.uk/display/I12Tech/PCO+detector")
i12pixium = DocumentationScannable("i12HelpPixium", "Documentation for i12pixium", "http://confluence.diamond.ac.uk/display/I12Tech/Pixium+in+GDA")
i12edxd = DocumentationScannable("i12HelpEdxd", "Documentation for i12edxd", "http://confluence.diamond.ac.uk/display/I12Tech/EDXD%3A+Use+in+GDA")

import i12info
import i13tomographyScan

# Do this last
#setSubdirectory("default")
print
print "-----------------------------------------------------------------------------------------------------------------"
print "Create an 'interruptable()' function which can be used to make for-loop interruptable in GDA."
print "    To use this, you must place 'interruptable()' call as the 1st or last line in your for-loop."
def interruptable():
    GeneralCommands.pause()
print
print "-----------------------------------------------------------------------------------------------------------------"
print "load EPICS Pseudo Device utilities for creating scannable object from a PV name."
from gdascripts.pd.epics_pds import * #@UnusedWildImport
print
print "-----------------------------------------------------------------------------------------------------------------"
print "load time utilities for creating timer objects."
from gdascripts.pd.time_pds import * #@UnusedWildImport
print
print "-----------------------------------------------------------------------------------------------------------------"
print "Load utilities: printJythonEnvironment(), caget(pv), caput(pv,value), attributes(object), "
print "    iterableprint(iterable), listprint(list), frange(start,end,step)"
from gdascripts.utils import * #@UnusedWildImport
print
print "-----------------------------------------------------------------------------------------------------------------"
print "load common physical constants"
from gdascripts.constants import * #@UnusedWildImport

from gda.configuration.properties import LocalProperties


# set up the reconmanager, however this should be moved into the Spring
#from uk.ac.gda.client.tomo import ReconManager
#rm = ReconManager()

# set up the extra scans
from init_scan_commands_and_processing import * #@UnusedWildImport
#scan_processor.rootNamespaceDict=globals()


from gda.scan.RepeatScan import create_repscan, repscan
vararg_alias("repscan")

from gdascripts.metadata.metadata_commands import setTitle, getTitle
alias("setTitle")
alias("getTitle")

finder = Finder.getInstance() 

print "setup meta-data provider"
from gdascripts.metadata.metadata_commands import meta_add, meta_ll, meta_ls, meta_rm
alias("meta_add")
alias("meta_ll")
alias("meta_ls")
alias("meta_rm")
from gda.data.scan.datawriter import NexusDataWriter
LocalProperties.set(NexusDataWriter.GDA_NEXUS_METADATAPROVIDER_NAME,"metashop")
from i12utilities import meta_add_EH2, meta_rm_EH2
alias("meta_add_EH2")
alias("meta_rm_EH2")

if LocalProperties.check("gda.dummy.mode"):
    print "Running in dummy mode"

from gdascripts.pd.time_pds import waittimeClass2, showtimeClass, showincrementaltimeClass, actualTimeClass
waittime = waittimeClass2('waittime')
showtime = showtimeClass('showtime')
inctime = showincrementaltimeClass('inctime')
actualTime = actualTimeClass("actualTime")

print "--------------------------------------------------"

try :
    if isLive():
        print "setup edxd detector: edxd_counter, edxdout, edxd_binned"
        from edxd_count import edxd_count
        edxd_counter = edxd_count("edxd_counter", edxd) #@UndefinedVariable
        # set up the edxd to monitor to begin with
        edxd.monitorAllSpectra() #@UndefinedVariable
        print("After monitorAllSpectra")
        from EDXDDataExtractor import EDXDDataExtractor #@UnusedImport
        from EDXDDataExtractor import edxd2ascii
        from EDXDDataExtractor import postExtractor #@UnusedImport
        edxdout = edxd2ascii("edxdout")
        ## removing binned for the moment
        from edxd_binned_counter import EdxdBinned
        edxd_binned = EdxdBinned("edxd_binned", edxd) #@UndefinedVariable
    
        from edxd_q_calibration_reader import set_edxd_q_calibration
        print("After set_edxd_q_calibration")
        #epg 8 March 2011 Force changes to allow edxd to work on the trunk
        LocalProperties.set("gda.data.scan.datawriter.dataFormat", "NexusDataWriter")
        if LocalProperties.get("gda.data.scan.datawriter.dataFormat") != "NexusDataWriter":
            raise "Format not set to Nexus"
        edxd.setOutputFormat(["%5.5g", "%5.5g", "%5.5g", "%5.5g", "%5.5g"])
    else:
        print "NOT adding edxd for the current GDA mode: %s" %(LocalProperties.get("gda.mode"))
except :
    exceptionType, exception, traceback = sys.exc_info()
    handle_messages.log(None, "EDXD detector not available!", exceptionType, exception, traceback, False)

print "--------------------------------------------------"

print "setup scan manager to control scan queue and their running"
<<<<<<< HEAD
#from manager_scan_functions import * #@UnusedWildImport
=======
from manager_scan_functions import * #@UnusedWildImport
>>>>>>> d11ccd42

print "--------------------------------------------------"
print "create 'topup' object"
from topup_pause import TopupPause
topup = TopupPause("topup")

print "--------------------------------------------------"

print "I12 specific commands: view <scannable>"
def view(scannable): 
    for member in scannable.getGroupMembers() :
        print member.toFormattedString().replace('_', '.')

alias("view")

<<<<<<< HEAD
# For the moment, stop dummy mode here
if isLive():
    print "--------------------------------------------------"
    print "setup 'fastscan' object"
    from fast_scan import FastScan
    fastscan = FastScan("fastscan");
    
    print "--------------------------------------------------"
    print "setup 'sleeperWhileScan' object"
    from sleeperWhileScan import SleeperWhileScan
    sleeper = SleeperWhileScan("sleeper");
    
    print "--------------------------------------------------"
    
    print "Defines 'timer':"
    import timerelated 
    timer = timerelated.TimeSinceScanStart("timer")
    
    # tobias did this for the users at the end of run 3
    from WaitLineDummy import WaitLineDummy
    wld = WaitLineDummy("wld")
    
    print "--------------------------------------------------"
    
    print "Creating PCO external object"
    
    try :
        #create the PCO external object
        from pcoexternal import PCOext
        pcoext = PCOext(pco) #@UndefinedVariable
    except :
        print "PCO external trigger not available"
    
    from gdascripts.pd.time_pds import * #@UnusedWildImport
    from gdascripts.pd.epics_pds import * #@UnusedWildImport
    
         
    try:
        pcotimestamp = DisplayEpicsPVClass('pcotimestamp', 'TEST:TIFF0:TimeStamp_RBV', 's', '%.3f')    
    except:
        print "cannot create PCO timestamp scannable"
    
    print "--------------------------------------------------"
    
    print "Creating DIO scannables"
    try:    
        dio01_out_02 = EpicsReadWritePVClass('dio01_out_02','BL12I-EA-DIO-01:OUT:02','bool','%i')
        dio01_out_04 = EpicsReadWritePVClass('dio01_out_04','BL12I-EA-DIO-01:OUT:04','bool','%i')
        dio01_out_05 = EpicsReadWritePVClass('dio01_out_05','BL12I-EA-DIO-01:OUT:05','bool','%i')
        dio01_out_06 = EpicsReadWritePVClass('dio01_out_06','BL12I-EA-DIO-01:OUT:06','bool','%i')
        dio01_out_07 = EpicsReadWritePVClass('dio01_out_07','BL12I-EA-DIO-01:OUT:07','bool','%i')
        dio01_out_08 = EpicsReadWritePVClass('dio01_out_08','BL12I-EA-DIO-01:OUT:08','bool','%i')
        
        
        dio02_in_05 = DisplayEpicsPVClass('dio02_in_05','BL12I-EA-DIO-01:IN:05','bool','%i')  
        dio02_in_06 = DisplayEpicsPVClass('dio02_in_06','BL12I-EA-DIO-01:IN:06','bool','%i')
        dio02_in_07 = DisplayEpicsPVClass('dio02_in_07','BL12I-EA-DIO-01:IN:07','bool','%i')
        dio02_in_08 = DisplayEpicsPVClass('dio02_in_08','BL12I-EA-DIO-01:IN:08','bool','%i')
       
        adc01_01 = DisplayEpicsPVClass('adc01_01', 'BL12I-EA-ADC-01:01', 'volt', '%.4g') #labelled according to RACK names, not EPICS
        adc01_02 = DisplayEpicsPVClass('adc01_02', 'BL12I-EA-ADC-01:02', 'volt', '%.4g')
        adc01_03 = DisplayEpicsPVClass('adc01_03', 'BL12I-EA-ADC-01:03', 'volt', '%.4g')
        adc01_04 = DisplayEpicsPVClass('adc01_04', 'BL12I-EA-ADC-01:04', 'volt', '%.4g')
        adc01_05 = DisplayEpicsPVClass('adc01_05', 'BL12I-EA-ADC-01:05', 'volt', '%.4g')
        adc01_06 = DisplayEpicsPVClass('adc01_06', 'BL12I-EA-ADC-01:06', 'volt', '%.4g')
        adc01_07 = DisplayEpicsPVClass('adc01_07', 'BL12I-EA-ADC-01:07', 'volt', '%.4g')
        adc01_08 = DisplayEpicsPVClass('adc01_08', 'BL12I-EA-ADC-01:08', 'volt', '%.4g')
        
        adc02_01 = DisplayEpicsPVClass('adc02_01', 'BL12I-EA-ADC-02:01', 'volt', '%.4f') #labelled according to RACK names, not EPICS
        adc02_02 = DisplayEpicsPVClass('adc02_02', 'BL12I-EA-ADC-02:02', 'volt', '%.4f')
        adc02_03 = DisplayEpicsPVClass('adc02_03', 'BL12I-EA-ADC-02:03', 'volt', '%.4f')
        adc02_04 = DisplayEpicsPVClass('adc02_04', 'BL12I-EA-ADC-02:04', 'volt', '%.4f')
        adc02_05 = DisplayEpicsPVClass('adc02_05', 'BL12I-EA-ADC-02:05', 'volt', '%.4f')
        adc02_06 = DisplayEpicsPVClass('adc02_06', 'BL12I-EA-ADC-02:06', 'volt', '%.4f')
        adc02_07 = DisplayEpicsPVClass('adc02_07', 'BL12I-EA-ADC-02:07', 'volt', '%.4f')
        adc02_08 = DisplayEpicsPVClass('adc02_08', 'BL12I-EA-ADC-02:08', 'volt', '%.4f')
       
        dac01_01 = EpicsReadWritePVClass('dac01_01', 'BL12I-EA-DAC-01:01', 'volt', '%.4g') #labelled according to RACK names, not EPICS
        dac01_02 = EpicsReadWritePVClass('dac01_02', 'BL12I-EA-DAC-01:02', 'volt', '%.4g')
        dac01_03 = EpicsReadWritePVClass('dac01_03', 'BL12I-EA-DAC-01:03', 'volt', '%.4g')
        dac01_04 = EpicsReadWritePVClass('dac01_04', 'BL12I-EA-DAC-01:04', 'volt', '%.4g')
        dac01_05 = EpicsReadWritePVClass('dac01_05', 'BL12I-EA-DAC-01:05', 'volt', '%.4g')
        dac01_06 = EpicsReadWritePVClass('dac01_06', 'BL12I-EA-DAC-01:06', 'volt', '%.4g')
        dac01_07 = EpicsReadWritePVClass('dac01_07', 'BL12I-EA-DAC-01:07', 'volt', '%.4g')
        dac01_08 = EpicsReadWritePVClass('dac01_08', 'BL12I-EA-DAC-01:08', 'volt', '%.4g')  
    
        radvolts = DisplayEpicsPVClass('radvolts', 'BL12I-EA-ADC-01:02', 'volt', '%.4g')
        radcounts = DisplayEpicsPVClass('radcounts', 'BL12I-DI-RDMON-01:T0', 'counts', '%.4g')
    
    except:
        print "cannot create EH1 ACD/DAC scannables."      
    
          
    try:
        dio04_out_01 = EpicsReadWritePVClass('dio04_out_01','BL12I-EA-DIO-04:OUT:01','bool','%i')
        dio04_out_02 = EpicsReadWritePVClass('dio04_out_02','BL12I-EA-DIO-04:OUT:02','bool','%i')
        dio04_out_03 = EpicsReadWritePVClass('dio04_out_03','BL12I-EA-DIO-04:OUT:03','bool','%i')
        dio04_out_04 = EpicsReadWritePVClass('dio04_out_04','BL12I-EA-DIO-04:OUT:04','bool','%i')
        dio04_out_05 = EpicsReadWritePVClass('dio04_out_05','BL12I-EA-DIO-04:OUT:05','bool','%i')
        dio04_out_06 = EpicsReadWritePVClass('dio04_out_06','BL12I-EA-DIO-04:OUT:06','bool','%i')
        dio04_out_07 = EpicsReadWritePVClass('dio04_out_07','BL12I-EA-DIO-04:OUT:07','bool','%i')
        dio04_out_08 = EpicsReadWritePVClass('dio04_out_08','BL12I-EA-DIO-04:OUT:08','bool','%i')
        
        dio03_in_01 = DisplayEpicsPVClass('dio03_in_01','BL12I-EA-DIO-03:IN:01','bool','%i')
        dio03_in_02 = DisplayEpicsPVClass('dio03_in_02','BL12I-EA-DIO-03:IN:02','bool','%i')  
        dio03_in_03 = DisplayEpicsPVClass('dio03_in_03','BL12I-EA-DIO-03:IN:03','bool','%i')  
        dio03_in_04 = DisplayEpicsPVClass('dio03_in_04','BL12I-EA-DIO-03:IN:04','bool','%i')
        dio03_in_05 = DisplayEpicsPVClass('dio03_in_05','BL12I-EA-DIO-03:IN:05','bool','%i')  
        dio03_in_06 = DisplayEpicsPVClass('dio03_in_06','BL12I-EA-DIO-03:IN:06','bool','%i')
        dio03_in_07 = DisplayEpicsPVClass('dio03_in_07','BL12I-EA-DIO-03:IN:07','bool','%i')
        dio03_in_08 = DisplayEpicsPVClass('dio03_in_08','BL12I-EA-DIO-03:IN:08','bool','%i')
        
        dac03_01 = EpicsReadWritePVClass('dac03_01', 'BL12I-EA-DAC-03:01', 'volt', '%.4f') #labelled according to RACK names, not EPICS
        dac03_02 = EpicsReadWritePVClass('dac03_02', 'BL12I-EA-DAC-03:02', 'volt', '%.4f')
        dac03_03 = EpicsReadWritePVClass('dac03_03', 'BL12I-EA-DAC-03:03', 'volt', '%.4f')
        dac03_04 = EpicsReadWritePVClass('dac03_04', 'BL12I-EA-DAC-03:04', 'volt', '%.4f')
        dac03_05 = EpicsReadWritePVClass('dac03_05', 'BL12I-EA-DAC-03:05', 'volt', '%.4f')
        dac03_06 = EpicsReadWritePVClass('dac03_06', 'BL12I-EA-DAC-03:06', 'volt', '%.4f')
        dac03_07 = EpicsReadWritePVClass('dac03_07', 'BL12I-EA-DAC-03:07', 'volt', '%.4f')
        dac03_08 = EpicsReadWritePVClass('dac03_08', 'BL12I-EA-DAC-03:08', 'volt', '%.4f')
     
        adc03_01 = DisplayEpicsPVClass('adc03_01', 'BL12I-EA-ADC-03:01', 'volt', '%.4g') #labelled according to RACK names, not EPICS
        adc03_02 = DisplayEpicsPVClass('adc03_02', 'BL12I-EA-ADC-03:02', 'volt', '%.4g')
        adc03_03 = DisplayEpicsPVClass('adc03_03', 'BL12I-EA-ADC-03:03', 'volt', '%.4g')
        adc03_04 = DisplayEpicsPVClass('adc03_04', 'BL12I-EA-ADC-03:04', 'volt', '%.4g')
        adc03_05 = DisplayEpicsPVClass('adc03_05', 'BL12I-EA-ADC-03:05', 'volt', '%.4g')
        adc03_06 = DisplayEpicsPVClass('adc03_06', 'BL12I-EA-ADC-03:06', 'volt', '%.4g')
        adc03_07 = DisplayEpicsPVClass('adc03_07', 'BL12I-EA-ADC-03:07', 'volt', '%.4g')
        adc03_08 = DisplayEpicsPVClass('adc03_08', 'BL12I-EA-ADC-03:08', 'volt', '%.4g')
      
    except:
        print "cannot create EH2 ADC/DAC scannables"
        
        
    print "--------------------------------------------------"
    print "Creating EH1/EH2 thermocouple scannables"   
    try:
        eh1therm1 = DisplayEpicsPVClass('eh1therm1', 'BL12I-OP-THERM-01:TEMP:T1', 'degree', '%.3f')
        eh1therm2 = DisplayEpicsPVClass('eh1therm2', 'BL12I-OP-THERM-01:TEMP:T2', 'degree', '%.3f')
        eh1therm3 = DisplayEpicsPVClass('eh1therm3', 'BL12I-OP-THERM-01:TEMP:T3', 'degree', '%.3f')
        eh1therm4 = DisplayEpicsPVClass('eh1therm4', 'BL12I-OP-THERM-01:TEMP:T4', 'degree', '%.3f')
        eh1therm5 = DisplayEpicsPVClass('eh1therm5', 'BL12I-OP-THERM-01:TEMP:T5', 'degree', '%.3f')
        eh1therm6 = DisplayEpicsPVClass('eh1therm6', 'BL12I-OP-THERM-01:TEMP:T6', 'degree', '%.3f')
    except:
        print "cannot create EH1 thermocouple scannables"
    try:
        eh2therm1 = DisplayEpicsPVClass('eh2therm1', 'BL12I-OP-THERM-02:TEMP:T1', 'degree', '%.3f')
        eh2therm2 = DisplayEpicsPVClass('eh2therm2', 'BL12I-OP-THERM-02:TEMP:T2', 'degree', '%.3f')
        eh2therm3 = DisplayEpicsPVClass('eh2therm3', 'BL12I-OP-THERM-02:TEMP:T3', 'degree', '%.3f')
        eh2therm4 = DisplayEpicsPVClass('eh2therm4', 'BL12I-OP-THERM-02:TEMP:T4', 'degree', '%.3f')
        eh2therm5 = DisplayEpicsPVClass('eh2therm5', 'BL12I-OP-THERM-02:TEMP:T5', 'degree', '%.3f')
        eh2therm6 = DisplayEpicsPVClass('eh2therm6', 'BL12I-OP-THERM-02:TEMP:T6', 'degree', '%.3f')
    except:
        print "cannot create EH2 thermocouple scannables"
    
    print "--------------------------------------------------"
    print "Creating Instron scannables"
    try:
        instron_position = DisplayEpicsPVClass('instron_position', 'BL12I-EA-HYD-01:CH-01:POS_RBV', 'mm', '%.3f')
        instron_load = DisplayEpicsPVClass('instron_load', 'BL12I-EA-HYD-01:CH-02:POS_RBV', 'kN', '%.3f')
        #Instron Live Displays. These can have arbitrary units depending how the user configures them on the Instron
        #Up to eight Live Displays are available. Four set up her for the time being.
        instron_live01 = DisplayEpicsPVClass('instron_live01', 'BL12I-EA-HYD-01:LD-01:POS_RBV', 'arb', '%.3f')
        instron_live02 = DisplayEpicsPVClass('instron_live02', 'BL12I-EA-HYD-01:LD-02:POS_RBV', 'arb', '%.3f')
        instron_live03 = DisplayEpicsPVClass('instron_live03', 'BL12I-EA-HYD-01:LD-03:POS_RBV', 'arb', '%.3f')
        instron_live04 = DisplayEpicsPVClass('instron_live04', 'BL12I-EA-HYD-01:LD-04:POS_RBV', 'arb', '%.3f')
    except:
        print "cannot create Instron rig scannables"
    
    print "--------------------------------------------------"
    
    # print "Adding mono_bender_adjustment"
    # import mono_bender_adjustment
    # from mono_bender_adjustment import *
    
    print "-------------------------------------------------"
    print "Adding beamEnergy"
    import beamEnergy
    from beamEnergy import moveToBeamEnergy 
    from beamEnergy import calcBeamEnergyPositions
    print "--------------------------------------------------"
    
    print "disable 'waiting for file to be created'"
    pixium10_tif.pluginList[1].waitForFileArrival=False
    pco4000_dio_tif.setCheckFileExists(False)
    #pco4000_dio_hdf.setCheckFileExists(False)
    
    print "disable 'Path does not exist on IOC'"
    pixium10_tif.pluginList[1].pathErrorSuppressed=True
    pco4000_dio_tif.fileWriter.pathErrorSuppressed=True
    pco4000_dio_hdf.pluginList[1].pathErrorSuppressed=True
    flyScanDetector.getAdditionalPluginList()[0].pathErrorSuppressed=True
    flyScanFlatDarkDetector.getAdditionalPluginList()[0].pathErrorSuppressed=True
    
    
    print "--------------------------------------------------"
    
    pdnames = []
    from detector_control_pds import * #@UnusedWildImport
    
    for pd in pds:
        pdnames.append(str(pd.getName()))
        
    print "available Detector objects are:"
    print pdnames
    print [(str(pd.getName()), pd.getTargetPosition(), pd.getPosition()) for pd in pds]
    
    print "--------------------------------------------------"
    print "Creating Long Count Time Scaler objects:"
    
    from long_count_time_scaler_pds import I0oh2l, I0eh1l, I0eh2l
    print I0oh2l.getName(), I0eh1l.getName(), I0eh2l.getName()
    
    print "--------------------------------------------------"
    print "Creating rocking motion objects"
    from rockingMotion_class import RockingMotion #@UnresolvedImport
    rocktheta = RockingMotion("rocktheta", ss1.theta, -1, 1) #@UndefinedVariable
    rockss1y3 = RockingMotion("rockss1y3", ss1.y3, 0, 50) #@UndefinedVariable
    axis1=createScannableFromPV("axis1", "BL12I-MO-USER-01:AXIS1.VAL", addToNameSpace=True, getAsString=False, hasUnits=True)
    rockaxis1 = RockingMotion("rockaxis1", axis1, -1, 1) #@UndefinedVariable
    
    print rocktheta.getName()
    
    print "--------------------------------------------------"
    print "Creating additonal EH2 motors (for ss2)"
    from positionCompareMotorClass import PositionCompareMotorClass
    ss2x = PositionCompareMotorClass("ss2x", "BL12I-MO-TAB-06:X.VAL", "BL12I-MO-TAB-06:X.RBV", "BL12I-MO-TAB-06:X.STOP", 0.002, "mm", "%.3f")
    ss2y = PositionCompareMotorClass("ss2y", "BL12I-MO-TAB-06:Y.VAL", "BL12I-MO-TAB-06:Y.RBV", "BL12I-MO-TAB-06:Y.STOP", 0.002, "mm", "%.3f")
    ss2z = PositionCompareMotorClass("ss2z", "BL12I-MO-TAB-06:Z.VAL", "BL12I-MO-TAB-06:Z.RBV", "BL12I-MO-TAB-06:Z.STOP", 0.002, "mm", "%.3f")
    ss2rx = PositionCompareMotorClass("ss2rx", "BL12I-MO-TAB-06:PITCH.VAL", "BL12I-MO-TAB-06:PITCH.RBV", "BL12I-MO-TAB-06:PITCH.STOP", 0.002, "deg", "%.3f")
    ss2ry = PositionCompareMotorClass("ss2ry", "BL12I-MO-TAB-06:THETA.VAL", "BL12I-MO-TAB-06:THETA.RBV", "BL12I-MO-TAB-06:THETA.STOP", 0.002, "deg", "%.3f")
    
    print "--------------------------------------------------"
    print "Creating additional EH1 motors (patch)"
    t1rot = PositionCompareMotorClass("t1rot", "BL12I-MO-USER-01:AXIS1.VAL", "BL12I-MO-USER-01:AXIS1.RBV", "BL12I-MO-USER-01:AXIS1.STOP", 0.001, "deg", "%.3f")
    
    print "--------------------------------------------------"
    print "Setting PCO defaults"
    pco.setHdfFormat(False) #@UndefinedVariable
    
    #EPG - 8 March 2011 - Hack to force Nexus for edxd
    #pixium.setSRSFormat() #@UndefinedVariable
    pco.setExternalTriggered(True) #@UndefinedVariable
    
    print "--------------------------------------------------"
    print "Creating 'eurotherm1' and 'eurotherm2' scannables" 
    eurotherm1temp = DisplayEpicsPVClass('eurotherm1temp', 'BL12I-EA-FURN-01:PV:RBV', 'c', '%.3f')
    eurotherm2temp = DisplayEpicsPVClass('eurotherm2temp', 'BL12I-EA-FURN-02:PV:RBV', 'c', '%.3f')
    
    print "--------------------------------------------------"
    
    print "Creating Linkam scannables"
    try:
        linkamRampStatus = DisplayEpicsPVClass('linkamRampStatus','BL12I-CS-TEMPC-01:STATUS','bool','%i')
        linkamRampControl = EpicsReadWritePVClass('linkamRampControl', 'BL12I-CS-TEMPC-01:RAMP:CTRL:SET', '', '%.3g')
        linkamRampRate = EpicsReadWritePVClass('linkamRampRate', 'BL12I-CS-TEMPC-01:RAMP:RATE:SET', 'deg/min', '%.3g')
        linkamRampLimit = EpicsReadWritePVClass('linkamRampLimit', 'BL12I-CS-TEMPC-01:RAMP:LIMIT:SET', 'deg', '%.3g')
        linkamTemp = DisplayEpicsPVClass('linkamTemp','BL12I-CS-TEMPC-01:TEMP','degrees','%.3g')
        cryoTemp = DisplayEpicsPVClass('cryoTemp', "BL12I-EA-CSTRM-01:TEMP",'degrees','%.3f')
    except:
        print "cannot create linkam scannables"
    
    print "--------------------------------------------------"
    
    print "Creating tomoScan"
    import tomographyScan
    from tomographyScan import tomoScan, reportJythonNamespaceMapping, reportTomo  #@UnusedImport
    alias("reportJythonNamespaceMapping")
    alias("reportTomo")
    
    
    tomography_additional_scannables=[]
    #try:
    #    tomography_additional_scannables.append(p2r_force)
    #    tomography_additional_scannables.append(p2r_y)
    #except:
    #    print "Unable to append p2r scannables to tomography_additional_scannables"
    
    print "--------------------------------------------------"
    print "Creating tomoAlignment"
    try:
        from tomo import tomoAlignment #@UnusedImport
    except:
        print "Unable to import 'tomoAlignment'"
    #print
    #print "setup tomographyScan:"
    #from tomo import tomographyScan
    #run("tomo/tomographyScan.py")
    
    #from pv_scannable_utils import *
    #print "added pv_scannable_utils" 
    
    print "--------------------------------------------------"
    print "Creating mass flow controller scannables"
    try:
        mfc_pressure = DisplayEpicsPVClass('mfc_pressure', 'ME08G-EA-GIR-01:MFC2:PBAR:RD', 'bar', '%5.3g')
        mfc_temperature = DisplayEpicsPVClass('mfc_temperature', 'ME08G-EA-GIR-01:MFC2:TEMP:RD', 'C', '%5.3g')
        mfc_volumetric_flow = DisplayEpicsPVClass('mfc_volumetric_flow', 'ME08G-EA-GIR-01:MFC2:VOL:FLOW:RD', 'CCM', '%5.3g')
    except:
        print "cannot create mass flow controller scannables"
        
    
    print "--------------------------------------------------"
    
    print "Creating pixium10 scannables"
    try:
        pixium10_TriggerMode=createScannableFromPV("pixium10_TriggerMode", "BL12I-EA-DET-10:CAM:TriggerMode", addToNameSpace=True, getAsString=True, hasUnits=False)
        pixium10_PUMode = DisplayEpicsPVClass('pixium10_PUMode', 'BL12I-EA-DET-10:CAM:PuMode_RBV', 'PU', '%i')
        pixium10_BaseExposure = DisplayEpicsPVClass('pixium10_BaseExposure', 'BL12I-EA-DET-10:CAM:AcquireTime_RBV', 's', '%.3f')
        pixium10_BaseAcquirePeriod = DisplayEpicsPVClass('pixium10_BaseAcquirePeriod', 'BL12I-EA-DET-10:CAM:AcquirePeriod_RBV', 's', '%.3f')
        pixium10_ExcludeEarlyFrames = createScannableFromPV("pixium10_ExcludeEarlyFrames", "BL12I-EA-DET-10:CAM:MotionBlur", addToNameSpace=True, getAsString=True, hasUnits=False)
        
        pixium10_TotalCount = DisplayEpicsPVClass('pixium10_TotalCount', 'BL12I-EA-DET-10:STAT:Total_RBV', 'count', '%.0f') 
        pixium10_TimeStamp = DisplayEpicsPVClass('pixium10_TimeStamp', 'BL12I-EA-DET-10:STAT:TimeStamp_RBV', 'time', '%.3f')
        
        pixium10_DataType=createScannableFromPV("pixium10_DataType", "BL12I-EA-DET-10:CAM:DataType", addToNameSpace=True, getAsString=True, hasUnits=False)
        pixium10_ID = DisplayEpicsPVClass('pixium10_ID', 'BL12I-EA-DET-10:STAT:UniqueId_RBV', 'no', '%.0f')
        pixium10_Counter = DisplayEpicsPVClass('pixium10_Counter', 'BL12I-EA-DET-10:CAM:ArrayCounter_RBV', 'no', '%.0f')
        pixium10_FanSpeed1 = DisplayEpicsPVClass('pixium10_FanSpeed1', 'BL12I-EA-DET-10:CAM:DetectorFan1Speed', 'rpm', '%.0f')
        pixium10_FanSpeed2 = DisplayEpicsPVClass('pixium10_FanSpeed2', 'BL12I-EA-DET-10:CAM:DetectorFan2Speed', 'rpm', '%.0f')
        pixium10_DetectorTemperature = DisplayEpicsPVClass('pixium10_DetectorTemperature', 'BL12I-EA-DET-10:CAM:DetectorTemperature', 'degree', '%.1f')
         
    except:
        print "cannot create pixium10 scannables"
=======
print "--------------------------------------------------"
print "setup 'fastscan' object"
from fast_scan import FastScan
fastscan = FastScan("fastscan");

print "--------------------------------------------------"
print "setup 'sleeperWhileScan' object"
from sleeperWhileScan import SleeperWhileScan
sleeper = SleeperWhileScan("sleeper");

print "--------------------------------------------------"

print "Defines 'timer':"
import timerelated 
timer = timerelated.TimeSinceScanStart("timer")

# tobias did this for the users at the end of run 3
from WaitLineDummy import WaitLineDummy
wld = WaitLineDummy("wld")

print "--------------------------------------------------"

print "Creating PCO external object"

try :
    #create the PCO external object
    from pcoexternal import PCOext
    pcoext = PCOext(pco) #@UndefinedVariable
except :
    print "PCO external trigger not available"

from gdascripts.pd.time_pds import * #@UnusedWildImport
from gdascripts.pd.epics_pds import * #@UnusedWildImport

     
try:
    pcotimestamp = DisplayEpicsPVClass('pcotimestamp', 'TEST:TIFF0:TimeStamp_RBV', 's', '%.3f')    
except:
    print "cannot create PCO timestamp scannable"

print "--------------------------------------------------"

print "Creating DIO scannables"
try:    
    dio01_out_02 = EpicsReadWritePVClass('dio01_out_02','BL12I-EA-DIO-01:OUT:02','bool','%i')
    dio01_out_04 = EpicsReadWritePVClass('dio01_out_04','BL12I-EA-DIO-01:OUT:04','bool','%i')
    dio01_out_05 = EpicsReadWritePVClass('dio01_out_05','BL12I-EA-DIO-01:OUT:05','bool','%i')
    dio01_out_06 = EpicsReadWritePVClass('dio01_out_06','BL12I-EA-DIO-01:OUT:06','bool','%i')
    dio01_out_07 = EpicsReadWritePVClass('dio01_out_07','BL12I-EA-DIO-01:OUT:07','bool','%i')
    dio01_out_08 = EpicsReadWritePVClass('dio01_out_08','BL12I-EA-DIO-01:OUT:08','bool','%i')
    
    
    dio02_in_05 = DisplayEpicsPVClass('dio02_in_05','BL12I-EA-DIO-01:IN:05','bool','%i')  
    dio02_in_06 = DisplayEpicsPVClass('dio02_in_06','BL12I-EA-DIO-01:IN:06','bool','%i')
    dio02_in_07 = DisplayEpicsPVClass('dio02_in_07','BL12I-EA-DIO-01:IN:07','bool','%i')
    dio02_in_08 = DisplayEpicsPVClass('dio02_in_08','BL12I-EA-DIO-01:IN:08','bool','%i')
   
    adc01_01 = DisplayEpicsPVClass('adc01_01', 'BL12I-EA-ADC-01:01', 'volt', '%.4g') #labelled according to RACK names, not EPICS
    adc01_02 = DisplayEpicsPVClass('adc01_02', 'BL12I-EA-ADC-01:02', 'volt', '%.4g')
    adc01_03 = DisplayEpicsPVClass('adc01_03', 'BL12I-EA-ADC-01:03', 'volt', '%.4g')
    adc01_04 = DisplayEpicsPVClass('adc01_04', 'BL12I-EA-ADC-01:04', 'volt', '%.4g')
    adc01_05 = DisplayEpicsPVClass('adc01_05', 'BL12I-EA-ADC-01:05', 'volt', '%.4g')
    adc01_06 = DisplayEpicsPVClass('adc01_06', 'BL12I-EA-ADC-01:06', 'volt', '%.4g')
    adc01_07 = DisplayEpicsPVClass('adc01_07', 'BL12I-EA-ADC-01:07', 'volt', '%.4g')
    adc01_08 = DisplayEpicsPVClass('adc01_08', 'BL12I-EA-ADC-01:08', 'volt', '%.4g')
    
    adc02_01 = DisplayEpicsPVClass('adc02_01', 'BL12I-EA-ADC-02:01', 'volt', '%.4f') #labelled according to RACK names, not EPICS
    adc02_02 = DisplayEpicsPVClass('adc02_02', 'BL12I-EA-ADC-02:02', 'volt', '%.4f')
    adc02_03 = DisplayEpicsPVClass('adc02_03', 'BL12I-EA-ADC-02:03', 'volt', '%.4f')
    adc02_04 = DisplayEpicsPVClass('adc02_04', 'BL12I-EA-ADC-02:04', 'volt', '%.4f')
    adc02_05 = DisplayEpicsPVClass('adc02_05', 'BL12I-EA-ADC-02:05', 'volt', '%.4f')
    adc02_06 = DisplayEpicsPVClass('adc02_06', 'BL12I-EA-ADC-02:06', 'volt', '%.4f')
    adc02_07 = DisplayEpicsPVClass('adc02_07', 'BL12I-EA-ADC-02:07', 'volt', '%.4f')
    adc02_08 = DisplayEpicsPVClass('adc02_08', 'BL12I-EA-ADC-02:08', 'volt', '%.4f')
   
    dac01_01 = EpicsReadWritePVClass('dac01_01', 'BL12I-EA-DAC-01:01', 'volt', '%.4g') #labelled according to RACK names, not EPICS
    dac01_02 = EpicsReadWritePVClass('dac01_02', 'BL12I-EA-DAC-01:02', 'volt', '%.4g')
    dac01_03 = EpicsReadWritePVClass('dac01_03', 'BL12I-EA-DAC-01:03', 'volt', '%.4g')
    dac01_04 = EpicsReadWritePVClass('dac01_04', 'BL12I-EA-DAC-01:04', 'volt', '%.4g')
    dac01_05 = EpicsReadWritePVClass('dac01_05', 'BL12I-EA-DAC-01:05', 'volt', '%.4g')
    dac01_06 = EpicsReadWritePVClass('dac01_06', 'BL12I-EA-DAC-01:06', 'volt', '%.4g')
    dac01_07 = EpicsReadWritePVClass('dac01_07', 'BL12I-EA-DAC-01:07', 'volt', '%.4g')
    dac01_08 = EpicsReadWritePVClass('dac01_08', 'BL12I-EA-DAC-01:08', 'volt', '%.4g')  

    radvolts = DisplayEpicsPVClass('radvolts', 'BL12I-EA-ADC-01:02', 'volt', '%.4g')
    radcounts = DisplayEpicsPVClass('radcounts', 'BL12I-DI-RDMON-01:T0', 'counts', '%.4g')

except:
    print "cannot create EH1 ACD/DAC scannables."      

      
try:
    dio04_out_01 = EpicsReadWritePVClass('dio04_out_01','BL12I-EA-DIO-04:OUT:01','bool','%i')
    dio04_out_02 = EpicsReadWritePVClass('dio04_out_02','BL12I-EA-DIO-04:OUT:02','bool','%i')
    dio04_out_03 = EpicsReadWritePVClass('dio04_out_03','BL12I-EA-DIO-04:OUT:03','bool','%i')
    dio04_out_04 = EpicsReadWritePVClass('dio04_out_04','BL12I-EA-DIO-04:OUT:04','bool','%i')
    dio04_out_05 = EpicsReadWritePVClass('dio04_out_05','BL12I-EA-DIO-04:OUT:05','bool','%i')
    dio04_out_06 = EpicsReadWritePVClass('dio04_out_06','BL12I-EA-DIO-04:OUT:06','bool','%i')
    dio04_out_07 = EpicsReadWritePVClass('dio04_out_07','BL12I-EA-DIO-04:OUT:07','bool','%i')
    dio04_out_08 = EpicsReadWritePVClass('dio04_out_08','BL12I-EA-DIO-04:OUT:08','bool','%i')
    
    dio03_in_01 = DisplayEpicsPVClass('dio03_in_01','BL12I-EA-DIO-03:IN:01','bool','%i')
    dio03_in_02 = DisplayEpicsPVClass('dio03_in_02','BL12I-EA-DIO-03:IN:02','bool','%i')  
    dio03_in_03 = DisplayEpicsPVClass('dio03_in_03','BL12I-EA-DIO-03:IN:03','bool','%i')  
    dio03_in_04 = DisplayEpicsPVClass('dio03_in_04','BL12I-EA-DIO-03:IN:04','bool','%i')
    dio03_in_05 = DisplayEpicsPVClass('dio03_in_05','BL12I-EA-DIO-03:IN:05','bool','%i')  
    dio03_in_06 = DisplayEpicsPVClass('dio03_in_06','BL12I-EA-DIO-03:IN:06','bool','%i')
    dio03_in_07 = DisplayEpicsPVClass('dio03_in_07','BL12I-EA-DIO-03:IN:07','bool','%i')
    dio03_in_08 = DisplayEpicsPVClass('dio03_in_08','BL12I-EA-DIO-03:IN:08','bool','%i')
    
    dac03_01 = EpicsReadWritePVClass('dac03_01', 'BL12I-EA-DAC-03:01', 'volt', '%.4f') #labelled according to RACK names, not EPICS
    dac03_02 = EpicsReadWritePVClass('dac03_02', 'BL12I-EA-DAC-03:02', 'volt', '%.4f')
    dac03_03 = EpicsReadWritePVClass('dac03_03', 'BL12I-EA-DAC-03:03', 'volt', '%.4f')
    dac03_04 = EpicsReadWritePVClass('dac03_04', 'BL12I-EA-DAC-03:04', 'volt', '%.4f')
    dac03_05 = EpicsReadWritePVClass('dac03_05', 'BL12I-EA-DAC-03:05', 'volt', '%.4f')
    dac03_06 = EpicsReadWritePVClass('dac03_06', 'BL12I-EA-DAC-03:06', 'volt', '%.4f')
    dac03_07 = EpicsReadWritePVClass('dac03_07', 'BL12I-EA-DAC-03:07', 'volt', '%.4f')
    dac03_08 = EpicsReadWritePVClass('dac03_08', 'BL12I-EA-DAC-03:08', 'volt', '%.4f')
 
    adc03_01 = DisplayEpicsPVClass('adc03_01', 'BL12I-EA-ADC-03:01', 'volt', '%.4g') #labelled according to RACK names, not EPICS
    adc03_02 = DisplayEpicsPVClass('adc03_02', 'BL12I-EA-ADC-03:02', 'volt', '%.4g')
    adc03_03 = DisplayEpicsPVClass('adc03_03', 'BL12I-EA-ADC-03:03', 'volt', '%.4g')
    adc03_04 = DisplayEpicsPVClass('adc03_04', 'BL12I-EA-ADC-03:04', 'volt', '%.4g')
    adc03_05 = DisplayEpicsPVClass('adc03_05', 'BL12I-EA-ADC-03:05', 'volt', '%.4g')
    adc03_06 = DisplayEpicsPVClass('adc03_06', 'BL12I-EA-ADC-03:06', 'volt', '%.4g')
    adc03_07 = DisplayEpicsPVClass('adc03_07', 'BL12I-EA-ADC-03:07', 'volt', '%.4g')
    adc03_08 = DisplayEpicsPVClass('adc03_08', 'BL12I-EA-ADC-03:08', 'volt', '%.4g')
  
except:
    print "cannot create EH2 ADC/DAC scannables"
    
    
print "--------------------------------------------------"
print "Creating EH1/EH2 thermocouple scannables"   
try:
    eh1therm1 = DisplayEpicsPVClass('eh1therm1', 'BL12I-OP-THERM-01:TEMP:T1', 'degree', '%.3f')
    eh1therm2 = DisplayEpicsPVClass('eh1therm2', 'BL12I-OP-THERM-01:TEMP:T2', 'degree', '%.3f')
    eh1therm3 = DisplayEpicsPVClass('eh1therm3', 'BL12I-OP-THERM-01:TEMP:T3', 'degree', '%.3f')
    eh1therm4 = DisplayEpicsPVClass('eh1therm4', 'BL12I-OP-THERM-01:TEMP:T4', 'degree', '%.3f')
    eh1therm5 = DisplayEpicsPVClass('eh1therm5', 'BL12I-OP-THERM-01:TEMP:T5', 'degree', '%.3f')
    eh1therm6 = DisplayEpicsPVClass('eh1therm6', 'BL12I-OP-THERM-01:TEMP:T6', 'degree', '%.3f')
except:
    print "cannot create EH1 thermocouple scannables"
try:
    eh2therm1 = DisplayEpicsPVClass('eh2therm1', 'BL12I-OP-THERM-02:TEMP:T1', 'degree', '%.3f')
    eh2therm2 = DisplayEpicsPVClass('eh2therm2', 'BL12I-OP-THERM-02:TEMP:T2', 'degree', '%.3f')
    eh2therm3 = DisplayEpicsPVClass('eh2therm3', 'BL12I-OP-THERM-02:TEMP:T3', 'degree', '%.3f')
    eh2therm4 = DisplayEpicsPVClass('eh2therm4', 'BL12I-OP-THERM-02:TEMP:T4', 'degree', '%.3f')
    eh2therm5 = DisplayEpicsPVClass('eh2therm5', 'BL12I-OP-THERM-02:TEMP:T5', 'degree', '%.3f')
    eh2therm6 = DisplayEpicsPVClass('eh2therm6', 'BL12I-OP-THERM-02:TEMP:T6', 'degree', '%.3f')
except:
    print "cannot create EH2 thermocouple scannables"

print "--------------------------------------------------"
print "Creating Instron scannables"
try:
    instron_position = DisplayEpicsPVClass('instron_position', 'BL12I-EA-HYD-01:CH-01:POS_RBV', 'mm', '%.3f')
    instron_load = DisplayEpicsPVClass('instron_load', 'BL12I-EA-HYD-01:CH-02:POS_RBV', 'kN', '%.3f')
    #Instron Live Displays. These can have arbitrary units depending how the user configures them on the Instron
    #Up to eight Live Displays are available. Four set up her for the time being.
    instron_live01 = DisplayEpicsPVClass('instron_live01', 'BL12I-EA-HYD-01:LD-01:POS_RBV', 'arb', '%.3f')
    instron_live02 = DisplayEpicsPVClass('instron_live02', 'BL12I-EA-HYD-01:LD-02:POS_RBV', 'arb', '%.3f')
    instron_live03 = DisplayEpicsPVClass('instron_live03', 'BL12I-EA-HYD-01:LD-03:POS_RBV', 'arb', '%.3f')
    instron_live04 = DisplayEpicsPVClass('instron_live04', 'BL12I-EA-HYD-01:LD-04:POS_RBV', 'arb', '%.3f')
except:
    print "cannot create Instron rig scannables"

print "--------------------------------------------------"

print "Adding mono_bender_adjustment"
import mono_bender_adjustment
from mono_bender_adjustment import *

print "-------------------------------------------------"
print "Adding beamEnergy"
import beamEnergy
from beamEnergy import moveToBeamEnergy 
from beamEnergy import calcBeamEnergyPositions
print "--------------------------------------------------"

print "disable 'waiting for file to be created'"
pixium10_tif.pluginList[1].waitForFileArrival=False
pco4000_dio_tif.setCheckFileExists(False)
#pco4000_dio_hdf.setCheckFileExists(False)

print "disable 'Path does not exist on IOC'"
pixium10_tif.pluginList[1].pathErrorSuppressed=True
pco4000_dio_tif.fileWriter.pathErrorSuppressed=True
pco4000_dio_hdf.pluginList[1].pathErrorSuppressed=True
flyScanDetector.getAdditionalPluginList()[0].pathErrorSuppressed=True
flyScanFlatDarkDetector.getAdditionalPluginList()[0].pathErrorSuppressed=True


print "--------------------------------------------------"

pdnames = []
from detector_control_pds import * #@UnusedWildImport

for pd in pds:
    pdnames.append(str(pd.getName()))
    
print "available Detector objects are:"
print pdnames
print [(str(pd.getName()), pd.getTargetPosition(), pd.getPosition()) for pd in pds]

print "--------------------------------------------------"
print "Creating Long Count Time Scaler objects:"

from long_count_time_scaler_pds import I0oh2l, I0eh1l, I0eh2l
print I0oh2l.getName(), I0eh1l.getName(), I0eh2l.getName()

print "--------------------------------------------------"
print "Creating rocking motion objects"
from rockingMotion_class import RockingMotion #@UnresolvedImport
rocktheta = RockingMotion("rocktheta", ss1.theta, -1, 1) #@UndefinedVariable
rockss1y3 = RockingMotion("rockss1y3", ss1.y3, 0, 50) #@UndefinedVariable
axis1=createScannableFromPV("axis1", "BL12I-MO-USER-01:AXIS1.VAL", addToNameSpace=True, getAsString=False, hasUnits=True)
rockaxis1 = RockingMotion("rockaxis1", axis1, -1, 1) #@UndefinedVariable

print rocktheta.getName()

print "--------------------------------------------------"
print "Creating additonal EH2 motors (for ss2)"
from positionCompareMotorClass import PositionCompareMotorClass
ss2x = PositionCompareMotorClass("ss2x", "BL12I-MO-TAB-06:X.VAL", "BL12I-MO-TAB-06:X.RBV", "BL12I-MO-TAB-06:X.STOP", 0.002, "mm", "%.3f")
ss2y = PositionCompareMotorClass("ss2y", "BL12I-MO-TAB-06:Y.VAL", "BL12I-MO-TAB-06:Y.RBV", "BL12I-MO-TAB-06:Y.STOP", 0.002, "mm", "%.3f")
ss2z = PositionCompareMotorClass("ss2z", "BL12I-MO-TAB-06:Z.VAL", "BL12I-MO-TAB-06:Z.RBV", "BL12I-MO-TAB-06:Z.STOP", 0.002, "mm", "%.3f")
ss2rx = PositionCompareMotorClass("ss2rx", "BL12I-MO-TAB-06:PITCH.VAL", "BL12I-MO-TAB-06:PITCH.RBV", "BL12I-MO-TAB-06:PITCH.STOP", 0.002, "deg", "%.3f")
ss2ry = PositionCompareMotorClass("ss2ry", "BL12I-MO-TAB-06:THETA.VAL", "BL12I-MO-TAB-06:THETA.RBV", "BL12I-MO-TAB-06:THETA.STOP", 0.002, "deg", "%.3f")

print "--------------------------------------------------"
print "Creating additional EH1 motors (patch)"
t1rot = PositionCompareMotorClass("t1rot", "BL12I-MO-USER-01:AXIS1.VAL", "BL12I-MO-USER-01:AXIS1.RBV", "BL12I-MO-USER-01:AXIS1.STOP", 0.001, "deg", "%.3f")

print "--------------------------------------------------"
print "Setting PCO defaults"
pco.setHdfFormat(False) #@UndefinedVariable

#EPG - 8 March 2011 - Hack to force Nexus for edxd
#pixium.setSRSFormat() #@UndefinedVariable
pco.setExternalTriggered(True) #@UndefinedVariable

print "--------------------------------------------------"
print "Creating 'eurotherm1' and 'eurotherm2' scannables" 
#eurotherm1temp = DisplayEpicsPVClass('eurotherm1temp', 'BL12I-EA-FURN-01:PV:RBV', 'c', '%.3f')
#eurotherm2temp = DisplayEpicsPVClass('eurotherm2temp', 'BL12I-EA-FURN-02:PV:RBV', 'c', '%.3f')
eurotherm1temp = DisplayEpicsPVClass('eurotherm1temp', 'BL12I-EA-FURN-01:EH1:PV:RBV', 'c', '%.3f')
eurotherm2temp = DisplayEpicsPVClass('eurotherm2temp', 'BL12I-EA-FURN-01:EH2:PV:RBV', 'c', '%.3f')

print "--------------------------------------------------"

print "Creating Linkam scannables"
try:
    linkamRampStatus = DisplayEpicsPVClass('linkamRampStatus','BL12I-CS-TEMPC-01:STATUS','bool','%i')
    linkamRampControl = EpicsReadWritePVClass('linkamRampControl', 'BL12I-CS-TEMPC-01:RAMP:CTRL:SET', '', '%.3g')
    linkamRampRate = EpicsReadWritePVClass('linkamRampRate', 'BL12I-CS-TEMPC-01:RAMP:RATE:SET', 'deg/min', '%.3g')
    linkamRampLimit = EpicsReadWritePVClass('linkamRampLimit', 'BL12I-CS-TEMPC-01:RAMP:LIMIT:SET', 'deg', '%.3g')
    linkamTemp = DisplayEpicsPVClass('linkamTemp','BL12I-CS-TEMPC-01:TEMP','degrees','%.3g')
    cryoTemp = DisplayEpicsPVClass('cryoTemp', "BL12I-EA-CSTRM-01:TEMP",'degrees','%.3f')
except:
    print "cannot create linkam scannables"

print "Creating HELIOS objects"
try:
    heliosTemp = DisplayEpicsPVClass('heliosTemp','BL12I-EA-HELIOS-01:LOOP1:PV:RBV','deg C','%.3f')
except Exception, e:
    print "Error creating HELIOS objects: %s" %(str(e))

print "--------------------------------------------------"

print "Creating tomoScan"
import tomographyScan
from tomographyScan import tomoScan, reportJythonNamespaceMapping, reportTomo  #@UnusedImport
alias("reportJythonNamespaceMapping")
alias("reportTomo")


tomography_additional_scannables=[]
#try:
#    tomography_additional_scannables.append(p2r_force)
#    tomography_additional_scannables.append(p2r_y)
#except:
#    print "Unable to append p2r scannables to tomography_additional_scannables"

print "--------------------------------------------------"
print "Creating tomoAlignment"
try:
    from tomo import tomoAlignment #@UnusedImport
except:
    print "Unable to import 'tomoAlignment'"
#print
#print "setup tomographyScan:"
#from tomo import tomographyScan
#run("tomo/tomographyScan.py")

#from pv_scannable_utils import *
#print "added pv_scannable_utils" 

print "--------------------------------------------------"
print "Creating mass flow controller scannables"
try:
    mfc_pressure = DisplayEpicsPVClass('mfc_pressure', 'ME08G-EA-GIR-01:MFC2:PBAR:RD', 'bar', '%5.3g')
    mfc_temperature = DisplayEpicsPVClass('mfc_temperature', 'ME08G-EA-GIR-01:MFC2:TEMP:RD', 'C', '%5.3g')
    mfc_volumetric_flow = DisplayEpicsPVClass('mfc_volumetric_flow', 'ME08G-EA-GIR-01:MFC2:VOL:FLOW:RD', 'CCM', '%5.3g')
except:
    print "cannot create mass flow controller scannables"
    

print "--------------------------------------------------"

print "Creating pixium10 scannables"
try:
    pixium10_TriggerMode=createScannableFromPV("pixium10_TriggerMode", "BL12I-EA-DET-10:CAM:TriggerMode", addToNameSpace=True, getAsString=True, hasUnits=False)
    pixium10_PUMode = DisplayEpicsPVClass('pixium10_PUMode', 'BL12I-EA-DET-10:CAM:PuMode_RBV', 'PU', '%i')
    pixium10_BaseExposure = DisplayEpicsPVClass('pixium10_BaseExposure', 'BL12I-EA-DET-10:CAM:AcquireTime_RBV', 's', '%.3f')
    pixium10_BaseAcquirePeriod = DisplayEpicsPVClass('pixium10_BaseAcquirePeriod', 'BL12I-EA-DET-10:CAM:AcquirePeriod_RBV', 's', '%.3f')
    pixium10_ExcludeEarlyFrames = createScannableFromPV("pixium10_ExcludeEarlyFrames", "BL12I-EA-DET-10:CAM:MotionBlur", addToNameSpace=True, getAsString=True, hasUnits=False)
    
    pixium10_TotalCount = DisplayEpicsPVClass('pixium10_TotalCount', 'BL12I-EA-DET-10:STAT:Total_RBV', 'count', '%.0f') 
    pixium10_TimeStamp = DisplayEpicsPVClass('pixium10_TimeStamp', 'BL12I-EA-DET-10:STAT:TimeStamp_RBV', 'time', '%.3f')
    
    pixium10_DataType=createScannableFromPV("pixium10_DataType", "BL12I-EA-DET-10:CAM:DataType", addToNameSpace=True, getAsString=True, hasUnits=False)
    pixium10_ID = DisplayEpicsPVClass('pixium10_ID', 'BL12I-EA-DET-10:STAT:UniqueId_RBV', 'no', '%.0f')
    pixium10_Counter = DisplayEpicsPVClass('pixium10_Counter', 'BL12I-EA-DET-10:CAM:ArrayCounter_RBV', 'no', '%.0f')
    pixium10_FanSpeed1 = DisplayEpicsPVClass('pixium10_FanSpeed1', 'BL12I-EA-DET-10:CAM:DetectorFan1Speed', 'rpm', '%.0f')
    pixium10_FanSpeed2 = DisplayEpicsPVClass('pixium10_FanSpeed2', 'BL12I-EA-DET-10:CAM:DetectorFan2Speed', 'rpm', '%.0f')
    pixium10_DetectorTemperature = DisplayEpicsPVClass('pixium10_DetectorTemperature', 'BL12I-EA-DET-10:CAM:DetectorTemperature', 'degree', '%.1f')
     
except:
    print "cannot create pixium10 scannables"

print "--------------------------------------------------"
print "\n Finding requested default scannables in the Jython namespace..."
# append items to the list below as required
_default_scannables_names_i12 = []
_default_scannables_names_i12.append("ring")
_default_scannables_names_i12.append("actualTime")

#_default_scannables_names_i12.append("I0eh1")
#_default_scannables_names_i12.append("I0eh1l")
#_default_scannables_names_i12.append("I0eh2")
#_default_scannables_names_i12.append("I0eh2l")
#_default_scannables_names_i12.append("I0oh2l")

from types import *
_default_scannables_i12 = []
for sname in _default_scannables_names_i12:
    if type(finder.find(sname)) is not NoneType:
        _default_scannables_i12.append(finder.find(sname))
    else:
        try:
            #print sname
            eval(sname)
            _default_scannables_i12.append(eval(sname))
        except:
            msg = "\t Unable to find a default scannable named: " + sname
            print msg

print "\n Adding default scannables to the list of defaults in the scan system..."
try:
    default_scannables = []
    default_scannables.append(ring)
    default_scannables.append(actualTime)
    #default_scannables.append(I0eh1)
    #default_scannables.append(I0eh1l)
    #default_scannables.append(I0eh2)
    #default_scannables.append(I0eh2l)
    #default_scannables.append(I0oh2l)
    
    #for s in default_scannables:
    for s in _default_scannables_i12:
        add_default(s)
except:
    exceptionType, exception, traceback = sys.exc_info()
    msg = "Unable to complete adding default scannables: "
    handle_messages.log(None, msg, exceptionType, exception, traceback, False)

print "\n Completed adding default scannables."
srv = finder.find(JythonServer.SERVERNAME)
infoAllDefaultScannables_i12 = srv.getDefaultScannables().toArray()
print "\n ***List of all default scannables in the scan system:"
for s in infoAllDefaultScannables_i12:
    print s.getName()

print "--------------------------------------------------"
try:
    print "\n Adding requested meta (before-scan) scannables to the list of metas in the scan system..."
    meta_scannables = []
    meta_scannables.append(cam1)
#    meta_scannables.append(cam3)
    
    meta_scannables.append(f1)
    meta_scannables.append(f2)
    
    meta_scannables.append(mc1_bragg)
    meta_scannables.append(mc2_bragg)
    meta_scannables.append(dcm1_cap_1)
    meta_scannables.append(dcm1_cap_2)
    meta_scannables.append(mc2)
    meta_scannables.append(ss1)
    meta_scannables.append(ss2)
    meta_scannables.append(s1)
    meta_scannables.append(s2)
    meta_scannables.append(s3)
    meta_scannables.append(s4)
    
    meta_scannables.append(t3)
    meta_scannables.append(t7)
#    meta_scannables.append(eh1therm1)
    
    for s in meta_scannables:
        meta_add(s)
    
    print "\n Completed adding meta (before-scan) scannables."
    print "\n ***List of all meta (before-scan) scannables in the scan system:"
    infoAllMetaScannables_i12 = meta_ls()
    print infoAllMetaScannables_i12
except:
    exceptionType, exception, traceback = sys.exc_info()
    msg = "Unable to complete adding meta (before-scan) scannables: "
    handle_messages.log(None, msg, exceptionType, exception, traceback, False)
>>>>>>> d11ccd42
    
    print "--------------------------------------------------"
    print "\n Finding requested default scannables in the Jython namespace..."
    # append items to the list below as required
    _default_scannables_names_i12 = []
    _default_scannables_names_i12.append("ring")
    _default_scannables_names_i12.append("actualTime")
    
    #_default_scannables_names_i12.append("I0eh1")
    #_default_scannables_names_i12.append("I0eh1l")
    #_default_scannables_names_i12.append("I0eh2")
    #_default_scannables_names_i12.append("I0eh2l")
    #_default_scannables_names_i12.append("I0oh2l")
    
<<<<<<< HEAD
    from types import *
    _default_scannables_i12 = []
    for sname in _default_scannables_names_i12:
        if type(finder.find(sname)) is not NoneType:
            _default_scannables_i12.append(finder.find(sname))
        else:
            try:
                #print sname
                eval(sname)
                _default_scannables_i12.append(eval(sname))
            except:
                msg = "\t Unable to find a default scannable named: " + sname
                print msg
    
    print "\n Adding default scannables to the list of defaults in the scan system..."
    try:
        default_scannables = []
        default_scannables.append(ring)
        default_scannables.append(actualTime)
        #default_scannables.append(I0eh1)
        #default_scannables.append(I0eh1l)
        #default_scannables.append(I0eh2)
        #default_scannables.append(I0eh2l)
        #default_scannables.append(I0oh2l)
        
        #for s in default_scannables:
        for s in _default_scannables_i12:
            add_default(s)
    except:
        exceptionType, exception, traceback = sys.exc_info()
        msg = "Unable to complete adding default scannables: "
        handle_messages.log(None, msg, exceptionType, exception, traceback, False)
    
    print "\n Completed adding default scannables."
    srv = finder.find(JythonServer.SERVERNAME)
    infoAllDefaultScannables_i12 = srv.getDefaultScannables().toArray()
    print "\n ***List of all default scannables in the scan system:"
    for s in infoAllDefaultScannables_i12:
        print s.getName()
    
    print "--------------------------------------------------"
    try:
        print "\n Adding requested meta (before-scan) scannables to the list of metas in the scan system..."
        meta_scannables = []
        meta_scannables.append(cam1)
    #    meta_scannables.append(cam3)
        
        meta_scannables.append(f1)
        meta_scannables.append(f2)
        
        meta_scannables.append(mc1_bragg)
        meta_scannables.append(mc2_bragg)
        meta_scannables.append(dcm1_cap_1)
        meta_scannables.append(dcm1_cap_2)
        meta_scannables.append(mc2)
        meta_scannables.append(ss1)
        meta_scannables.append(ss2)
        meta_scannables.append(s1)
        meta_scannables.append(s2)
        meta_scannables.append(s3)
        meta_scannables.append(s4)
        
        meta_scannables.append(t3)
        meta_scannables.append(t7)
    #    meta_scannables.append(eh1therm1)
        
        for s in meta_scannables:
            meta_add(s)
        
        print "\n Completed adding meta (before-scan) scannables."
        print "\n ***List of all meta (before-scan) scannables in the scan system:"
        infoAllMetaScannables_i12 = meta_ls()
        print infoAllMetaScannables_i12
    except:
        exceptionType, exception, traceback = sys.exc_info()
        msg = "Unable to complete adding meta (before-scan) scannables: "
        handle_messages.log(None, msg, exceptionType, exception, traceback, False)
    

=======
>>>>>>> d11ccd42
def _clear_defaults():
    """To clear all current default scannables."""
    srv = finder.find(JythonServer.SERVERNAME)
    all_vec = srv.getDefaultScannables()
    all_arr = all_vec.toArray()
    for s in all_arr:
        #srv.removeDefault(s)
        remove_default(s)
    return all_arr
alias("_clear_defaults")

# This should be added, but importing does not resolve ss1_x..
#print "Set up scripts for tomograhy Rotation Axis Alignment"
#import gda_sphere_alignment
#from gda_sphere_alignment import sphere_alignment
#alias("sphere_alignment")


#from i12utilities import setUpCopyPluginForPCO, setUpCopyPluginForPIXIUM
#alias("setUpCopyPluginForPCO")
#alias("setUpCopyPluginForPIXIUM")
#setUpCopyPluginForPCO()

#print "setup pco cpy plugin"
#from epics_scripts.pv_scannable_utils import caputStringAsWaveform
#caput( "BL12I-EA-DET-02:COPY:Run", 0)
#caputStringAsWaveform( "BL12I-EA-DET-02:COPY:SourceFilePath", "d:\\i12\\data\\2014")
#caputStringAsWaveform( "BL12I-EA-DET-02:COPY:DestFilePath", "t:\\i12\\data\\2014")
#caput ("BL12I-EA-DET-02:COPY:Run", 1)

#from detectorModeSwitching import moveToImagingMode, moveToDiffractionMode, moveToEndOfHutchDiagnostic

#import p2r_utilities
#from p2r_utilities import flyp2r, stepp2r

print "--------------------------------------------------"

from i12utilities import clear_defaults, i12tomoFlyScan
alias("clear_defaults")

def _i12tomoFlyScan(description="Hello World", inBeamPosition=0.,outOfBeamPosition=1., exposureTime=.05, start=0., stop=180., step=.1, imagesPerDark=20, imagesPerFlat=20, extraFlatsAtEnd=False, closeShutterAfterScan=False):
    """
    Function to perform a tomography continuous-rotation scan on i12
     Arguments:
    description - description of the scan (or the sample that is being scanned. This is generally user-specific information that may be used to map to this scan later and is available in the NeXus file)
    inBeamPosition - position of X drive to move sample into the beam to take a projection
    outOfBeamPosition - position of X drive to move sample out of the beam to take a flat field image
    exposureTime - exposure time in seconds ( default = 1)
    start - first rotation angle (default=0.)
    stop  - last rotation angle (default=180.)
    step - rotation step size (default = 0.1)
    imagesPerDark - number of images to be taken for each dark (default=20)
    imagesPerFlat - number of images to be taken for each flat (default=20)
    extraFlatsAtEnd - if true, flats are taken after the flyscan as well as before
    closeShutterAfterScan - if true, shutter is closed after the flyscan
    """
    print "Running i12tomoFlyScan"
    import i13tomographyScan
#    from gda.factory import Finder
#    finder = Finder.getInstance()
#    zebra1=finder.find("zebra")
    #remove_default(ring)
    #remove_default(actualTime)
    defaults_save = clear_defaults()
    try:
        i13tomographyScan.tomoFlyScan(description=description, inBeamPosition=inBeamPosition, outOfBeamPosition=outOfBeamPosition, exposureTime=exposureTime, start=start, stop=stop, step=step, imagesPerDark=imagesPerDark, imagesPerFlat=imagesPerFlat, extraFlatsAtEnd=extraFlatsAtEnd, closeShutterAfterScan=closeShutterAfterScan, beamline="I12")
    except:
        exceptionType, exception, traceback = sys.exc_info()
        handle_messages.log(None, "Exception in i12tomoFlyScan", exceptionType, exception, traceback, False)
    finally:
        #zebra1.pcDisarm()
        # set to step-scan
        #import zebra_utilities
        #zebra_utilities.setZebra2Mode(1)
        for s in defaults_save:
            add_default(s)

import os
def stress12(exposureTime=1.0,startAng=0.0, stopAng=180.0, stepAng=0.05, subDir=None, loopNum=1):
    """
    Description:
    Function to run a step scan in the TIFF format for stress test on i12 
    (all scan files are saved in the tmp sub-directory of the current visit directory) 
    
    Arguments:
    exposureTime - exposure time in seconds (default = 1.0)
    startAng - start rotation angle (default = 0.0)
    stopAng  - last rotation angle (default = 180.0)
    stepAng - rotation step size (default = 0.05)
    subDir - name of the sub-directory of the visit/tmp directory to be used for saving out images 
            (default = None, in which case data go to /dls/i12/data/yyyy/visitID/tmp/)
    loopNum - total number of scans to be run (default = 1)
    """
    print "Entering stress12"
    sub = "tmp"
    if subDir is not None:
        sub += os.sep + subDir
    setSubdirectory(sub)
    msg = pwd()
    print "Saving data in: " + msg
    try:
        for i in range(0, loopNum):
            interruptable()
            print "scan index: %i (of %i)" %(i+1,loopNum)
            tomoScan("stress12", ss1_x_dummy(), ss1_x_dummy(), exposureTime, startAng, stopAng, stepAng, darkFieldInterval=0, flatFieldInterval=0, imagesPerDark=0, imagesPerFlat=0, optimizeBeamInterval=0, pattern='default', tomoRotationAxis=0, addNXEntry=True, autoAnalyse=False, additionalScannables=[])
            interruptable()
    except:
        exceptionType, exception, traceback = sys.exc_info()
        handle_messages.log(None, "Exception in stress12", exceptionType, exception, traceback, False)
    finally:
        setSubdirectory("")
    print "Finished stress12 consisting of %i scan(s)" %(loopNum)
    
    
def stressTestNetApp(nScans=100, exposureTime=.05, startAng=0.0, stopAng=180.0, stepAng=0.1, subDir=None):
    """
    Description:
    Function to run a step scan in the TIFF format for stress test on i12 
    (all scan files are saved in the tmp sub-directory of the current visit directory) 
    
    Arguments:
    exposureTime - exposure time in seconds (default = 1.0)
    startAng - start rotation angle (default = 0.0)
    stopAng  - last rotation angle (default = 180.0)
    stepAng - rotation step size (default = 0.05)
    subDir - name of the sub-directory of the visit/tmp directory to be used for saving out images 
            (default = None, in which case data go to /dls/i12/data/yyyy/visitID/tmp/)
    nScans - total number of scans to be run (default = 1)
    """
    print "Executing stressTestNetApp..."
    sub = "tmp"
    if subDir is not None:
        sub += os.sep + subDir
    setSubdirectory(sub)
    msg = pwd()
    print "Saving data in: " + msg
    try:
        for i in range(0, nScans):
            interruptable()
            print "Running scan: %i (of %i)..." %(i+1,nScans)
            #tomoScan("stress12", ss1_x_dummy(), ss1_x_dummy(), exposureTime, startAng, stopAng, stepAng, darkFieldInterval=0, flatFieldInterval=0, imagesPerDark=0, imagesPerFlat=0, optimizeBeamInterval=0, pattern='default', tomoRotationAxis=0, addNXEntry=True, autoAnalyse=False, additionalScannables=[])
            #i12tomoFlyScan(description="Hello World", inBeamPosition=0.,outOfBeamPosition=1., exposureTime=.05, start=0., stop=180., step=.1, imagesPerDark=20, imagesPerFlat=20, extraFlatsAtEnd=False, closeShutterAfterScan=False, vetoFlatsDarksAtStart=False, helical_axis_stage=None)
            i12tomoFlyScan(description="stressTestNetApp", inBeamPosition=0.,outOfBeamPosition=1., exposureTime=.05, start=startAng, stop=stopAng, step=stepAng, imagesPerDark=0, imagesPerFlat=0)
            print "Finished running scan: %i (of %i)" %(i+1,nScans)
            interruptable()
    except:
        exceptionType, exception, traceback = sys.exc_info()
        handle_messages.log(None, "Exception in stress12", exceptionType, exception, traceback, False)
    finally:
        setSubdirectory("")
    print "Finished executing stressTestNetApp - bye!"
    
    
def stressfly12(nscans, exposureTime, start, stop, step, pathToVisitDir="/dls/i12/data/2016/cm14465-4", filesys="na"):
    """
    Fn to collect a series of fly scans for testing purposes with the following:
        dummy translation stage is expected to be used!
        no flats and darks
        all scan files going to the tmp sub-directory of the input pathToVisitDir
 
    nscans = tot number of scans to be run
    exposureTime = exposure time in seconds
    start = first rotation angle
    stop = last rotation angle
    step = rotation step size
    pathToVisitDir = path to a directory which GDA can use for writing log files, ie /dls/i12/data/2016/cm14465-4
    filesys = 'na' for NetApp and 'gpfs' for GPFS01
    """
    _fn = stressfly12.__name__
    setSubdirectory("tmp")
    windowsSubString_dct = {"na": "d:\\i12\\data\\", "gpfs": "t:\\i12\\data\\"}
    #flyScanDetector = finder.find("flyScanDetector")        # probably not needed here on i12? Prob not coz got this: Exception: Trying to overwrite a Scannable: flyScanDetector
    #windowsSubString_saved = flyScanDetectorNoChunking.pluginList[1].ndFileHDF5.file.filePathConverter.getWindowsSubString()
    #print "windowsSubString_saved = %s" %(windowsSubString_saved)
    print "Setting windowsSubString to %s..." %(windowsSubString_dct[filesys])
    flyScanDetector.pluginList[1].ndFileHDF5.file.filePathConverter.setWindowsSubString(windowsSubString_dct[filesys])
    print "Current windowsSubString = %s" %(flyScanDetector.pluginList[1].ndFileHDF5.file.filePathConverter.getWindowsSubString())
    
    pv_after_scan = {"HDF5:IOSpeed": "BL12I-EA-DET-02:HDF:IOSpeed", "HDF5:DroppedArrays": "BL12I-EA-DET-02:HDF:DroppedArrays_RBV", "HDF5:RunTime": "BL12I-EA-DET-02:HDF:RunTime"}
    log_subdir_path = "rawdata/testout"
    log_dir_path = os.path.join(pathToVisitDir, log_subdir_path)  # it appears GDA can't save files in tmp or processing
    print "log_dir_path = %s" %(log_dir_path)
    if (not os.path.exists(log_dir_path)):
        try:
            os.makedirs(log_dir_path)
        except Exception, e:
            msg="Failed to create sub-directory %s: " %(log_dir_path)
            raise Exception(msg + str(e))
    log_file_name = _fn
    timestr_template = "%d-%m-%Y-%H-%M-%S"
    timestr = time.strftime(timestr_template)
    log_file_name += ("_%s_" %(filesys))
    log_file_name += timestr
    #log_file_name += ".log"
    log_file_name += ".csv"
    log_file_path = os.path.join(log_dir_path,log_file_name)
    fh = open(log_file_path, 'wt')
    print "Saving log file in: %s\n" %(log_file_path)
    
    title_saved = getTitle()
    title = _fn +"_" + filesys
    msg = wd()
    print "Saving data in: " + msg
    try:
        i =-1
        timestr_template_HMS = "%H:%M:%S"
        csv_writer = csv.writer(fh)
        #msg = "scan iter \t scan number \t start time \t end time \t elapsed (min) \t HDF5:IOSpeed \t HDF5:RunTime \t HDF5:Dropped"
        #fh.write(msg+"\n")
        csv_writer.writerow(('scan iter', 'scan number', 'start time', 'end time', 'elapsed (min)', 'HDF5:IOSpeed', 'HDF5:RunTime', 'HDF5:Dropped'))
        for i in range(nscans):
            interruptable()             # for breaking this loop when GDA Abort button is pressed
            title_tmp = title
            title_tmp += "_%d/%d" %((i+1), nscans)
            setTitle(title_tmp)
            timestr_start = time.strftime(timestr_template_HMS)
            print "Starting scan iter %d (of %d), start time: %s." %(i+1, nscans, timestr_start)
            #msg = "scan iter: %d/%d, scan number: %d, start time: %s" %((i+1), nscans, nfn(), timestr_start)
            #fh.write(msg+"\n")
            start_time = time.time()
            i12tomoFlyScan(description=title_tmp, inBeamPosition=0., outOfBeamPosition=1., exposureTime=exposureTime, \
                                       start=start, stop=stop, step=step, \
                                       imagesPerDark=0, imagesPerFlat=0)
            end_time = time.time()
            elapsed_min = (end_time - start_time)/60.0
            timestr_end = time.strftime(timestr_template_HMS)
            #msg = "scan iter: %d/%d, scan number: %d, start time: %s, end time: %s, elapsed (min): %f, HDF5:IOSpeed: %s, HDF5:Dropped: %s" %((i+1), nscans, cfn(), timestr_start, timestr_end, elapsed_min, str(caget(pv_after_scan["HDF5:IOSpeed"])), str(caget(pv_after_scan["HDF5:DroppedArrays"])))
            #msg = "%d/%d \t %d \t %s \t %s \t %f \t %s \t %s \t %s" %((i+1), nscans, cfn(), timestr_start, timestr_end, elapsed_min, str(caget(pv_after_scan["HDF5:IOSpeed"])), str(caget(pv_after_scan["HDF5:RunTime"])), str(caget(pv_after_scan["HDF5:DroppedArrays"])))
            #fh.write(msg+"\n")
            csv_writer.writerow(("%d/%d" %((i+1), nscans), cfn(), timestr_start, timestr_end, elapsed_min, str(caget(pv_after_scan["HDF5:IOSpeed"])), str(caget(pv_after_scan["HDF5:RunTime"])), str(caget(pv_after_scan["HDF5:DroppedArrays"]))))
            print "Finished scan iter %d (of %d), end time: %s." %(i+1, nscans, timestr_end)
            interruptable()             # for breaking this loop when GDA Abort button is pressed
    except Exception, e:
        msg = "Scan %d (of %d) has failed: " %(i+1, nscans)
        print msg + str(e)
    finally:
        fh.close()
        setTitle(title_saved)
    print "\n Finished executing %s - bye!" %(_fn)


<<<<<<< HEAD
if isLive():
    geo2mot1 = EpicsReadWritePVClass('geo2mot1','BL12I-ME-BRICK-02:AXIS1.VAL','um','%.4f')
    geo2mot2 = EpicsReadWritePVClass('geo2mot2','BL12I-ME-BRICK-02:AXIS2.VAL','um','%.4f')
    geo2mot3 = EpicsReadWritePVClass('geo2mot3','BL12I-ME-BRICK-02:AXIS3.VAL','um','%.4f')
    geo2mot4 = EpicsReadWritePVClass('geo2mot4','BL12I-ME-BRICK-02:AXIS4.VAL','um','%.4f')
    geo2mot5 = EpicsReadWritePVClass('geo2mot5','BL12I-ME-BRICK-02:AXIS5.VAL','um','%.4f')
    geo2mot6 = EpicsReadWritePVClass('geo2mot6','BL12I-ME-BRICK-02:AXIS6.VAL','um','%.4f')
    geo2mot7 = EpicsReadWritePVClass('geo2mot7','BL12I-ME-BRICK-02:AXIS7.VAL','um','%.4f')
    geo2mot8 = EpicsReadWritePVClass('geo2mot8','BL12I-ME-BRICK-02:AXIS8.VAL','um','%.4f')
    
    try:
        # Lazy open for Pixium
        caput("BL12I-EA-DET-10:TIFF:LazyOpen", 1)
        caput("BL12I-EA-DET-10:HDF5:LazyOpen", 1)
    except:
        print "unable to set LazyOpen for Pixium - is Pixium IOC running?"
    
    try:
        # Lazy open for PCO
        caput("BL12I-EA-DET-02:TIF:LazyOpen", 1)
        caput("BL12I-EA-DET-02:HDF:LazyOpen", 1)
        
        caput("BL12I-EA-DET-02:HDF:CreateDirectory", 1)
    except:
        print "unable to set LazyOpen for PCO - is PCO IOC running?"
=======
geo2mot1 = EpicsReadWritePVClass('geo2mot1','BL12I-ME-BRICK-02:AXIS1.VAL','um','%.4f')
geo2mot2 = EpicsReadWritePVClass('geo2mot2','BL12I-ME-BRICK-02:AXIS2.VAL','um','%.4f')
geo2mot3 = EpicsReadWritePVClass('geo2mot3','BL12I-ME-BRICK-02:AXIS3.VAL','um','%.4f')
geo2mot4 = EpicsReadWritePVClass('geo2mot4','BL12I-ME-BRICK-02:AXIS4.VAL','um','%.4f')
geo2mot5 = EpicsReadWritePVClass('geo2mot5','BL12I-ME-BRICK-02:AXIS5.VAL','um','%.4f')
geo2mot6 = EpicsReadWritePVClass('geo2mot6','BL12I-ME-BRICK-02:AXIS6.VAL','um','%.4f')
geo2mot7 = EpicsReadWritePVClass('geo2mot7','BL12I-ME-BRICK-02:AXIS7.VAL','um','%.4f')
geo2mot8 = EpicsReadWritePVClass('geo2mot8','BL12I-ME-BRICK-02:AXIS8.VAL','um','%.4f')


try:
    # Lazy open for Pixium
    caput("BL12I-EA-DET-10:TIFF:LazyOpen", 1)
    caput("BL12I-EA-DET-10:HDF5:LazyOpen", 1)
except:
    print "unable to set LazyOpen for Pixium - is Pixium IOC running?"

try:
    # Lazy open for PCO
    caput("BL12I-EA-DET-02:TIF:LazyOpen", 1)
    caput("BL12I-EA-DET-02:HDF:LazyOpen", 1)
    
    caput("BL12I-EA-DET-02:HDF:CreateDirectory", 1)
except:
    print "unable to set LazyOpen for PCO - is PCO IOC running?"
>>>>>>> d11ccd42

import time
from epics_scripts.pv_scannable_utils import caputStringAsWaveform


def runscan(title, nImages, expTime, visit="ee11884-1", waitsec=1):
    """
    Command to record images using Pixium with earlyFramesOFF

    title: scan description to be recorded in the scan Nexus file
    nImages: total number of images to be acquired (the total number of images actually recorded will be one more than nImages, ie nImages+1)
    expTime: exposure interval in seconds
    visit: the ID of visit, eg "ee11161-1"; default="ee11161-1"
    waitsec: interval of time in seconds to wait after required EPICS PVs are set (which may take a moment); default=1 (advanced users)  
    """
    print "running runscan with input args:..."
    print "nImages = %i" %(nImages)
    print "expTime = %3.1f" %(expTime)
    print "visit = %s" %(visit)
    print "adding default scannables..."
    add_default(eurotherm1temp)
    add_default(eh1therm1)
    add_default(eh1therm2)
    add_default(eh1therm3)
    add_default(eh1therm4)
    add_default(eh1therm5)
    add_default(eh1therm6)
    print "...finished adding default scannables"
    pvFilePath = "BL12I-EA-DET-10:TIFF:FilePath"
    #filePath = "d:\\\\i12\\data\\2015\\ee11286-1\\rawdata\\"
    filePath = "d:\\\\i12\\data\\2015\\"+visit+"\\rawdata\\"
    fileNum = nfn()
    filePath += `fileNum`
    print "filePath = %s" %(filePath)
    #caput(pvFilePath, filePath)
    caputStringAsWaveform(pvFilePath, filePath)
    time.sleep(waitsec)
    pvNextFileNum = "BL12I-EA-DET-10:TIFF:FileNumber"
    imageNum = 1
    caput(pvNextFileNum, imageNum)
    old_title = getTitle()
    setTitle(title)
    try:
        #scan ix 0 nImages 1 pixium10_tif expTime earlyFramesOFF
        pass
    except:
        print "Error in runscan function"
    finally:
        setTitle(old_title)
    print "...finished running runscan!"

<<<<<<< HEAD
if isLive():
    try:
        caput("BL12I-EA-DET-02:CAM:PIX_RATE", "286000000 Hz")
    except:
        print "unable to set pixel rate on PCO - is PCO IOC running?"
        
    flyScanDetector.readOutTime=0.011
    hdfplugin=flyScanDetector.getPluginList()[1]
    hdfplugin.rowChunks=0
    hdfplugin.framesChunks=0
    hdfplugin.colChunks=0
    
    hdfplugin_step = pco4000_dio_hdf.getAdditionalPluginList()[0]
    hdfplugin_step.rowChunks=2160
    hdfplugin_step.framesChunks=1
    hdfplugin_step.colChunks=2560
    
    ss1_theta_vel = EpicsReadWritePVClass('ss1_theta_vel','BL12I-MO-TAB-02:ST1:THETA.VELO','deg/s','%.4f')

    #caput("BL12I-EA-DET-02:TIF:NDArrayPort", "pco1.cam")
    try:
        print "Setting up piezo objects..."
        piezo4
        piezo4x = piezo4.piezo4X
        #piezo4x.setName("piezo4x")
        piezo4y = piezo4.piezo4Y
        #piezo4y.setName("piezo4y")
        print "Finished setting up piezo objects."
    except Exception, e:
        print "Problems setting up piezo objects: " + str(e)
        
    from p2r_utilities import p2r_telnet
    from i12utilities import i12tomoTRFlyScan, use_storage, report_storage
    
    try:
        use_storage(storage_name="gpfs")
    except:
        print "exception running use_storage()"
    
    try:
        # Set ports of file-writing plugins 
        caput("BL12I-EA-DET-02:TIF:NDArrayPort", caget("BL12I-EA-DET-02:CAM:PortName_RBV"))
        caput("BL12I-EA-DET-02:HDF:NDArrayPort", caget("BL12I-EA-DET-02:CAM:PortName_RBV"))
    except:
        print "unable to set ports on file-writing plug-ins for PCO - is PCO IOC running?"
    
    setup_pixium_postprocessing() 
    i12utilities._make_subdir(dirname="rawdata")
    
    #make ScanPointProvider
    import position_provider
    npositions = position_provider.ScanPositionProviderFromFile(n=5)
    
    print("Adding ring-current (beam) monitor")
    from beam_monitor import WaitWhileScannableBelowThresholdMonitorOnly
    bm = WaitWhileScannableBelowThresholdMonitorOnly("bm", ring_current, minimumThreshold=200.0, secondsBetweenChecks=1, secondsToWaitAfterBeamBackUp=10.0, shtr_obj=eh1shtr)
=======
try:
    caput("BL12I-EA-DET-02:CAM:PIX_RATE", "286000000 Hz")
except:
    print "unable to set pixel rate on PCO - is PCO IOC running?"
    
flyScanDetector.readOutTime=0.011
hdfplugin=flyScanDetector.getPluginList()[1]
hdfplugin.rowChunks=0
hdfplugin.framesChunks=0
hdfplugin.colChunks=0

hdfplugin_step = pco4000_dio_hdf.getAdditionalPluginList()[0]
hdfplugin_step.rowChunks=2160
hdfplugin_step.framesChunks=1
hdfplugin_step.colChunks=2560

ss1_theta_vel = EpicsReadWritePVClass('ss1_theta_vel','BL12I-MO-TAB-02:ST1:THETA.VELO','deg/s','%.4f')

#caput("BL12I-EA-DET-02:TIF:NDArrayPort", "pco1.cam")
try:
    print "Setting up piezo objects..."
    piezo4
    piezo4x = piezo4.piezo4X
    #piezo4x.setName("piezo4x")
    piezo4y = piezo4.piezo4Y
    #piezo4y.setName("piezo4y")
    print "Finished setting up piezo objects."
except Exception, e:
    print "Problems setting up piezo objects: " + str(e)
    
from p2r_utilities import p2r_telnet
from i12utilities import i12tomoTRFlyScan, use_storage, report_storage
#use_storage(storage_name="gpfs")

try:
    # Set ports of file-writing plugins 
    caput("BL12I-EA-DET-02:TIF:NDArrayPort", caget("BL12I-EA-DET-02:CAM:PortName_RBV"))
    caput("BL12I-EA-DET-02:HDF:NDArrayPort", caget("BL12I-EA-DET-02:CAM:PortName_RBV"))
except:
    print "unable to set ports on file-writing plug-ins for PCO - is PCO IOC running?"

setup_pixium_postprocessing() 
i12utilities._make_subdir(dirname="rawdata")

#make ScanPointProvider
import position_provider
npositions = position_provider.ScanPositionProviderFromFile(n=5)

print("Adding ring-current (beam) monitor")
from beam_monitor import WaitWhileScannableBelowThresholdMonitorOnly
bm = WaitWhileScannableBelowThresholdMonitorOnly("bm", ring_current, minimumThreshold=200.0, secondsBetweenChecks=1, secondsToWaitAfterBeamBackUp=10.0, shtr_obj=eh1shtr)

print "Adding pco_preview"
def pco_preview():
    caput("BL12I-EA-DET-02:CAM:Acquire", 0)    # 1 for START, 0 for STOP
    caput("BL12I-EA-DET-02:CAM:ImageMode", 2)   # 0 for SINGLE, 2 for CONTINUOUS
    caput("BL12I-EA-DET-02:PRO1:EnableCallbacks", 1)
    caput("BL12I-EA-DET-02:CAM:Acquire", 1)
alias("pco_preview")

print "Adding pco_preview"
def pixium_preview():
    caput("BL12I-EA-DET-10:CAM:Acquire", 0)    # 1 for START, 0 for STOP
    caput("BL12I-EA-DET-102:CAM:ImageMode", 2)   # 0 for SINGLE, 2 for CONTINUOUS
    caput("BL12I-EA-DET-10:PRO1:EnableCallbacks", 1)
    caput("BL12I-EA-DET-10:CAM:Acquire", 1)
alias("pco_preview")
>>>>>>> d11ccd42

print 
print "==================================================="
print "local station initialisation completed."<|MERGE_RESOLUTION|>--- conflicted
+++ resolved
@@ -199,14 +199,11 @@
     exceptionType, exception, traceback = sys.exc_info()
     handle_messages.log(None, "EDXD detector not available!", exceptionType, exception, traceback, False)
 
-print "--------------------------------------------------"
-
-print "setup scan manager to control scan queue and their running"
-<<<<<<< HEAD
+# manager_scan_functions commented out: probably not used and references client code
+#print "--------------------------------------------------"
+
+#print "setup scan manager to control scan queue and their running"
 #from manager_scan_functions import * #@UnusedWildImport
-=======
-from manager_scan_functions import * #@UnusedWildImport
->>>>>>> d11ccd42
 
 print "--------------------------------------------------"
 print "create 'topup' object"
@@ -222,7 +219,6 @@
 
 alias("view")
 
-<<<<<<< HEAD
 # For the moment, stop dummy mode here
 if isLive():
     print "--------------------------------------------------"
@@ -394,9 +390,9 @@
     
     print "--------------------------------------------------"
     
-    # print "Adding mono_bender_adjustment"
-    # import mono_bender_adjustment
-    # from mono_bender_adjustment import *
+    print "Adding mono_bender_adjustment"
+    import mono_bender_adjustment
+    from mono_bender_adjustment import *
     
     print "-------------------------------------------------"
     print "Adding beamEnergy"
@@ -469,8 +465,10 @@
     
     print "--------------------------------------------------"
     print "Creating 'eurotherm1' and 'eurotherm2' scannables" 
-    eurotherm1temp = DisplayEpicsPVClass('eurotherm1temp', 'BL12I-EA-FURN-01:PV:RBV', 'c', '%.3f')
-    eurotherm2temp = DisplayEpicsPVClass('eurotherm2temp', 'BL12I-EA-FURN-02:PV:RBV', 'c', '%.3f')
+    #eurotherm1temp = DisplayEpicsPVClass('eurotherm1temp', 'BL12I-EA-FURN-01:PV:RBV', 'c', '%.3f')
+    #eurotherm2temp = DisplayEpicsPVClass('eurotherm2temp', 'BL12I-EA-FURN-02:PV:RBV', 'c', '%.3f')
+    eurotherm1temp = DisplayEpicsPVClass('eurotherm1temp', 'BL12I-EA-FURN-01:EH1:PV:RBV', 'c', '%.3f')
+    eurotherm2temp = DisplayEpicsPVClass('eurotherm2temp', 'BL12I-EA-FURN-01:EH2:PV:RBV', 'c', '%.3f')
     
     print "--------------------------------------------------"
     
@@ -484,6 +482,12 @@
         cryoTemp = DisplayEpicsPVClass('cryoTemp', "BL12I-EA-CSTRM-01:TEMP",'degrees','%.3f')
     except:
         print "cannot create linkam scannables"
+    
+    print "Creating HELIOS objects"
+    try:
+        heliosTemp = DisplayEpicsPVClass('heliosTemp','BL12I-EA-HELIOS-01:LOOP1:PV:RBV','deg C','%.3f')
+    except Exception, e:
+        print "Error creating HELIOS objects: %s" %(str(e))
     
     print "--------------------------------------------------"
     
@@ -547,429 +551,6 @@
          
     except:
         print "cannot create pixium10 scannables"
-=======
-print "--------------------------------------------------"
-print "setup 'fastscan' object"
-from fast_scan import FastScan
-fastscan = FastScan("fastscan");
-
-print "--------------------------------------------------"
-print "setup 'sleeperWhileScan' object"
-from sleeperWhileScan import SleeperWhileScan
-sleeper = SleeperWhileScan("sleeper");
-
-print "--------------------------------------------------"
-
-print "Defines 'timer':"
-import timerelated 
-timer = timerelated.TimeSinceScanStart("timer")
-
-# tobias did this for the users at the end of run 3
-from WaitLineDummy import WaitLineDummy
-wld = WaitLineDummy("wld")
-
-print "--------------------------------------------------"
-
-print "Creating PCO external object"
-
-try :
-    #create the PCO external object
-    from pcoexternal import PCOext
-    pcoext = PCOext(pco) #@UndefinedVariable
-except :
-    print "PCO external trigger not available"
-
-from gdascripts.pd.time_pds import * #@UnusedWildImport
-from gdascripts.pd.epics_pds import * #@UnusedWildImport
-
-     
-try:
-    pcotimestamp = DisplayEpicsPVClass('pcotimestamp', 'TEST:TIFF0:TimeStamp_RBV', 's', '%.3f')    
-except:
-    print "cannot create PCO timestamp scannable"
-
-print "--------------------------------------------------"
-
-print "Creating DIO scannables"
-try:    
-    dio01_out_02 = EpicsReadWritePVClass('dio01_out_02','BL12I-EA-DIO-01:OUT:02','bool','%i')
-    dio01_out_04 = EpicsReadWritePVClass('dio01_out_04','BL12I-EA-DIO-01:OUT:04','bool','%i')
-    dio01_out_05 = EpicsReadWritePVClass('dio01_out_05','BL12I-EA-DIO-01:OUT:05','bool','%i')
-    dio01_out_06 = EpicsReadWritePVClass('dio01_out_06','BL12I-EA-DIO-01:OUT:06','bool','%i')
-    dio01_out_07 = EpicsReadWritePVClass('dio01_out_07','BL12I-EA-DIO-01:OUT:07','bool','%i')
-    dio01_out_08 = EpicsReadWritePVClass('dio01_out_08','BL12I-EA-DIO-01:OUT:08','bool','%i')
-    
-    
-    dio02_in_05 = DisplayEpicsPVClass('dio02_in_05','BL12I-EA-DIO-01:IN:05','bool','%i')  
-    dio02_in_06 = DisplayEpicsPVClass('dio02_in_06','BL12I-EA-DIO-01:IN:06','bool','%i')
-    dio02_in_07 = DisplayEpicsPVClass('dio02_in_07','BL12I-EA-DIO-01:IN:07','bool','%i')
-    dio02_in_08 = DisplayEpicsPVClass('dio02_in_08','BL12I-EA-DIO-01:IN:08','bool','%i')
-   
-    adc01_01 = DisplayEpicsPVClass('adc01_01', 'BL12I-EA-ADC-01:01', 'volt', '%.4g') #labelled according to RACK names, not EPICS
-    adc01_02 = DisplayEpicsPVClass('adc01_02', 'BL12I-EA-ADC-01:02', 'volt', '%.4g')
-    adc01_03 = DisplayEpicsPVClass('adc01_03', 'BL12I-EA-ADC-01:03', 'volt', '%.4g')
-    adc01_04 = DisplayEpicsPVClass('adc01_04', 'BL12I-EA-ADC-01:04', 'volt', '%.4g')
-    adc01_05 = DisplayEpicsPVClass('adc01_05', 'BL12I-EA-ADC-01:05', 'volt', '%.4g')
-    adc01_06 = DisplayEpicsPVClass('adc01_06', 'BL12I-EA-ADC-01:06', 'volt', '%.4g')
-    adc01_07 = DisplayEpicsPVClass('adc01_07', 'BL12I-EA-ADC-01:07', 'volt', '%.4g')
-    adc01_08 = DisplayEpicsPVClass('adc01_08', 'BL12I-EA-ADC-01:08', 'volt', '%.4g')
-    
-    adc02_01 = DisplayEpicsPVClass('adc02_01', 'BL12I-EA-ADC-02:01', 'volt', '%.4f') #labelled according to RACK names, not EPICS
-    adc02_02 = DisplayEpicsPVClass('adc02_02', 'BL12I-EA-ADC-02:02', 'volt', '%.4f')
-    adc02_03 = DisplayEpicsPVClass('adc02_03', 'BL12I-EA-ADC-02:03', 'volt', '%.4f')
-    adc02_04 = DisplayEpicsPVClass('adc02_04', 'BL12I-EA-ADC-02:04', 'volt', '%.4f')
-    adc02_05 = DisplayEpicsPVClass('adc02_05', 'BL12I-EA-ADC-02:05', 'volt', '%.4f')
-    adc02_06 = DisplayEpicsPVClass('adc02_06', 'BL12I-EA-ADC-02:06', 'volt', '%.4f')
-    adc02_07 = DisplayEpicsPVClass('adc02_07', 'BL12I-EA-ADC-02:07', 'volt', '%.4f')
-    adc02_08 = DisplayEpicsPVClass('adc02_08', 'BL12I-EA-ADC-02:08', 'volt', '%.4f')
-   
-    dac01_01 = EpicsReadWritePVClass('dac01_01', 'BL12I-EA-DAC-01:01', 'volt', '%.4g') #labelled according to RACK names, not EPICS
-    dac01_02 = EpicsReadWritePVClass('dac01_02', 'BL12I-EA-DAC-01:02', 'volt', '%.4g')
-    dac01_03 = EpicsReadWritePVClass('dac01_03', 'BL12I-EA-DAC-01:03', 'volt', '%.4g')
-    dac01_04 = EpicsReadWritePVClass('dac01_04', 'BL12I-EA-DAC-01:04', 'volt', '%.4g')
-    dac01_05 = EpicsReadWritePVClass('dac01_05', 'BL12I-EA-DAC-01:05', 'volt', '%.4g')
-    dac01_06 = EpicsReadWritePVClass('dac01_06', 'BL12I-EA-DAC-01:06', 'volt', '%.4g')
-    dac01_07 = EpicsReadWritePVClass('dac01_07', 'BL12I-EA-DAC-01:07', 'volt', '%.4g')
-    dac01_08 = EpicsReadWritePVClass('dac01_08', 'BL12I-EA-DAC-01:08', 'volt', '%.4g')  
-
-    radvolts = DisplayEpicsPVClass('radvolts', 'BL12I-EA-ADC-01:02', 'volt', '%.4g')
-    radcounts = DisplayEpicsPVClass('radcounts', 'BL12I-DI-RDMON-01:T0', 'counts', '%.4g')
-
-except:
-    print "cannot create EH1 ACD/DAC scannables."      
-
-      
-try:
-    dio04_out_01 = EpicsReadWritePVClass('dio04_out_01','BL12I-EA-DIO-04:OUT:01','bool','%i')
-    dio04_out_02 = EpicsReadWritePVClass('dio04_out_02','BL12I-EA-DIO-04:OUT:02','bool','%i')
-    dio04_out_03 = EpicsReadWritePVClass('dio04_out_03','BL12I-EA-DIO-04:OUT:03','bool','%i')
-    dio04_out_04 = EpicsReadWritePVClass('dio04_out_04','BL12I-EA-DIO-04:OUT:04','bool','%i')
-    dio04_out_05 = EpicsReadWritePVClass('dio04_out_05','BL12I-EA-DIO-04:OUT:05','bool','%i')
-    dio04_out_06 = EpicsReadWritePVClass('dio04_out_06','BL12I-EA-DIO-04:OUT:06','bool','%i')
-    dio04_out_07 = EpicsReadWritePVClass('dio04_out_07','BL12I-EA-DIO-04:OUT:07','bool','%i')
-    dio04_out_08 = EpicsReadWritePVClass('dio04_out_08','BL12I-EA-DIO-04:OUT:08','bool','%i')
-    
-    dio03_in_01 = DisplayEpicsPVClass('dio03_in_01','BL12I-EA-DIO-03:IN:01','bool','%i')
-    dio03_in_02 = DisplayEpicsPVClass('dio03_in_02','BL12I-EA-DIO-03:IN:02','bool','%i')  
-    dio03_in_03 = DisplayEpicsPVClass('dio03_in_03','BL12I-EA-DIO-03:IN:03','bool','%i')  
-    dio03_in_04 = DisplayEpicsPVClass('dio03_in_04','BL12I-EA-DIO-03:IN:04','bool','%i')
-    dio03_in_05 = DisplayEpicsPVClass('dio03_in_05','BL12I-EA-DIO-03:IN:05','bool','%i')  
-    dio03_in_06 = DisplayEpicsPVClass('dio03_in_06','BL12I-EA-DIO-03:IN:06','bool','%i')
-    dio03_in_07 = DisplayEpicsPVClass('dio03_in_07','BL12I-EA-DIO-03:IN:07','bool','%i')
-    dio03_in_08 = DisplayEpicsPVClass('dio03_in_08','BL12I-EA-DIO-03:IN:08','bool','%i')
-    
-    dac03_01 = EpicsReadWritePVClass('dac03_01', 'BL12I-EA-DAC-03:01', 'volt', '%.4f') #labelled according to RACK names, not EPICS
-    dac03_02 = EpicsReadWritePVClass('dac03_02', 'BL12I-EA-DAC-03:02', 'volt', '%.4f')
-    dac03_03 = EpicsReadWritePVClass('dac03_03', 'BL12I-EA-DAC-03:03', 'volt', '%.4f')
-    dac03_04 = EpicsReadWritePVClass('dac03_04', 'BL12I-EA-DAC-03:04', 'volt', '%.4f')
-    dac03_05 = EpicsReadWritePVClass('dac03_05', 'BL12I-EA-DAC-03:05', 'volt', '%.4f')
-    dac03_06 = EpicsReadWritePVClass('dac03_06', 'BL12I-EA-DAC-03:06', 'volt', '%.4f')
-    dac03_07 = EpicsReadWritePVClass('dac03_07', 'BL12I-EA-DAC-03:07', 'volt', '%.4f')
-    dac03_08 = EpicsReadWritePVClass('dac03_08', 'BL12I-EA-DAC-03:08', 'volt', '%.4f')
- 
-    adc03_01 = DisplayEpicsPVClass('adc03_01', 'BL12I-EA-ADC-03:01', 'volt', '%.4g') #labelled according to RACK names, not EPICS
-    adc03_02 = DisplayEpicsPVClass('adc03_02', 'BL12I-EA-ADC-03:02', 'volt', '%.4g')
-    adc03_03 = DisplayEpicsPVClass('adc03_03', 'BL12I-EA-ADC-03:03', 'volt', '%.4g')
-    adc03_04 = DisplayEpicsPVClass('adc03_04', 'BL12I-EA-ADC-03:04', 'volt', '%.4g')
-    adc03_05 = DisplayEpicsPVClass('adc03_05', 'BL12I-EA-ADC-03:05', 'volt', '%.4g')
-    adc03_06 = DisplayEpicsPVClass('adc03_06', 'BL12I-EA-ADC-03:06', 'volt', '%.4g')
-    adc03_07 = DisplayEpicsPVClass('adc03_07', 'BL12I-EA-ADC-03:07', 'volt', '%.4g')
-    adc03_08 = DisplayEpicsPVClass('adc03_08', 'BL12I-EA-ADC-03:08', 'volt', '%.4g')
-  
-except:
-    print "cannot create EH2 ADC/DAC scannables"
-    
-    
-print "--------------------------------------------------"
-print "Creating EH1/EH2 thermocouple scannables"   
-try:
-    eh1therm1 = DisplayEpicsPVClass('eh1therm1', 'BL12I-OP-THERM-01:TEMP:T1', 'degree', '%.3f')
-    eh1therm2 = DisplayEpicsPVClass('eh1therm2', 'BL12I-OP-THERM-01:TEMP:T2', 'degree', '%.3f')
-    eh1therm3 = DisplayEpicsPVClass('eh1therm3', 'BL12I-OP-THERM-01:TEMP:T3', 'degree', '%.3f')
-    eh1therm4 = DisplayEpicsPVClass('eh1therm4', 'BL12I-OP-THERM-01:TEMP:T4', 'degree', '%.3f')
-    eh1therm5 = DisplayEpicsPVClass('eh1therm5', 'BL12I-OP-THERM-01:TEMP:T5', 'degree', '%.3f')
-    eh1therm6 = DisplayEpicsPVClass('eh1therm6', 'BL12I-OP-THERM-01:TEMP:T6', 'degree', '%.3f')
-except:
-    print "cannot create EH1 thermocouple scannables"
-try:
-    eh2therm1 = DisplayEpicsPVClass('eh2therm1', 'BL12I-OP-THERM-02:TEMP:T1', 'degree', '%.3f')
-    eh2therm2 = DisplayEpicsPVClass('eh2therm2', 'BL12I-OP-THERM-02:TEMP:T2', 'degree', '%.3f')
-    eh2therm3 = DisplayEpicsPVClass('eh2therm3', 'BL12I-OP-THERM-02:TEMP:T3', 'degree', '%.3f')
-    eh2therm4 = DisplayEpicsPVClass('eh2therm4', 'BL12I-OP-THERM-02:TEMP:T4', 'degree', '%.3f')
-    eh2therm5 = DisplayEpicsPVClass('eh2therm5', 'BL12I-OP-THERM-02:TEMP:T5', 'degree', '%.3f')
-    eh2therm6 = DisplayEpicsPVClass('eh2therm6', 'BL12I-OP-THERM-02:TEMP:T6', 'degree', '%.3f')
-except:
-    print "cannot create EH2 thermocouple scannables"
-
-print "--------------------------------------------------"
-print "Creating Instron scannables"
-try:
-    instron_position = DisplayEpicsPVClass('instron_position', 'BL12I-EA-HYD-01:CH-01:POS_RBV', 'mm', '%.3f')
-    instron_load = DisplayEpicsPVClass('instron_load', 'BL12I-EA-HYD-01:CH-02:POS_RBV', 'kN', '%.3f')
-    #Instron Live Displays. These can have arbitrary units depending how the user configures them on the Instron
-    #Up to eight Live Displays are available. Four set up her for the time being.
-    instron_live01 = DisplayEpicsPVClass('instron_live01', 'BL12I-EA-HYD-01:LD-01:POS_RBV', 'arb', '%.3f')
-    instron_live02 = DisplayEpicsPVClass('instron_live02', 'BL12I-EA-HYD-01:LD-02:POS_RBV', 'arb', '%.3f')
-    instron_live03 = DisplayEpicsPVClass('instron_live03', 'BL12I-EA-HYD-01:LD-03:POS_RBV', 'arb', '%.3f')
-    instron_live04 = DisplayEpicsPVClass('instron_live04', 'BL12I-EA-HYD-01:LD-04:POS_RBV', 'arb', '%.3f')
-except:
-    print "cannot create Instron rig scannables"
-
-print "--------------------------------------------------"
-
-print "Adding mono_bender_adjustment"
-import mono_bender_adjustment
-from mono_bender_adjustment import *
-
-print "-------------------------------------------------"
-print "Adding beamEnergy"
-import beamEnergy
-from beamEnergy import moveToBeamEnergy 
-from beamEnergy import calcBeamEnergyPositions
-print "--------------------------------------------------"
-
-print "disable 'waiting for file to be created'"
-pixium10_tif.pluginList[1].waitForFileArrival=False
-pco4000_dio_tif.setCheckFileExists(False)
-#pco4000_dio_hdf.setCheckFileExists(False)
-
-print "disable 'Path does not exist on IOC'"
-pixium10_tif.pluginList[1].pathErrorSuppressed=True
-pco4000_dio_tif.fileWriter.pathErrorSuppressed=True
-pco4000_dio_hdf.pluginList[1].pathErrorSuppressed=True
-flyScanDetector.getAdditionalPluginList()[0].pathErrorSuppressed=True
-flyScanFlatDarkDetector.getAdditionalPluginList()[0].pathErrorSuppressed=True
-
-
-print "--------------------------------------------------"
-
-pdnames = []
-from detector_control_pds import * #@UnusedWildImport
-
-for pd in pds:
-    pdnames.append(str(pd.getName()))
-    
-print "available Detector objects are:"
-print pdnames
-print [(str(pd.getName()), pd.getTargetPosition(), pd.getPosition()) for pd in pds]
-
-print "--------------------------------------------------"
-print "Creating Long Count Time Scaler objects:"
-
-from long_count_time_scaler_pds import I0oh2l, I0eh1l, I0eh2l
-print I0oh2l.getName(), I0eh1l.getName(), I0eh2l.getName()
-
-print "--------------------------------------------------"
-print "Creating rocking motion objects"
-from rockingMotion_class import RockingMotion #@UnresolvedImport
-rocktheta = RockingMotion("rocktheta", ss1.theta, -1, 1) #@UndefinedVariable
-rockss1y3 = RockingMotion("rockss1y3", ss1.y3, 0, 50) #@UndefinedVariable
-axis1=createScannableFromPV("axis1", "BL12I-MO-USER-01:AXIS1.VAL", addToNameSpace=True, getAsString=False, hasUnits=True)
-rockaxis1 = RockingMotion("rockaxis1", axis1, -1, 1) #@UndefinedVariable
-
-print rocktheta.getName()
-
-print "--------------------------------------------------"
-print "Creating additonal EH2 motors (for ss2)"
-from positionCompareMotorClass import PositionCompareMotorClass
-ss2x = PositionCompareMotorClass("ss2x", "BL12I-MO-TAB-06:X.VAL", "BL12I-MO-TAB-06:X.RBV", "BL12I-MO-TAB-06:X.STOP", 0.002, "mm", "%.3f")
-ss2y = PositionCompareMotorClass("ss2y", "BL12I-MO-TAB-06:Y.VAL", "BL12I-MO-TAB-06:Y.RBV", "BL12I-MO-TAB-06:Y.STOP", 0.002, "mm", "%.3f")
-ss2z = PositionCompareMotorClass("ss2z", "BL12I-MO-TAB-06:Z.VAL", "BL12I-MO-TAB-06:Z.RBV", "BL12I-MO-TAB-06:Z.STOP", 0.002, "mm", "%.3f")
-ss2rx = PositionCompareMotorClass("ss2rx", "BL12I-MO-TAB-06:PITCH.VAL", "BL12I-MO-TAB-06:PITCH.RBV", "BL12I-MO-TAB-06:PITCH.STOP", 0.002, "deg", "%.3f")
-ss2ry = PositionCompareMotorClass("ss2ry", "BL12I-MO-TAB-06:THETA.VAL", "BL12I-MO-TAB-06:THETA.RBV", "BL12I-MO-TAB-06:THETA.STOP", 0.002, "deg", "%.3f")
-
-print "--------------------------------------------------"
-print "Creating additional EH1 motors (patch)"
-t1rot = PositionCompareMotorClass("t1rot", "BL12I-MO-USER-01:AXIS1.VAL", "BL12I-MO-USER-01:AXIS1.RBV", "BL12I-MO-USER-01:AXIS1.STOP", 0.001, "deg", "%.3f")
-
-print "--------------------------------------------------"
-print "Setting PCO defaults"
-pco.setHdfFormat(False) #@UndefinedVariable
-
-#EPG - 8 March 2011 - Hack to force Nexus for edxd
-#pixium.setSRSFormat() #@UndefinedVariable
-pco.setExternalTriggered(True) #@UndefinedVariable
-
-print "--------------------------------------------------"
-print "Creating 'eurotherm1' and 'eurotherm2' scannables" 
-#eurotherm1temp = DisplayEpicsPVClass('eurotherm1temp', 'BL12I-EA-FURN-01:PV:RBV', 'c', '%.3f')
-#eurotherm2temp = DisplayEpicsPVClass('eurotherm2temp', 'BL12I-EA-FURN-02:PV:RBV', 'c', '%.3f')
-eurotherm1temp = DisplayEpicsPVClass('eurotherm1temp', 'BL12I-EA-FURN-01:EH1:PV:RBV', 'c', '%.3f')
-eurotherm2temp = DisplayEpicsPVClass('eurotherm2temp', 'BL12I-EA-FURN-01:EH2:PV:RBV', 'c', '%.3f')
-
-print "--------------------------------------------------"
-
-print "Creating Linkam scannables"
-try:
-    linkamRampStatus = DisplayEpicsPVClass('linkamRampStatus','BL12I-CS-TEMPC-01:STATUS','bool','%i')
-    linkamRampControl = EpicsReadWritePVClass('linkamRampControl', 'BL12I-CS-TEMPC-01:RAMP:CTRL:SET', '', '%.3g')
-    linkamRampRate = EpicsReadWritePVClass('linkamRampRate', 'BL12I-CS-TEMPC-01:RAMP:RATE:SET', 'deg/min', '%.3g')
-    linkamRampLimit = EpicsReadWritePVClass('linkamRampLimit', 'BL12I-CS-TEMPC-01:RAMP:LIMIT:SET', 'deg', '%.3g')
-    linkamTemp = DisplayEpicsPVClass('linkamTemp','BL12I-CS-TEMPC-01:TEMP','degrees','%.3g')
-    cryoTemp = DisplayEpicsPVClass('cryoTemp', "BL12I-EA-CSTRM-01:TEMP",'degrees','%.3f')
-except:
-    print "cannot create linkam scannables"
-
-print "Creating HELIOS objects"
-try:
-    heliosTemp = DisplayEpicsPVClass('heliosTemp','BL12I-EA-HELIOS-01:LOOP1:PV:RBV','deg C','%.3f')
-except Exception, e:
-    print "Error creating HELIOS objects: %s" %(str(e))
-
-print "--------------------------------------------------"
-
-print "Creating tomoScan"
-import tomographyScan
-from tomographyScan import tomoScan, reportJythonNamespaceMapping, reportTomo  #@UnusedImport
-alias("reportJythonNamespaceMapping")
-alias("reportTomo")
-
-
-tomography_additional_scannables=[]
-#try:
-#    tomography_additional_scannables.append(p2r_force)
-#    tomography_additional_scannables.append(p2r_y)
-#except:
-#    print "Unable to append p2r scannables to tomography_additional_scannables"
-
-print "--------------------------------------------------"
-print "Creating tomoAlignment"
-try:
-    from tomo import tomoAlignment #@UnusedImport
-except:
-    print "Unable to import 'tomoAlignment'"
-#print
-#print "setup tomographyScan:"
-#from tomo import tomographyScan
-#run("tomo/tomographyScan.py")
-
-#from pv_scannable_utils import *
-#print "added pv_scannable_utils" 
-
-print "--------------------------------------------------"
-print "Creating mass flow controller scannables"
-try:
-    mfc_pressure = DisplayEpicsPVClass('mfc_pressure', 'ME08G-EA-GIR-01:MFC2:PBAR:RD', 'bar', '%5.3g')
-    mfc_temperature = DisplayEpicsPVClass('mfc_temperature', 'ME08G-EA-GIR-01:MFC2:TEMP:RD', 'C', '%5.3g')
-    mfc_volumetric_flow = DisplayEpicsPVClass('mfc_volumetric_flow', 'ME08G-EA-GIR-01:MFC2:VOL:FLOW:RD', 'CCM', '%5.3g')
-except:
-    print "cannot create mass flow controller scannables"
-    
-
-print "--------------------------------------------------"
-
-print "Creating pixium10 scannables"
-try:
-    pixium10_TriggerMode=createScannableFromPV("pixium10_TriggerMode", "BL12I-EA-DET-10:CAM:TriggerMode", addToNameSpace=True, getAsString=True, hasUnits=False)
-    pixium10_PUMode = DisplayEpicsPVClass('pixium10_PUMode', 'BL12I-EA-DET-10:CAM:PuMode_RBV', 'PU', '%i')
-    pixium10_BaseExposure = DisplayEpicsPVClass('pixium10_BaseExposure', 'BL12I-EA-DET-10:CAM:AcquireTime_RBV', 's', '%.3f')
-    pixium10_BaseAcquirePeriod = DisplayEpicsPVClass('pixium10_BaseAcquirePeriod', 'BL12I-EA-DET-10:CAM:AcquirePeriod_RBV', 's', '%.3f')
-    pixium10_ExcludeEarlyFrames = createScannableFromPV("pixium10_ExcludeEarlyFrames", "BL12I-EA-DET-10:CAM:MotionBlur", addToNameSpace=True, getAsString=True, hasUnits=False)
-    
-    pixium10_TotalCount = DisplayEpicsPVClass('pixium10_TotalCount', 'BL12I-EA-DET-10:STAT:Total_RBV', 'count', '%.0f') 
-    pixium10_TimeStamp = DisplayEpicsPVClass('pixium10_TimeStamp', 'BL12I-EA-DET-10:STAT:TimeStamp_RBV', 'time', '%.3f')
-    
-    pixium10_DataType=createScannableFromPV("pixium10_DataType", "BL12I-EA-DET-10:CAM:DataType", addToNameSpace=True, getAsString=True, hasUnits=False)
-    pixium10_ID = DisplayEpicsPVClass('pixium10_ID', 'BL12I-EA-DET-10:STAT:UniqueId_RBV', 'no', '%.0f')
-    pixium10_Counter = DisplayEpicsPVClass('pixium10_Counter', 'BL12I-EA-DET-10:CAM:ArrayCounter_RBV', 'no', '%.0f')
-    pixium10_FanSpeed1 = DisplayEpicsPVClass('pixium10_FanSpeed1', 'BL12I-EA-DET-10:CAM:DetectorFan1Speed', 'rpm', '%.0f')
-    pixium10_FanSpeed2 = DisplayEpicsPVClass('pixium10_FanSpeed2', 'BL12I-EA-DET-10:CAM:DetectorFan2Speed', 'rpm', '%.0f')
-    pixium10_DetectorTemperature = DisplayEpicsPVClass('pixium10_DetectorTemperature', 'BL12I-EA-DET-10:CAM:DetectorTemperature', 'degree', '%.1f')
-     
-except:
-    print "cannot create pixium10 scannables"
-
-print "--------------------------------------------------"
-print "\n Finding requested default scannables in the Jython namespace..."
-# append items to the list below as required
-_default_scannables_names_i12 = []
-_default_scannables_names_i12.append("ring")
-_default_scannables_names_i12.append("actualTime")
-
-#_default_scannables_names_i12.append("I0eh1")
-#_default_scannables_names_i12.append("I0eh1l")
-#_default_scannables_names_i12.append("I0eh2")
-#_default_scannables_names_i12.append("I0eh2l")
-#_default_scannables_names_i12.append("I0oh2l")
-
-from types import *
-_default_scannables_i12 = []
-for sname in _default_scannables_names_i12:
-    if type(finder.find(sname)) is not NoneType:
-        _default_scannables_i12.append(finder.find(sname))
-    else:
-        try:
-            #print sname
-            eval(sname)
-            _default_scannables_i12.append(eval(sname))
-        except:
-            msg = "\t Unable to find a default scannable named: " + sname
-            print msg
-
-print "\n Adding default scannables to the list of defaults in the scan system..."
-try:
-    default_scannables = []
-    default_scannables.append(ring)
-    default_scannables.append(actualTime)
-    #default_scannables.append(I0eh1)
-    #default_scannables.append(I0eh1l)
-    #default_scannables.append(I0eh2)
-    #default_scannables.append(I0eh2l)
-    #default_scannables.append(I0oh2l)
-    
-    #for s in default_scannables:
-    for s in _default_scannables_i12:
-        add_default(s)
-except:
-    exceptionType, exception, traceback = sys.exc_info()
-    msg = "Unable to complete adding default scannables: "
-    handle_messages.log(None, msg, exceptionType, exception, traceback, False)
-
-print "\n Completed adding default scannables."
-srv = finder.find(JythonServer.SERVERNAME)
-infoAllDefaultScannables_i12 = srv.getDefaultScannables().toArray()
-print "\n ***List of all default scannables in the scan system:"
-for s in infoAllDefaultScannables_i12:
-    print s.getName()
-
-print "--------------------------------------------------"
-try:
-    print "\n Adding requested meta (before-scan) scannables to the list of metas in the scan system..."
-    meta_scannables = []
-    meta_scannables.append(cam1)
-#    meta_scannables.append(cam3)
-    
-    meta_scannables.append(f1)
-    meta_scannables.append(f2)
-    
-    meta_scannables.append(mc1_bragg)
-    meta_scannables.append(mc2_bragg)
-    meta_scannables.append(dcm1_cap_1)
-    meta_scannables.append(dcm1_cap_2)
-    meta_scannables.append(mc2)
-    meta_scannables.append(ss1)
-    meta_scannables.append(ss2)
-    meta_scannables.append(s1)
-    meta_scannables.append(s2)
-    meta_scannables.append(s3)
-    meta_scannables.append(s4)
-    
-    meta_scannables.append(t3)
-    meta_scannables.append(t7)
-#    meta_scannables.append(eh1therm1)
-    
-    for s in meta_scannables:
-        meta_add(s)
-    
-    print "\n Completed adding meta (before-scan) scannables."
-    print "\n ***List of all meta (before-scan) scannables in the scan system:"
-    infoAllMetaScannables_i12 = meta_ls()
-    print infoAllMetaScannables_i12
-except:
-    exceptionType, exception, traceback = sys.exc_info()
-    msg = "Unable to complete adding meta (before-scan) scannables: "
-    handle_messages.log(None, msg, exceptionType, exception, traceback, False)
->>>>>>> d11ccd42
     
     print "--------------------------------------------------"
     print "\n Finding requested default scannables in the Jython namespace..."
@@ -984,7 +565,6 @@
     #_default_scannables_names_i12.append("I0eh2l")
     #_default_scannables_names_i12.append("I0oh2l")
     
-<<<<<<< HEAD
     from types import *
     _default_scannables_i12 = []
     for sname in _default_scannables_names_i12:
@@ -1064,8 +644,6 @@
         handle_messages.log(None, msg, exceptionType, exception, traceback, False)
     
 
-=======
->>>>>>> d11ccd42
 def _clear_defaults():
     """To clear all current default scannables."""
     srv = finder.find(JythonServer.SERVERNAME)
@@ -1307,7 +885,6 @@
     print "\n Finished executing %s - bye!" %(_fn)
 
 
-<<<<<<< HEAD
 if isLive():
     geo2mot1 = EpicsReadWritePVClass('geo2mot1','BL12I-ME-BRICK-02:AXIS1.VAL','um','%.4f')
     geo2mot2 = EpicsReadWritePVClass('geo2mot2','BL12I-ME-BRICK-02:AXIS2.VAL','um','%.4f')
@@ -1333,33 +910,6 @@
         caput("BL12I-EA-DET-02:HDF:CreateDirectory", 1)
     except:
         print "unable to set LazyOpen for PCO - is PCO IOC running?"
-=======
-geo2mot1 = EpicsReadWritePVClass('geo2mot1','BL12I-ME-BRICK-02:AXIS1.VAL','um','%.4f')
-geo2mot2 = EpicsReadWritePVClass('geo2mot2','BL12I-ME-BRICK-02:AXIS2.VAL','um','%.4f')
-geo2mot3 = EpicsReadWritePVClass('geo2mot3','BL12I-ME-BRICK-02:AXIS3.VAL','um','%.4f')
-geo2mot4 = EpicsReadWritePVClass('geo2mot4','BL12I-ME-BRICK-02:AXIS4.VAL','um','%.4f')
-geo2mot5 = EpicsReadWritePVClass('geo2mot5','BL12I-ME-BRICK-02:AXIS5.VAL','um','%.4f')
-geo2mot6 = EpicsReadWritePVClass('geo2mot6','BL12I-ME-BRICK-02:AXIS6.VAL','um','%.4f')
-geo2mot7 = EpicsReadWritePVClass('geo2mot7','BL12I-ME-BRICK-02:AXIS7.VAL','um','%.4f')
-geo2mot8 = EpicsReadWritePVClass('geo2mot8','BL12I-ME-BRICK-02:AXIS8.VAL','um','%.4f')
-
-
-try:
-    # Lazy open for Pixium
-    caput("BL12I-EA-DET-10:TIFF:LazyOpen", 1)
-    caput("BL12I-EA-DET-10:HDF5:LazyOpen", 1)
-except:
-    print "unable to set LazyOpen for Pixium - is Pixium IOC running?"
-
-try:
-    # Lazy open for PCO
-    caput("BL12I-EA-DET-02:TIF:LazyOpen", 1)
-    caput("BL12I-EA-DET-02:HDF:LazyOpen", 1)
-    
-    caput("BL12I-EA-DET-02:HDF:CreateDirectory", 1)
-except:
-    print "unable to set LazyOpen for PCO - is PCO IOC running?"
->>>>>>> d11ccd42
 
 import time
 from epics_scripts.pv_scannable_utils import caputStringAsWaveform
@@ -1411,7 +961,6 @@
         setTitle(old_title)
     print "...finished running runscan!"
 
-<<<<<<< HEAD
 if isLive():
     try:
         caput("BL12I-EA-DET-02:CAM:PIX_RATE", "286000000 Hz")
@@ -1445,11 +994,7 @@
         
     from p2r_utilities import p2r_telnet
     from i12utilities import i12tomoTRFlyScan, use_storage, report_storage
-    
-    try:
-        use_storage(storage_name="gpfs")
-    except:
-        print "exception running use_storage()"
+    #use_storage(storage_name="gpfs")
     
     try:
         # Set ports of file-writing plugins 
@@ -1468,75 +1013,22 @@
     print("Adding ring-current (beam) monitor")
     from beam_monitor import WaitWhileScannableBelowThresholdMonitorOnly
     bm = WaitWhileScannableBelowThresholdMonitorOnly("bm", ring_current, minimumThreshold=200.0, secondsBetweenChecks=1, secondsToWaitAfterBeamBackUp=10.0, shtr_obj=eh1shtr)
-=======
-try:
-    caput("BL12I-EA-DET-02:CAM:PIX_RATE", "286000000 Hz")
-except:
-    print "unable to set pixel rate on PCO - is PCO IOC running?"
-    
-flyScanDetector.readOutTime=0.011
-hdfplugin=flyScanDetector.getPluginList()[1]
-hdfplugin.rowChunks=0
-hdfplugin.framesChunks=0
-hdfplugin.colChunks=0
-
-hdfplugin_step = pco4000_dio_hdf.getAdditionalPluginList()[0]
-hdfplugin_step.rowChunks=2160
-hdfplugin_step.framesChunks=1
-hdfplugin_step.colChunks=2560
-
-ss1_theta_vel = EpicsReadWritePVClass('ss1_theta_vel','BL12I-MO-TAB-02:ST1:THETA.VELO','deg/s','%.4f')
-
-#caput("BL12I-EA-DET-02:TIF:NDArrayPort", "pco1.cam")
-try:
-    print "Setting up piezo objects..."
-    piezo4
-    piezo4x = piezo4.piezo4X
-    #piezo4x.setName("piezo4x")
-    piezo4y = piezo4.piezo4Y
-    #piezo4y.setName("piezo4y")
-    print "Finished setting up piezo objects."
-except Exception, e:
-    print "Problems setting up piezo objects: " + str(e)
-    
-from p2r_utilities import p2r_telnet
-from i12utilities import i12tomoTRFlyScan, use_storage, report_storage
-#use_storage(storage_name="gpfs")
-
-try:
-    # Set ports of file-writing plugins 
-    caput("BL12I-EA-DET-02:TIF:NDArrayPort", caget("BL12I-EA-DET-02:CAM:PortName_RBV"))
-    caput("BL12I-EA-DET-02:HDF:NDArrayPort", caget("BL12I-EA-DET-02:CAM:PortName_RBV"))
-except:
-    print "unable to set ports on file-writing plug-ins for PCO - is PCO IOC running?"
-
-setup_pixium_postprocessing() 
-i12utilities._make_subdir(dirname="rawdata")
-
-#make ScanPointProvider
-import position_provider
-npositions = position_provider.ScanPositionProviderFromFile(n=5)
-
-print("Adding ring-current (beam) monitor")
-from beam_monitor import WaitWhileScannableBelowThresholdMonitorOnly
-bm = WaitWhileScannableBelowThresholdMonitorOnly("bm", ring_current, minimumThreshold=200.0, secondsBetweenChecks=1, secondsToWaitAfterBeamBackUp=10.0, shtr_obj=eh1shtr)
-
-print "Adding pco_preview"
-def pco_preview():
-    caput("BL12I-EA-DET-02:CAM:Acquire", 0)    # 1 for START, 0 for STOP
-    caput("BL12I-EA-DET-02:CAM:ImageMode", 2)   # 0 for SINGLE, 2 for CONTINUOUS
-    caput("BL12I-EA-DET-02:PRO1:EnableCallbacks", 1)
-    caput("BL12I-EA-DET-02:CAM:Acquire", 1)
-alias("pco_preview")
-
-print "Adding pco_preview"
-def pixium_preview():
-    caput("BL12I-EA-DET-10:CAM:Acquire", 0)    # 1 for START, 0 for STOP
-    caput("BL12I-EA-DET-102:CAM:ImageMode", 2)   # 0 for SINGLE, 2 for CONTINUOUS
-    caput("BL12I-EA-DET-10:PRO1:EnableCallbacks", 1)
-    caput("BL12I-EA-DET-10:CAM:Acquire", 1)
-alias("pco_preview")
->>>>>>> d11ccd42
+
+    print "Adding pco_preview"
+    def pco_preview():
+        caput("BL12I-EA-DET-02:CAM:Acquire", 0)    # 1 for START, 0 for STOP
+        caput("BL12I-EA-DET-02:CAM:ImageMode", 2)   # 0 for SINGLE, 2 for CONTINUOUS
+        caput("BL12I-EA-DET-02:PRO1:EnableCallbacks", 1)
+        caput("BL12I-EA-DET-02:CAM:Acquire", 1)
+    alias("pco_preview")
+    
+    print "Adding pco_preview"
+    def pixium_preview():
+        caput("BL12I-EA-DET-10:CAM:Acquire", 0)    # 1 for START, 0 for STOP
+        caput("BL12I-EA-DET-102:CAM:ImageMode", 2)   # 0 for SINGLE, 2 for CONTINUOUS
+        caput("BL12I-EA-DET-10:PRO1:EnableCallbacks", 1)
+        caput("BL12I-EA-DET-10:CAM:Acquire", 1)
+    alias("pco_preview")
 
 print 
 print "==================================================="
