from gda.device.scannable import ScannableMotionBase
from gda.jython.commands import ScannableCommands
from gda.jython.commands.ScannableCommands import pos 
from gda.jython.commands.GeneralCommands import alias, vararg_alias
from gdascripts.utils import caput, caget
from time import sleep
from gda.factory import Finder

finder = Finder.getInstance()
try:
    s2=finder.find("s2")
    s3=finder.find("s3")
    t3=finder.find("t3")
    eh1shtr=finder.find("eh1shtr")
except:
    print("Motors could not be created, maybe already installed. Continuing ....")

########### INPUT PARAMETERS, CHANGE AS NEEDED #######################

def masterPositions():
    print "in masterPositions"
    detector_table = t3.m2z
    detector_diffzposition= 1000
    return detector_table , detector_diffzposition
    
def monodiffractionPositions():
     # detector positions
    detector_diffxposition= 758.0
    detector_diffyposition= 0
    #slitpositions
    s2_diffxcentre= 0
    s2_diffycentre=50
    s2_diffxsize=0.2
    s2_diffysize=0.2
    
#    s3_yheight=50
    s3_diffxcentre=0
    s3_diffycentre=0
    s3_diffxsize=0.2
    s3_diffysize=0.2
    
    #beamstop positions for diffraction
    beamstopInBeam_x = 105.5
    beamstopInBeam_y = 13.2
    
    #calculated values
    beamstopInBeam_lowLimit = beamstopInBeam_x-15
    
    return detector_diffxposition, detector_diffyposition, s2_diffxcentre, s2_diffycentre, s2_diffxsize, s2_diffysize, s3_diffxcentre, s3_diffycentre, s3_diffxsize, s3_diffysize, s3_yheight, beamstopInBeam_x, beamstopInBeam_y, beamstopInBeam_lowLimit 
    
    
def monoimagingPositions():
    # detector positions
    detector_imagingxposition=1350.22
    
    #slitpositions
    s2_imagingxcentre= 0
    s2_imagingycentre=50
    s2_imagingxsize=8.0
    s2_imagingysize=6.4
    
    s3_yheight= 50
    s3_imagingxcentre=0
    s3_imagingycentre=0
    s3_imagingxsize=10
    s3_imagingysize=10
    
    #beamstop positions during imaging
    beamstopOutofBeam_x = 128
    beamstopOutofBeam_y = 10.6
    
    #calculated values
    detector_imagingxposition_lowLimit = detector_imagingxposition-15   ## to restrict movement of pixium into beam when imaging
    beamstopOutofBeamx_lowLimit = beamstopOutofBeam_x-15
    
    return detector_imagingxposition, s2_imagingxcentre, s2_imagingycentre, s2_imagingxsize, s2_imagingysize, s3_imagingxcentre, s3_imagingycentre, s3_imagingxsize, s3_imagingysize, s3_yheight, beamstopOutofBeam_x, beamstopOutofBeam_y, detector_imagingxposition_lowLimit, beamstopOutofBeamx_lowLimit


def endOfHutchDiagnosticPositions():
    #position of t3 to view with end of hutch camera
    detector_diagnostic_xposition = 300
    
    return detector_diagnostic_xposition  


################################################################

## Only change for sequence of motor moves

#################################################################
def monodiffractionMode():
    
    detector_table, detector_diffzposition = masterPositions()
    detector_diffxposition, detector_diffyposition, s2_diffxcentre, s2_diffycentre, s2_diffxsize, s2_diffysize, s3_diffxcentre, s3_diffycentre, s3_diffxsize, s3_diffysize, s3_yheight, beamstopInBeam_x, beamstopInBeam_y, beamstopInBeam_lowLimit = monodiffractionPositions()
    
    print "\n *** Moving to monodiffractionMode. \n"
    
    print "***** Closing EH1 shutter."
    pos(eh1shtr, "Close")
    print "******* Shutter now closed. "
    print "Closing External shutter"
    caput("BL12I-PS-SHTR-03:CON", 1) # 1 is closed. 0 is open
    print "******* External Shutter Closed"
    
    print "***** Moving slits. "
    pos(s2.xc, s2_diffxcentre)
    pos(s2.xs, s2_diffxsize)
    pos(s2.yc, s2_diffycentre)
    pos(s2.ys, s2_diffysize)
    
    #pos(s3.y, s3_yheight)
    #pos(s3.xc, s3_diffxcentre, s3.xs, s3_diffxsize)
    #pos(s3.yc, s3_diffycentre, s3.ys, s3_diffysize)
    print "******* Slits now in position. "
    
    print "******* Moving beamstop into beam"
    pos(t3.m4x, beamstopInBeam_x)
    #pos(t3.m4rx,-64.2422)# workaround if beamstop x stops working
    #pos(t3.m4y, beamstopInBeam_y)

    print "***** Moving large detector table. "     
    pos(t3.x, detector_diffxposition)
    pos(detector_table)
    pos(detector_diffzposition)     
<<<<<<< HEAD

=======
    
>>>>>>> d11ccd42
    #pos(t3.m2z, 700) #WHY IS THIS HERE?????

    print "******* Large detector table now in position. \n "



    print "*** Move complete! Diffraction mode! Shutter is CLOSED. \n"
    
alias("monodiffractionMode")


def moveToDiffractionMode():
    monodiffractionMode()
alias("moveToDiffractionMode")

def monoimagingMode():
    
    detector_table, detector_diffzposition = masterPositions()
    detector_imagingxposition, s2_imagingxcentre, s2_imagingycentre, s2_imagingxsize, s2_imagingysize, s3_imagingxcentre, s3_imagingycentre, s3_imagingxsize, s3_imagingysize, s3_yheight, beamstopOutofBeam_x, beamstopOutofBeam_y, detector_imagingxposition_lowLimit, beamstopOutofBeamx_lowLimit = monoimagingPositions()
        
    print "\n *** Moving to monoimagingMode \n"
    
    print "***** Closing EH1 shutter."    # 1 is closed. 0 is open\par
    pos(eh1shtr, "Close")
    print "******* Shutter now closed. "
    print "Closing External shutter"
    caput("BL12I-PS-SHTR-03:CON", 1) # 1 is closed. 0 is open
    print "******* External Shutter Closed"
    
    print "***** Moving slits."
    pos(s2.xc, s2_imagingxcentre, s2.xs, s2_imagingxsize)
    pos(s2.yc, s2_imagingycentre, s2.ys, s2_imagingysize)

    #pos(s3.y, s3_yheight)
    #pos(s3.xc, s3_imagingxcentre, s3.xs, s3_imagingxsize)
    #pos(s3.yc, s3_imagingycentre, s3.ys, s3_imagingysize)
    print "******* Slits now in position."
    print "***** Moving beam stop."

    pos(t3.m4x, beamstopOutofBeam_x)       ## move module 4 out of beam
    #pos(t3.m4rx,-74)# workaround if beamstop x stops working
    print "***** Moving large detector table."

    #caput("BL12I-MO-TAB-03:MOD4:X.LLM", beamstopOutofBeamx_lowLimit) ## setting low limit on t3.m4x to restrict beam stop hitting camera
    #checkpos = caget("BL12I-MO-TAB-03:MOD2:Z.RBV")
    #code using if statement that was here to check if module 2 in safe position not working. Needs re-writing. For time being, hard coded move inserted.
    # if t3.m2z < 1250:
    ## possibly needs an else statement before the t3.x move is requested.
    pos(t3.m2z, 1250) ## moving module 2 to save position
    pos(t3.x, detector_imagingxposition)     ## move main x stage
    #tomoAlignment.moveT3M1yAndT3XgivenT3M1zPos(tomoAlignment.getModule())  ## sets t3.x to specific position for current camera module
    #caput("BL12I-MO-TAB-03:X.LLM", detector_imagingxposition_lowLimit) ## setting low limit on t3.x to restrict pixium travel into beam
    print "******* Large detector table in position. \n"
    
    print "*** Move complete! Imaging mode! Shutter is CLOSED. \n"
    
alias("monoimagingMode")

def moveToImagingMode():
    monoimagingMode()
alias("moveToImagingMode")

def moveToEndOfHutchDiagnostic():
    
    detector_diagnostic_xposition = endOfHutchDiagnosticPositions()
    detector_imagingxposition, s2_imagingxcentre, s2_imagingycentre, s2_imagingxsize, s2_imagingysize, s3_imagingxcentre, s3_imagingycentre, s3_imagingxsize, s3_imagingysize, beamstopOutofBeam_x, beamstopOutofBeam_y, detector_imagingxposition_lowLimit, beamstopOutofBeamx_lowLimit = monoimagingPositions()
    print "reached this point"

    print "\n *** Moving to end-of-hutch diagnostic camera\n"
    
    print "***** Closing EH1 shutter."    # 1 is closed. 0 is open\par
    pos(eh1shtr, "Close")
    print "******* Shutter now closed."
    
    print "******* Moving detector table in position"
    pos(t3.x, detector_diagnostic_xposition)
    
    print "******* Moving beamstop out of beam"
    pos(t3.m4x, beamstopOutofBeam_x)
    #pos(t3.m4rx,-74)#workaround if beamstop x stops working
    print "***** Moving slits."
    pos(s2.xc, s2_imagingxcentre)
    pos(s2.yc, s2_imagingycentre)
    pos(s2.xs, s2_imagingxsize)
    pos(s2.ys, s2_imagingysize)

    #pos(s3.xc, s3_imagingxcentre)
    #pos(s3.xs, s3_imagingxsize)
    #pos(s3.xs, s3_imagingxsize, s3.ys, s3_imagingysize)
    print "******* Slits now in position."
    
    print "*** Move complete! Moved to end-of-hutch diagnostic camera! Shutter is CLOSED. \n"
alias("moveToEndOfHutchDiagnostic")


print "finished loading 'moveToImagingMode', 'moveToDiffractionMode', 'moveToEndofHutchDiagnostic' "<|MERGE_RESOLUTION|>--- conflicted
+++ resolved
@@ -122,11 +122,6 @@
     pos(t3.x, detector_diffxposition)
     pos(detector_table)
     pos(detector_diffzposition)     
-<<<<<<< HEAD
-
-=======
-    
->>>>>>> d11ccd42
     #pos(t3.m2z, 700) #WHY IS THIS HERE?????
 
     print "******* Large detector table now in position. \n "
