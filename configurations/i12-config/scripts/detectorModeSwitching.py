from gda.device.scannable import ScannableMotionBase
from gda.jython.commands import ScannableCommands
from gda.jython.commands.ScannableCommands import pos 
from gda.jython.commands.GeneralCommands import alias, vararg_alias
from gdascripts.utils import caput, caget
from time import sleep
from gda.factory import Finder

finder = Finder.getInstance()

s2=finder.find("s2")
s3=finder.find("s3")
t3=finder.find("t3")
eh1shtr=finder.find("eh1shtr")


########### INPUT PARAMETERS, CHANGE AS NEEDED #######################

def masterPositions():
    print "in masterPositions"
<<<<<<< HEAD
    detector_table = t3.t3_m2z
    detector_diffzposition=1157.38
    return detector_table, detector_diffzposition
    
def monodiffractionPositions():
     # detector positions
    detector_diffxposition=760
    detector_diffyposition=24.0
=======
    detector_table = t3.m2z
    detector_diffzposition= 1000
    return detector_table , detector_diffzposition
    
def monodiffractionPositions():
     # detector positions
    detector_diffxposition= 758.0
    detector_diffyposition= 0
>>>>>>> 0195fb5e
    #slitpositions
    s2_diffxcentre=0
    s2_diffycentre=50
<<<<<<< HEAD
    s2_diffxsize=0.3
    s2_diffysize=0.3
    
    s3_diffxcentre=0
    s3_diffycentre=0
    s3_diffxsize=0.4
    s3_diffysize=0.4
    
    #beamstop positions for diffraction
    beamstopInBeam_x = 97.62
    beamstopInBeam_y = 13.08
=======
    s2_diffxsize=0.2
    s2_diffysize=0.2
    
#    s3_yheight=50
    s3_diffxcentre=0
    s3_diffycentre=0
    s3_diffxsize=0.2
    s3_diffysize=0.2
    
    #beamstop positions for diffraction
    beamstopInBeam_x = 105.5
    beamstopInBeam_y = 13.2
>>>>>>> 0195fb5e
    
    #calculated values
    beamstopInBeam_lowLimit = beamstopInBeam_x-15
    
    return detector_diffxposition, detector_diffyposition, s2_diffxcentre, s2_diffycentre, s2_diffxsize, s2_diffysize, s3_diffxcentre, s3_diffycentre, s3_diffxsize, s3_diffysize, beamstopInBeam_x, beamstopInBeam_y, beamstopInBeam_lowLimit 
    
    
def monoimagingPositions():
    # detector positions
<<<<<<< HEAD
    detector_imagingxposition=1354.20
=======
    detector_imagingxposition=1350.22
>>>>>>> 0195fb5e
    
    #slitpositions
    s2_imagingxcentre=0
    s2_imagingycentre=50
<<<<<<< HEAD
    s2_imagingxsize=5.5
    s2_imagingysize=5.5
    
    s3_yheight=50
    s3_imagingxcentre=0
    s3_imagingycentre=0
    s3_imagingxsize=5
    s3_imagingysize=5
    
    #beamstop positions during imaging
    beamstopOutofBeam_x = 149
    beamstopOutofBeam_y = 13.08
=======
    s2_imagingxsize=8.0
    s2_imagingysize=6.4
    
    s3_yheight= 50
    s3_imagingxcentre=0
    s3_imagingycentre=0
    s3_imagingxsize=10
    s3_imagingysize=10
    
    #beamstop positions during imaging
    beamstopOutofBeam_x = 128
    beamstopOutofBeam_y = 10.6
>>>>>>> 0195fb5e
    
    #calculated values
    detector_imagingxposition_lowLimit = detector_imagingxposition-15   ## to restrict movement of pixium into beam when imaging
    beamstopOutofBeamx_lowLimit = beamstopOutofBeam_x-15
    
    return detector_imagingxposition, s2_imagingxcentre, s2_imagingycentre, s2_imagingxsize, s2_imagingysize, s3_imagingxcentre, s3_imagingycentre, s3_imagingxsize, s3_imagingysize, beamstopOutofBeam_x, beamstopOutofBeam_y, detector_imagingxposition_lowLimit, beamstopOutofBeamx_lowLimit


def endOfHutchDiagnosticPositions():
<<<<<<< HEAD
=======
    #position of t3 to view with end of hutch camera
>>>>>>> 0195fb5e
    detector_diagnostic_xposition = 300
    
    return detector_diagnostic_xposition  


################################################################

## Only change for sequence of motor moves

#################################################################
def monodiffractionMode():
    
    detector_table, detector_diffzposition = masterPositions()
    detector_diffxposition, detector_diffyposition, s2_diffxcentre, s2_diffycentre, s2_diffxsize, s2_diffysize, s3_diffxcentre, s3_diffycentre, s3_diffxsize, s3_diffysize, beamstopInBeam_x, beamstopInBeam_y, beamstopInBeam_lowLimit = monodiffractionPositions()
    
    print "\n *** Moving to monodiffractionMode. \n"
    
    print "***** Closing EH1 shutter."
    pos(eh1shtr, "Close")
    print "******* Shutter now closed. "
    print "Closing External shutter"
    caput("BL12I-PS-SHTR-03:CON", 1) # 1 is closed. 0 is open
    print "******* External Shutter Closed"
    
    print "***** Moving slits. "
<<<<<<< HEAD
    pos(s2.xc, s2_diffxcentre, s2.xs, s2_diffxsize)
    pos(s2.yc, s2_diffycentre, s2.ys, s2_diffysize)
 #   pos s3.y s3_yheight
#    pos(s3.xc, s3_diffxcentre, s3.xs, s3_diffxsize)
#    pos(s3.yc, s3_diffycentre, s3.ys, s3_diffysize)
=======
    pos(s2.xc, s2_diffxcentre)
    pos(s2.xs, s2_diffxsize)
    pos(s2.yc, s2_diffycentre)
    pos(s2.ys, s2_diffysize)
    
    #pos(s3.y, s3_yheight)
    #pos(s3.xc, s3_diffxcentre, s3.xs, s3_diffxsize)
    #pos(s3.yc, s3_diffycentre, s3.ys, s3_diffysize)
>>>>>>> 0195fb5e
    print "******* Slits now in position. "
    
    print "******* Moving beamstop into beam"
    pos(t3.m4x, beamstopInBeam_x)
    #pos(t3.m4y, beamstopInBeam_y)

    print "***** Moving large detector table. "     
    pos(t3.x, detector_diffxposition)
<<<<<<< HEAD
=======
    pos(detector_table)
    pos(detector_diffzposition)     
    
    #pos(t3.m2z, 700) #WHY IS THIS HERE?????
>>>>>>> 0195fb5e

    print "******* Large detector table now in position. \n "
    

    
    print "*** Move complete! Diffraction mode! Shutter is CLOSED. \n"
    
alias("monodiffractionMode")


def moveToDiffractionMode():
    monodiffractionMode()
alias("moveToDiffractionMode")

def monoimagingMode():
    
    detector_table, detector_diffzposition = masterPositions()
    detector_imagingxposition, s2_imagingxcentre, s2_imagingycentre, s2_imagingxsize, s2_imagingysize, s3_imagingxcentre, s3_imagingycentre, s3_imagingxsize, s3_imagingysize, beamstopOutofBeam_x, beamstopOutofBeam_y, detector_imagingxposition_lowLimit, beamstopOutofBeamx_lowLimit = monoimagingPositions()
        
    print "\n *** Moving to monoimagingMode \n"
    
    print "***** Closing EH1 shutter."    # 1 is closed. 0 is open\par
    pos(eh1shtr, "Close")
    print "******* Shutter now closed. "
    print "Closing External shutter"
    caput("BL12I-PS-SHTR-03:CON", 1) # 1 is closed. 0 is open
    print "******* External Shutter Closed"
    
    print "***** Moving slits."
    pos(s2.xc, s2_imagingxcentre, s2.xs, s2_imagingxsize)
    pos(s2.yc, s2_imagingycentre, s2.ys, s2_imagingysize)

<<<<<<< HEAD
#    pos(s3.xc, s3_imagingxcentre, s3.xs, s3_imagingxsize)
#    pos(s3.yc, s3_imagingycentre, s3.ys, s3_imagingysize)
=======
    #pos(s3.y, s3_yheight)
    #pos(s3.xc, s3_imagingxcentre, s3.xs, s3_imagingxsize)
    #pos(s3.yc, s3_imagingycentre, s3.ys, s3_imagingysize)
>>>>>>> 0195fb5e
    print "******* Slits now in position."
    
    print "***** Moving large detector table."
    pos(t3.m4x, beamstopOutofBeam_x)       ## move module 4 out of beam
    #caput("BL12I-MO-TAB-03:MOD4:X.LLM", beamstopOutofBeamx_lowLimit) ## setting low limit on t3.m4x to restrict beam stop hitting camera
<<<<<<< HEAD
    if t3.m2z < 1150:
        pos(detector_table, 1150) ## moving module 2 to save position
=======
    #checkpos = caget("BL12I-MO-TAB-03:MOD2:Z.RBV")
    #code using if statement that was here to check if module 2 in safe position not working. Needs re-writing. For time being, hard coded move inserted.
    # if t3.m2z < 1250:
    ## possibly needs an else statement before the t3.x move is requested.
    pos(t3.m2z, 1250) ## moving module 2 to save position
>>>>>>> 0195fb5e
    pos(t3.x, detector_imagingxposition)     ## move main x stage
    #tomoAlignment.moveT3M1yAndT3XgivenT3M1zPos(tomoAlignment.getModule())  ## sets t3.x to specific position for current camera module
    #caput("BL12I-MO-TAB-03:X.LLM", detector_imagingxposition_lowLimit) ## setting low limit on t3.x to restrict pixium travel into beam
    print "******* Large detector table in position. \n"
    
    print "*** Move complete! Imaging mode! Shutter is CLOSED. \n"
    
alias("monoimagingMode")

def moveToImagingMode():
    monoimagingMode()
alias("moveToImagingMode")

def moveToEndOfHutchDiagnostic():
    
    detector_diagnostic_xposition = endOfHutchDiagnosticPositions()
    detector_imagingxposition, s2_imagingxcentre, s2_imagingycentre, s2_imagingxsize, s2_imagingysize, s3_imagingxcentre, s3_imagingycentre, s3_imagingxsize, s3_imagingysize, beamstopOutofBeam_x, beamstopOutofBeam_y, detector_imagingxposition_lowLimit, beamstopOutofBeamx_lowLimit = monoimagingPositions()
    
    print "\n *** Moving to end-of-hutch diagnostic camera\n"
    
    print "***** Closing EH1 shutter."    # 1 is closed. 0 is open\par
    pos(eh1shtr, "Close")
    print "******* Shutter now closed."
    
    print "******* Moving detector table in position"
    pos(t3.x, detector_diagnostic_xposition)
    
    print "******* Moving beamstop out of beam"
    pos(t3.m4x, beamstopOutofBeam_x)
<<<<<<< HEAD
    
#    print "***** Moving slits."
    pos(s2.xc, s2_imagingxcentre, s2.yc, s2_imagingycentre)
    pos(s2.xs, s2_imagingxsize, s2.ys, s2_imagingysize)
=======
    #pos(t3.m4rx,-74)#workaround if beamstop x stops working
    print "***** Moving slits."
    pos(s2.xc, s2_imagingxcentre)
    pos(s2.yc, s2_imagingycentre)
    pos(s2.xs, s2_imagingxsize)
    pos(s2.ys, s2_imagingysize)
>>>>>>> 0195fb5e

#    pos(s3.xc, s3_imagingxcentre)
#    pos(s3.xs, s3_imagingxsize)
#    pos(s3.xs, s3_imagingxsize, s3.ys, s3_imagingysize)
#    print "******* Slits now in position."
    
    print "*** Move complete! Moved to end-of-hutch diagnostic camera! Shutter is CLOSED. \n"
alias("moveToEndOfHutchDiagnostic")


print "finished loading 'moveToImagingMode', 'moveToDiffractionMode', 'moveToEndofHutchDiagnostic' "<|MERGE_RESOLUTION|>--- conflicted
+++ resolved
@@ -7,27 +7,18 @@
 from gda.factory import Finder
 
 finder = Finder.getInstance()
-
-s2=finder.find("s2")
-s3=finder.find("s3")
-t3=finder.find("t3")
-eh1shtr=finder.find("eh1shtr")
-
+try:
+    s2=finder.find("s2")
+    s3=finder.find("s3")
+    t3=finder.find("t3")
+    eh1shtr=finder.find("eh1shtr")
+except:
+    print("Motors could not be created, maybe already installed. Continuing ....")
 
 ########### INPUT PARAMETERS, CHANGE AS NEEDED #######################
 
 def masterPositions():
     print "in masterPositions"
-<<<<<<< HEAD
-    detector_table = t3.t3_m2z
-    detector_diffzposition=1157.38
-    return detector_table, detector_diffzposition
-    
-def monodiffractionPositions():
-     # detector positions
-    detector_diffxposition=760
-    detector_diffyposition=24.0
-=======
     detector_table = t3.m2z
     detector_diffzposition= 1000
     return detector_table , detector_diffzposition
@@ -36,23 +27,9 @@
      # detector positions
     detector_diffxposition= 758.0
     detector_diffyposition= 0
->>>>>>> 0195fb5e
     #slitpositions
-    s2_diffxcentre=0
+    s2_diffxcentre= 0
     s2_diffycentre=50
-<<<<<<< HEAD
-    s2_diffxsize=0.3
-    s2_diffysize=0.3
-    
-    s3_diffxcentre=0
-    s3_diffycentre=0
-    s3_diffxsize=0.4
-    s3_diffysize=0.4
-    
-    #beamstop positions for diffraction
-    beamstopInBeam_x = 97.62
-    beamstopInBeam_y = 13.08
-=======
     s2_diffxsize=0.2
     s2_diffysize=0.2
     
@@ -65,39 +42,20 @@
     #beamstop positions for diffraction
     beamstopInBeam_x = 105.5
     beamstopInBeam_y = 13.2
->>>>>>> 0195fb5e
     
     #calculated values
     beamstopInBeam_lowLimit = beamstopInBeam_x-15
     
-    return detector_diffxposition, detector_diffyposition, s2_diffxcentre, s2_diffycentre, s2_diffxsize, s2_diffysize, s3_diffxcentre, s3_diffycentre, s3_diffxsize, s3_diffysize, beamstopInBeam_x, beamstopInBeam_y, beamstopInBeam_lowLimit 
+    return detector_diffxposition, detector_diffyposition, s2_diffxcentre, s2_diffycentre, s2_diffxsize, s2_diffysize, s3_diffxcentre, s3_diffycentre, s3_diffxsize, s3_diffysize, s3_yheight, beamstopInBeam_x, beamstopInBeam_y, beamstopInBeam_lowLimit 
     
     
 def monoimagingPositions():
     # detector positions
-<<<<<<< HEAD
-    detector_imagingxposition=1354.20
-=======
     detector_imagingxposition=1350.22
->>>>>>> 0195fb5e
     
     #slitpositions
-    s2_imagingxcentre=0
+    s2_imagingxcentre= 0
     s2_imagingycentre=50
-<<<<<<< HEAD
-    s2_imagingxsize=5.5
-    s2_imagingysize=5.5
-    
-    s3_yheight=50
-    s3_imagingxcentre=0
-    s3_imagingycentre=0
-    s3_imagingxsize=5
-    s3_imagingysize=5
-    
-    #beamstop positions during imaging
-    beamstopOutofBeam_x = 149
-    beamstopOutofBeam_y = 13.08
-=======
     s2_imagingxsize=8.0
     s2_imagingysize=6.4
     
@@ -110,20 +68,16 @@
     #beamstop positions during imaging
     beamstopOutofBeam_x = 128
     beamstopOutofBeam_y = 10.6
->>>>>>> 0195fb5e
     
     #calculated values
     detector_imagingxposition_lowLimit = detector_imagingxposition-15   ## to restrict movement of pixium into beam when imaging
     beamstopOutofBeamx_lowLimit = beamstopOutofBeam_x-15
     
-    return detector_imagingxposition, s2_imagingxcentre, s2_imagingycentre, s2_imagingxsize, s2_imagingysize, s3_imagingxcentre, s3_imagingycentre, s3_imagingxsize, s3_imagingysize, beamstopOutofBeam_x, beamstopOutofBeam_y, detector_imagingxposition_lowLimit, beamstopOutofBeamx_lowLimit
+    return detector_imagingxposition, s2_imagingxcentre, s2_imagingycentre, s2_imagingxsize, s2_imagingysize, s3_imagingxcentre, s3_imagingycentre, s3_imagingxsize, s3_imagingysize, s3_yheight, beamstopOutofBeam_x, beamstopOutofBeam_y, detector_imagingxposition_lowLimit, beamstopOutofBeamx_lowLimit
 
 
 def endOfHutchDiagnosticPositions():
-<<<<<<< HEAD
-=======
     #position of t3 to view with end of hutch camera
->>>>>>> 0195fb5e
     detector_diagnostic_xposition = 300
     
     return detector_diagnostic_xposition  
@@ -137,7 +91,7 @@
 def monodiffractionMode():
     
     detector_table, detector_diffzposition = masterPositions()
-    detector_diffxposition, detector_diffyposition, s2_diffxcentre, s2_diffycentre, s2_diffxsize, s2_diffysize, s3_diffxcentre, s3_diffycentre, s3_diffxsize, s3_diffysize, beamstopInBeam_x, beamstopInBeam_y, beamstopInBeam_lowLimit = monodiffractionPositions()
+    detector_diffxposition, detector_diffyposition, s2_diffxcentre, s2_diffycentre, s2_diffxsize, s2_diffysize, s3_diffxcentre, s3_diffycentre, s3_diffxsize, s3_diffysize, s3_yheight, beamstopInBeam_x, beamstopInBeam_y, beamstopInBeam_lowLimit = monodiffractionPositions()
     
     print "\n *** Moving to monodiffractionMode. \n"
     
@@ -149,13 +103,6 @@
     print "******* External Shutter Closed"
     
     print "***** Moving slits. "
-<<<<<<< HEAD
-    pos(s2.xc, s2_diffxcentre, s2.xs, s2_diffxsize)
-    pos(s2.yc, s2_diffycentre, s2.ys, s2_diffysize)
- #   pos s3.y s3_yheight
-#    pos(s3.xc, s3_diffxcentre, s3.xs, s3_diffxsize)
-#    pos(s3.yc, s3_diffycentre, s3.ys, s3_diffysize)
-=======
     pos(s2.xc, s2_diffxcentre)
     pos(s2.xs, s2_diffxsize)
     pos(s2.yc, s2_diffycentre)
@@ -164,22 +111,19 @@
     #pos(s3.y, s3_yheight)
     #pos(s3.xc, s3_diffxcentre, s3.xs, s3_diffxsize)
     #pos(s3.yc, s3_diffycentre, s3.ys, s3_diffysize)
->>>>>>> 0195fb5e
     print "******* Slits now in position. "
     
     print "******* Moving beamstop into beam"
     pos(t3.m4x, beamstopInBeam_x)
+    #pos(t3.m4rx,-64.2422)# workaround if beamstop x stops working
     #pos(t3.m4y, beamstopInBeam_y)
 
     print "***** Moving large detector table. "     
     pos(t3.x, detector_diffxposition)
-<<<<<<< HEAD
-=======
     pos(detector_table)
     pos(detector_diffzposition)     
     
     #pos(t3.m2z, 700) #WHY IS THIS HERE?????
->>>>>>> 0195fb5e
 
     print "******* Large detector table now in position. \n "
     
@@ -197,7 +141,7 @@
 def monoimagingMode():
     
     detector_table, detector_diffzposition = masterPositions()
-    detector_imagingxposition, s2_imagingxcentre, s2_imagingycentre, s2_imagingxsize, s2_imagingysize, s3_imagingxcentre, s3_imagingycentre, s3_imagingxsize, s3_imagingysize, beamstopOutofBeam_x, beamstopOutofBeam_y, detector_imagingxposition_lowLimit, beamstopOutofBeamx_lowLimit = monoimagingPositions()
+    detector_imagingxposition, s2_imagingxcentre, s2_imagingycentre, s2_imagingxsize, s2_imagingysize, s3_imagingxcentre, s3_imagingycentre, s3_imagingxsize, s3_imagingysize, s3_yheight, beamstopOutofBeam_x, beamstopOutofBeam_y, detector_imagingxposition_lowLimit, beamstopOutofBeamx_lowLimit = monoimagingPositions()
         
     print "\n *** Moving to monoimagingMode \n"
     
@@ -212,29 +156,22 @@
     pos(s2.xc, s2_imagingxcentre, s2.xs, s2_imagingxsize)
     pos(s2.yc, s2_imagingycentre, s2.ys, s2_imagingysize)
 
-<<<<<<< HEAD
-#    pos(s3.xc, s3_imagingxcentre, s3.xs, s3_imagingxsize)
-#    pos(s3.yc, s3_imagingycentre, s3.ys, s3_imagingysize)
-=======
     #pos(s3.y, s3_yheight)
     #pos(s3.xc, s3_imagingxcentre, s3.xs, s3_imagingxsize)
     #pos(s3.yc, s3_imagingycentre, s3.ys, s3_imagingysize)
->>>>>>> 0195fb5e
     print "******* Slits now in position."
-    
+    print "***** Moving beam stop."
+
+    pos(t3.m4x, beamstopOutofBeam_x)       ## move module 4 out of beam
+    #pos(t3.m4rx,-74)# workaround if beamstop x stops working
     print "***** Moving large detector table."
-    pos(t3.m4x, beamstopOutofBeam_x)       ## move module 4 out of beam
+
     #caput("BL12I-MO-TAB-03:MOD4:X.LLM", beamstopOutofBeamx_lowLimit) ## setting low limit on t3.m4x to restrict beam stop hitting camera
-<<<<<<< HEAD
-    if t3.m2z < 1150:
-        pos(detector_table, 1150) ## moving module 2 to save position
-=======
     #checkpos = caget("BL12I-MO-TAB-03:MOD2:Z.RBV")
     #code using if statement that was here to check if module 2 in safe position not working. Needs re-writing. For time being, hard coded move inserted.
     # if t3.m2z < 1250:
     ## possibly needs an else statement before the t3.x move is requested.
     pos(t3.m2z, 1250) ## moving module 2 to save position
->>>>>>> 0195fb5e
     pos(t3.x, detector_imagingxposition)     ## move main x stage
     #tomoAlignment.moveT3M1yAndT3XgivenT3M1zPos(tomoAlignment.getModule())  ## sets t3.x to specific position for current camera module
     #caput("BL12I-MO-TAB-03:X.LLM", detector_imagingxposition_lowLimit) ## setting low limit on t3.x to restrict pixium travel into beam
@@ -252,7 +189,8 @@
     
     detector_diagnostic_xposition = endOfHutchDiagnosticPositions()
     detector_imagingxposition, s2_imagingxcentre, s2_imagingycentre, s2_imagingxsize, s2_imagingysize, s3_imagingxcentre, s3_imagingycentre, s3_imagingxsize, s3_imagingysize, beamstopOutofBeam_x, beamstopOutofBeam_y, detector_imagingxposition_lowLimit, beamstopOutofBeamx_lowLimit = monoimagingPositions()
-    
+    print "reached this point"
+
     print "\n *** Moving to end-of-hutch diagnostic camera\n"
     
     print "***** Closing EH1 shutter."    # 1 is closed. 0 is open\par
@@ -264,24 +202,17 @@
     
     print "******* Moving beamstop out of beam"
     pos(t3.m4x, beamstopOutofBeam_x)
-<<<<<<< HEAD
-    
-#    print "***** Moving slits."
-    pos(s2.xc, s2_imagingxcentre, s2.yc, s2_imagingycentre)
-    pos(s2.xs, s2_imagingxsize, s2.ys, s2_imagingysize)
-=======
     #pos(t3.m4rx,-74)#workaround if beamstop x stops working
     print "***** Moving slits."
     pos(s2.xc, s2_imagingxcentre)
     pos(s2.yc, s2_imagingycentre)
     pos(s2.xs, s2_imagingxsize)
     pos(s2.ys, s2_imagingysize)
->>>>>>> 0195fb5e
-
-#    pos(s3.xc, s3_imagingxcentre)
-#    pos(s3.xs, s3_imagingxsize)
-#    pos(s3.xs, s3_imagingxsize, s3.ys, s3_imagingysize)
-#    print "******* Slits now in position."
+
+    #pos(s3.xc, s3_imagingxcentre)
+    #pos(s3.xs, s3_imagingxsize)
+    #pos(s3.xs, s3_imagingxsize, s3.ys, s3_imagingysize)
+    print "******* Slits now in position."
     
     print "*** Move complete! Moved to end-of-hutch diagnostic camera! Shutter is CLOSED. \n"
 alias("moveToEndOfHutchDiagnostic")
