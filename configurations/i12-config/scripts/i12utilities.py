from gdascripts.messages import handle_messages
from gda.data import NumTracker
import os
from gda.data import PathConstructor
from gda.factory import Finder
import sys
import gda.device.scannable.DummyScannable
from gda.configuration.properties import LocalProperties
import subprocess
from gda.device import Scannable
from gda.jython.commands.GeneralCommands import ls_names, vararg_alias
from time import sleep
from gda.jython.commands import GeneralCommands
from gda.epics import CAClient
from epics_scripts.pv_scannable_utils import caputStringAsWaveform
from gdascripts.metadata.metadata_commands import meta_add, meta_ll, meta_ls, meta_rm
from gda.jython.commands.GeneralCommands import alias, vararg_alias
from gda.jython.commands import ScannableCommands
from gda.jython import JythonServer
from gdascripts.utils import caput, caget

# set up a nice method for getting the latest file path
i12NumTracker = NumTracker("i12");
finder = Finder.getInstance()
ca=CAClient()

def wd():
    dir = PathConstructor.createFromDefaultProperty()
    return dir
    


# function to find the last file path
def pwd():
    dir = PathConstructor.createFromDefaultProperty()
    filenumber = i12NumTracker.getCurrentFileNumber();
    return os.path.join(dir, str(filenumber))
    


# function to find the next file path
def nwd():
    dir = PathConstructor.createFromDefaultProperty()
    filenumber = i12NumTracker.getCurrentFileNumber();
    return os.path.join(dir, str(filenumber + 1))
    
# function to find the next scan number
def nfn():
    filenumber = i12NumTracker.getCurrentFileNumber();
    return filenumber + 1
    
# function to find the next scan number
def cfn():
    filenumber = i12NumTracker.getCurrentFileNumber();
    return filenumber
    

# the subdirectory parts
def setSubdirectory(dirname):
    try:
        finder.find("GDAMetadata").setMetadataValue("subdirectory", dirname)
    except:
        exceptionType, exception, traceback = sys.exc_info()
        handle_messages.log(None, "problem setting metadata value for 'subdirectory' to " + dirname, exceptionType, exception, traceback, False)
        print "Failed to set metadata value for 'subdirectory' to:", dirname, exception
        

def getSubdirectory():
    try:
        return finder.find("GDAMetadata").getMetadataValue("subdirectory")
    except:
        exceptionType, exception, traceback = sys.exc_info()
        handle_messages.log(None, "problem getting metadata value for 'subdirectory' ", exceptionType, exception, traceback, False)
        print "Failed to get metadata value for 'subdirectory':", exception
        return None
        

from gda.data.metadata import GDAMetadataProvider
def getVisit():
    """
    Returns string representing current visit ID, eg cm4963-2
    """
    try:
        gdaMetaProvider=GDAMetadataProvider.getInstance()
    except:
        exceptionType, exception, traceback = sys.exc_info()
        handle_messages.log(None, "problem getting GDA metadata provider", exceptionType, exception, traceback, False)
        print "Failed to get GDA metadata provider:", exception
    return gdaMetaProvider.getMetadataValue(GDAMetadataProvider.EXPERIMENT_IDENTIFIER)

def rreplace(s, old, new, occurrence):
        li = s.rsplit(old, occurrence)
        return new.join(li)

def getVisitRootPath():
    """
    Returns string representing current visit root path, eg /dls/i12/data/2014/cm4963-2
    """
    try:
        subDirname = finder.find("GDAMetadata").getMetadataValue("subdirectory")
    except:
        exceptionType, exception, traceback = sys.exc_info()
        handle_messages.log(None, "problem getting metadata value for 'subdirectory' ", exceptionType, exception, traceback, False)
        print "Failed to get metadata value for subdirectory:", exception
    workDirpath = wd()
    if (subDirname is not None) and (subDirname != ""):
        visitRootpath = rreplace(workDirpath, os.sep+subDirname,"",1)
    else:
        visitRootpath = workDirpath
    return visitRootpath
    
    
def setDataWriterToNexus():
    oldDW = LocalProperties.get("gda.data.scan.datawriter.dataFormat")
    LocalProperties.set("gda.data.scan.datawriter.dataFormat", "NexusDataWriter")
    newDW = LocalProperties.get("gda.data.scan.datawriter.dataFormat")
    print "Old DataWriter: ", oldDW
    print "New DataWriter: ", newDW
    
def setDataWriterToSrs():
    oldDW = LocalProperties.get("gda.data.scan.datawriter.dataFormat")
    LocalProperties.set("gda.data.scan.datawriter.dataFormat", "SrsDataFile")
    newDW = LocalProperties.get("gda.data.scan.datawriter.dataFormat")
    print "Old DataWriter: ", oldDW
    print "New DataWriter: ", newDW
    
def getDataWriter():
    return LocalProperties.get("gda.data.scan.datawriter.dataFormat")
    
class DocumentationScannable(gda.device.scannable.DummyScannable):
    def __init__(self, name, mesg, url=None):
        super(DocumentationScannable, self).__init__(name)
        self.mesg = mesg
        self.url = url
        pass
    
    def __doc__(self):
        hSC = finder.find("helpScriptController")
        if self.url != None and hSC != None:
            #subprocess.Popen(['python2.6', '-m', 'webbrowser', '-t', self.url])
            hSC.update(hSC, "URL:" + `self.url`)
        return self.mesg

def ls_scannables():
    ls_names(Scannable)
    

def setUpCopyPluginForPCO():
    print "setting up cpy plugin for PCO"
    ca.caput( "BL12I-EA-DET-02:COPY:Run", 0)
    ca.caputStringAsWaveform( "BL12I-EA-DET-02:COPY:SourceFilePath", "d:\\i12\\data\\2014")
    ca.caputStringAsWaveform( "BL12I-EA-DET-02:COPY:DestFilePath", "t:\\i12\\data\\2014")
    ca.caput ("BL12I-EA-DET-02:COPY:Run", 1)


def setUpCopyPluginForPIXIUM():
    print "setting up cpy plugin for PIXIUM"
    ca.caput( "BL12I-EA-DET-10:FILECOPY:Run", 0)
    ca.caputStringAsWaveform( "BL12I-EA-DET-10:FILECOPY:SourceFilePath", "d:\\i12\\data\\2014")
    ca.caputStringAsWaveform( "BL12I-EA-DET-10:FILECOPY:DestFilePath", "t:\\i12\\data\\2014")
    ca.caput ("BL12I-EA-DET-10:FILECOPY:Run", 1)

from gda.jython import InterfaceProvider
from gda.device.scannable import EpicsScannable
def createScannableFromPV( name, pv, addToNameSpace=True, getAsString=True, hasUnits=False):
    """
    Description:
        utility function to create a scannable from a given PV
    Arguments:
        name - user-specified name of a scannable to be created, e.g. pixium10_DataType
        pv - EPICS identifier of pv to be used by the scannable, e.g. BL12I-EA-DET-10:CAM:DataType
        addToNameSpace = if True, the scannable is accessible from the commandline after the call
        getAsString - If True, output value is a string (useful for enum pv, in which case set getAsString=True, and set hasUnits=False)
        hasUnits - If False, output value is not converted to units - useful for enum pv with getAsString=True
    
    For example,
        createScannableFromPV("pixium10_DataType", "BL12I-EA-DET-10:CAM:DataType", True, True, False)
    creates a scannable for pv with the following enums:
    caget -d 31 BL12I-EA-DET-10:CAM:DataType
        BL12I-EA-DET-10:CAM:DataType
        Native data type: DBF_ENUM
        Request type:     DBR_CTRL_ENUM
        Element count:    1
        Value:            UInt32
        Status:           NO_ALARM
        Severity:         NO_ALARM
        Enums:            ( 8)
                          [ 0] Int8
                          [ 1] UInt8
                          [ 2] Int16
                          [ 3] UInt16
                          [ 4] Int32
                          [ 5] UInt32
                          [ 6] Float32
                          [ 7] Float64
    """
    sc = EpicsScannable()
    sc.setName(name)
    sc.setPvName(pv)
    sc.setUseNameAsInputName(True)
    sc.setGetAsString(getAsString)
    sc.setHasUnits(hasUnits)
    sc.afterPropertiesSet()
    sc.configure()
    if addToNameSpace:
        commandServer = InterfaceProvider.getJythonNamespace()
        commandServer.placeInJythonNamespace(name,sc)
    return sc

try:
    s4 = finder.find("s4")
    t5 = finder.find("t5")
    ss2 = finder.find("ss2")    #t6
    t7 = finder.find("t7")
    t8 = finder.find("t8")
#    t9 = finder.find("t9")
except:
    exceptionType, exception, traceback = sys.exc_info()
    msg = "Unable to find an EH2-specific scannable: "
    handle_messages.log(None, msg, exceptionType, exception, traceback, False)

_meta_scannables_EH2 = []
_meta_scannables_EH2.append(s4)
_meta_scannables_EH2.append(t5)
_meta_scannables_EH2.append(ss2) #t6
_meta_scannables_EH2.append(t7)
_meta_scannables_EH2.append(t8)


def meta_add_EH2():
    """
    Function to add EH2-specific objects to meta scannables: s4, t5, ss2 (t6), t7, t8.
    """
    for s in _meta_scannables_EH2:
        print s.name
        meta_add(s)
    #print "\n ***List of all currently selected meta scannables (to be recorded once per scan in the 'before_scan' group of scan Nexus file):"
    #infoAllMetaScannables_i12 = meta_ls()
    #print infoAllMetaScannables_i12

def meta_rm_EH2():
    """
    Function to remove EH2-specific objects from meta scannables: s4, t5, ss2 (t6), t7, t8.
    """
    for s in _meta_scannables_EH2:
        meta_rm(s)
    #print "\n ***List of all currently selected meta scannables (to be recorded once per scan in the 'before_scan' group of scan Nexus file):"
    #infoAllMetaScannables_i12 = meta_ls()
    #print infoAllMetaScannables_i12

_hostname_EH2 = []
_hostname_EH2.append("i12-ws008.diamond.ac.uk")
_hostname_EH2.append("i12-ws009.diamond.ac.uk")
_hostname_EH2.append("i12-ws0010.diamond.ac.uk")

#from socket import gethostname

#def get_hostname():
#    return os.getenv('HOSTNAME')
#    return socket.gethostname()

#def is_hostname_in_EH2():
#    return get_hostname() in _hostname_EH2

def isLive():
    mode = LocalProperties.get("gda.mode")
    return mode =="live" or mode =="live_localhost"


def clear_defaults():
    """To clear all current default scannables."""
    srv = finder.find(JythonServer.SERVERNAME)
    all_vec = srv.getDefaultScannables()
    all_arr = all_vec.toArray()
    for s in all_arr:
        #srv.removeDefault(s)
        ScannableCommands.remove_default(s)
    return all_arr
alias("clear_defaults")

def i12tomoFlyScan(description="Hello World", inBeamPosition=0.,outOfBeamPosition=1., exposureTime=.05, start=0., stop=180., step=.1, imagesPerDark=20, imagesPerFlat=20, extraFlatsAtEnd=False, closeShutterAfterScan=False, vetoFlatsDarksAtStart=False, helical_axis_stage=None):
    """
    Function to perform a tomography continuous-rotation scan on i12
     Arguments:
    description - description of the scan (or the sample that is being scanned. This is generally user-specific information that may be used to map to this scan later and is available in the NeXus file)
    inBeamPosition - position of X drive to move sample into the beam to take a projection
    outOfBeamPosition - position of X drive to move sample out of the beam to take a flat field image
    exposureTime - exposure time in seconds ( default = 1)
    start - first rotation angle (default=0.)
    stop  - last rotation angle (default=180.)
    step - rotation step size (default = 0.1)
    imagesPerDark - number of images to be taken for each dark (default=20)
    imagesPerFlat - number of images to be taken for each flat (default=20)
    extraFlatsAtEnd - if true, flats are taken after the flyscan as well as before
    closeShutterAfterScan - if true, shutter is closed after the flyscan
    """
    print "Running i12tomoFlyScan"
    import i13tomographyScan
#    from gda.factory import Finder
#    finder = Finder.getInstance()
#    zebra1=finder.find("zebra")
    #remove_default(ring)
    #remove_default(actualTime)
    #caput("BL12I-EA-ZEBRA-01:M1:SETPOS.PROC", 1)    # copy motor position to Zebra 1 (on POS1 of ENC tab)
    caput("BL12I-EA-ZEBRA-01:SYS_RESET.PROC", 1)
    defaults_save = clear_defaults()
    try:
        i13tomographyScan.tomoFlyScan(description=description, inBeamPosition=inBeamPosition, outOfBeamPosition=outOfBeamPosition, exposureTime=exposureTime, start=start, stop=stop, step=step, imagesPerDark=imagesPerDark, imagesPerFlat=imagesPerFlat, extraFlatsAtEnd=extraFlatsAtEnd, closeShutterAfterScan=closeShutterAfterScan, beamline="I12", vetoFlatsDarksAtStart=vetoFlatsDarksAtStart, helical_axis_stage=helical_axis_stage)
    except:
        exceptionType, exception, traceback = sys.exc_info()
        handle_messages.log(None, "Exception in i12tomoFlyScan", exceptionType, exception, traceback, False)
    finally:
        #zebra1.pcDisarm()
        # set to step-scan
        #import zebra_utilities
        #zebra_utilities.setZebra2Mode(1)
        for s in defaults_save:
            ScannableCommands.add_default(s)
            
        atTomoFlyScanEnd();
    print "Finished running i12tomoFlyScan"

def _make_subdir(dirname="rawdata"):
    """
    To create a given sub-directory in the current visit directory (if this sub-directory does not already exist).
    
    Note(s):
        (1) This is NOT the same as setSubdirectory(dirname) as scan files will NOT automatically be saved in this sub-directory 
        UNLESS one additionally executes setSubdirectory(dirname)
        (2) The input sub-directory's name must be specified relative to the current visit directory, ie to /dls/i12/data/yyyy/visit
        rather then, eg, /dls/i12/data/yyyy/visit/rawdata (the latter being i12's default sub-directory for saving scan files)
    Example(s): 
        (1) _make_subdir("test12/noname")
        will, if necessary, create a new sub-directory whose path is /dls/i12/data/yyyy/visit/test12/noname
        (2) _make_subdir("rawdata")
        will, if necessary, create a new sub-directory whose path is /dls/i12/data/yyyy/visit/rawdata
    """
    dirpath = os.path.join(getVisitRootPath(), dirname)
    if (dirname is not None) and (len(dirname)>0) and (not os.path.exists(dirpath)):
        try:
            os.makedirs(dirpath)
        except Exception, e:
            msg="Failed to create sub-directory %s: " %(dirpath)
            raise Exception(msg + str(e))
    else:
        msg="Directory %s already exists!" %(dirpath)
        print msg
        
        
from gdascripts.parameters import beamline_parameters

def atTomoFlyScanEnd():
    """
    Function to tidy up anything that needs tidying up after a fly scan, eg
    setting the angular speed of p2r to 30 deg/sec 
    """
    jns = beamline_parameters.JythonNameSpaceMapping(InterfaceProvider.getJythonNamespace())
    tomography_theta=jns.tomography_theta
    if tomography_theta is None:
        raise "tomography_theta is not defined in Jython namespace"
    tomography_theta_name = tomography_theta.name
    #print tomography_theta_name
    tomography_flyscan_det = jns.tomography_flyscan_det
    if tomography_flyscan_det is None:
        raise "tomography_flyscan_det is not defined in Jython namespace"
    tomography_flyscan_det_name = tomography_flyscan_det.name
    #print tomography_flyscan_det_name
    if ("p2r" in tomography_flyscan_det_name) or ("p2r" in tomography_theta_name):
        tomography_flyscan_theta = jns.tomography_flyscan_theta
        _p2r_telnet = tomography_flyscan_theta.motor.smc.getBidiAsciiCommunicator()
        try:
            # set angular speed to some decent value
            tomography_flyscan_theta.setSpeed(30)
            _p2r_telnet.sendCmdNoReply("MMPOSITION")
        except:
            tomography_flyscan_theta.motor.smc.bidiAsciiCommunicator.closeConnection()
            try:
                # the 1st attempt is usually unsuccessful
                tomography_flyscan_theta.setSpeed(30)
                _p2r_telnet.sendCmdNoReply("MMPOSITION")
            except:
                # the 2nd attempt is usually successful
                tomography_flyscan_theta.setSpeed(30)
                _p2r_telnet.sendCmdNoReply("MMPOSITION")                     

def atTomoStepScanEnd():
    """
    Function to tidy up anything that needs tidying up after a step scan, eg
    setting the angular speed of p2r to 30 deg/sec 
    """
    jns = beamline_parameters.JythonNameSpaceMapping(InterfaceProvider.getJythonNamespace())
    tomography_theta=jns.tomography_theta
    if tomography_theta is None:
        raise "tomography_theta is not defined in Jython namespace"
    tomography_theta_name = tomography_theta.name
    #print tomography_theta_name
    tomography_detector = jns.tomography_detector
    if tomography_detector is None:
        raise "tomography_flyscan_det is not defined in Jython namespace"
    tomography_detector_name = tomography_detector.name
    #print tomography_detector_name
    if ("p2r" in tomography_detector_name) or ("p2r" in tomography_theta_name):
        p2r_rot_motor=finder.find("p2r_rot_motor")
        _p2r_telnet = p2r_rot_motor.smc.getBidiAsciiCommunicator()
        try:
            # set angular speed to some decent value
            p2r_rot_motor.setSpeed(30)
        except:
            p2r_rot_motor.smc.bidiAsciiCommunicator.closeConnection()
            try:
                # the 1st attempt is usually unsuccessful
                p2r_rot_motor.setSpeed(30)
            except:
                # the 2nd attempt is usually successful
                p2r_rot_motor.setSpeed(30)                                 

from gda.device.scannable import ScannableBase, SimpleScannable
from gda.jython.commands.ScannableCommands import inc, scan, pos, createConcurrentScan
from gda.scan import ConstantVelocityScanLine, MultiScanItem, MultiScanRunner, ConcurrentScan
from gdascripts.metadata.metadata_commands import setTitle
from java.lang import Runnable
from gda.commandqueue import JythonScriptProgressProvider
from gda.util import OSCommandRunner
import time
from gda.data.scan.datawriter.DefaultDataWriterFactory import createDataWriterFromFactory
from gda.data.scan.datawriter import *
from gda.device.scannable import ScannableBase, ScannableUtils
image_key_dark=2
image_key_flat=1 # also known as bright
image_key_project=0 # also known as sample

def updateProgress( percent, msg):
    JythonScriptProgressProvider.sendProgress( percent, msg)
    print "percentage %d %s" % (percent, msg)


class PreScanRunnable(Runnable):
    def __init__(self, msg, percentage, shutter, shutterPosition, xMotor, xMotorPosition, image_key, image_key_value,
                 zebraTriggerMode=None, alreadyPrepared=False):
        self.msg = msg
        self.percentage = percentage
        self.shutter=shutter
        self.shutterPosition = shutterPosition
        self.xMotor = xMotor
        self.xMotorPosition =xMotorPosition
        self.image_key =image_key
        self.image_key_value =image_key_value
        self.zebraTriggerMode = zebraTriggerMode
        self.alreadyPrepared = alreadyPrepared
        
    def run(self):
        if not self.alreadyPrepared:
            updateProgress(self.percentage, self.msg)
            self.shutter.moveTo(self.shutterPosition)
            self.xMotor.moveTo(self.xMotorPosition)
            self.image_key.moveTo(self.image_key_value)
            if self.zebraTriggerMode is not None:
                import zebra_utilities
                zebra_utilities.setZebra2Mode(self.zebraTriggerMode)
                #zebra_utilities.setZebra3AfterPixiumFlyScan()

def addFlyScanNXTomoSubentry(scanObject, tomography_detector_name, tomography_theta_name, externalhdf=True):
    if scanObject is None:
        raise "Input scanObject must not be None"
   
    nxLinkCreator = NXTomoEntryLinkCreator()
   
    # detector independent items
    nxLinkCreator.setControl_data_target("entry1:NXentry/instrument:NXinstrument/source:NXsource/current:NXdata")
    nxLinkCreator.setInstrument_detector_image_key_target("entry1:NXentry/instrument:NXinstrument/image_key:NXpositioner/image_key:NXdata")
    nxLinkCreator.setInstrument_source_target("entry1:NXentry/instrument:NXinstrument/source:NXsource")
   
    sample_rotation_angle_target = "entry1:NXentry/instrument:NXinstrument/" + tomography_theta_name + ":NXpositioner/"
    sample_rotation_angle_target += tomography_theta_name + ":NXdata"
    nxLinkCreator.setSample_rotation_angle_target(sample_rotation_angle_target);
    
    #currently no clear value for sample x,y,z so use a dummy default value
    default_placeholder_target = "entry1:NXentry/scan_identifier:NXdata"    
    nxLinkCreator.setSample_x_translation_target(default_placeholder_target)
    nxLinkCreator.setSample_y_translation_target(default_placeholder_target)
    nxLinkCreator.setSample_z_translation_target(default_placeholder_target)
       
    nxLinkCreator.setTitle_target("entry1:NXentry/title:NXdata")
   
    # detector dependent items
    if externalhdf:
        # external file
        instrument_detector_data_target = "!entry1:NXentry/instrument:NXinstrument/"
        instrument_detector_data_target += tomography_detector_name + ":NXdetector/"
        instrument_detector_data_target += "data:SDS"
        nxLinkCreator.setInstrument_detector_data_target(instrument_detector_data_target)
    else:
        # image filenames
        instrument_detector_data_target = "entry1:NXentry/instrument:NXinstrument/"
        instrument_detector_data_target += tomography_detector_name + ":NXdetector/"
        instrument_detector_data_target += "image_data:NXdata"
        nxLinkCreator.setInstrument_detector_data_target(instrument_detector_data_target)
   
    nxLinkCreator.afterPropertiesSet()
   
    dataWriter = createDataWriterFromFactory()
    subEntryWriter = NXSubEntryWriter(nxLinkCreator)
    dataWriter.addDataWriterExtender(subEntryWriter)
    scanObject.setDataWriter(dataWriter)
                   
#def tomoFlyScan(description, inBeamPosition, outOfBeamPosition, exposureTime=1, start=0., stop=180., step=0.1, darkFieldInterval=0., flatFieldInterval=0.,
#              imagesPerDark=20, imagesPerFlat=20, min_i=-1., setupForAlignment=True, extraFlatsAtEnd=False, closeShutterAfterScan=False, beamline="I12", autoAnalyse=True):
#def i12tomoFlyScan(description="Hello World", inBeamPosition=0.,outOfBeamPosition=1., exposureTime=.05, start=0., stop=180., step=.1, imagesPerDark=20, imagesPerFlat=20, extraFlatsAtEnd=False, closeShutterAfterScan=False):                  
def tomoTRFlyScan(description="Hello World", inBeamPosition=0., outOfBeamPosition=1., exposureTime=.05, start=10., tomoRange=180., step=.1, ntomo=1, nrot=0, locked=None, imagesPerDark=20, imagesPerFlat=20, min_i=-1., setupForAlignment=True, extraFlatsAtEnd=False, closeShutterAfterScan=False, sendTriggers=True, beamline="I12", autoAnalyse=True):
    """
    Function to collect a series of tomography frames, where each frame is a continuous-rotation scan
     Arg(s):
    description - description of the scan (or the sample that is being scanned. This is generally user-specific information that may be used to map to this scan later and is available in the NeXus file)
    inBeamPosition - position of X drive to move sample into the beam to take a projection
    outOfBeamPosition - position of X drive to move sample out of the beam to take a flat field image
    exposureTime - exposure time in seconds (default = 1)
    start - first rotation angle (default=0.)
    tomoRange - angular range over which a single tomography frame is collected (default=180.)
    step - angular step size (default = 0.1)
    ntomo - the total number of tomography frames, each being collected over the same angular range specified by tomoRange (default = 1)
    nrot - integer number of full (360 deg) rotations between the start angles of any two consecutive tomography frames (default = 0)
           Note: if nrot = 0, a single tomography frame is collected over the angular range specified by tomoRange 
    locked - if None, no action is taken
             if True, p2r's Move Mode is set to MMPOSITION, ie linear and rotational axes move together
             if False, p2r's Move Mode is set to MMPOSITION-JOG, ie linear and rotational axes move independently from one another
             (default = None)
    imagesPerDark - integer number of images to be taken in each dark-field collection (default=20)
    imagesPerFlat - integer number of images to be taken in each flat-field collection (default=20)
    extraFlatsAtEnd - if True, flats are taken after the main scan has finished as well as before it
    closeShutterAfterScan - if True, shutter is closed at the end of this function
    sendTriggers - if True, triggers will be sent over telnet to P2R (default: True)
    """
    _fname = tomoTRFlyScan.__name__
    print "Running %s" %(_fname,)
    ntomo = int(ntomo)
    nrot = int(nrot)
    
    if nrot > 0:
        if tomoRange >= nrot * 360.0:
            msg = "The condition: tomoRange < nrot * 360.0 is violated as %s >= %s * 360.0 - no scan will be run!" %(tomoRange, nrot)
            raise ValueError(msg)
        #stop = ((tomoRange - tomoRange % 360) + 360)*ntomo
        stop = 360.0*(nrot*ntomo - nrot + 1)
        ngates = ntomo
    else:
        # assume nrot == 0, which is interpreted as single tomography acquisition from start to start + tomoRange * ntomo
        stop = start + tomoRange * ntomo
        ngates = 1
        
    print "start = %f, stop = %f, step = %f" %(start, stop, step)
    #i12tomoFlyScan(description=description, \
    #               inBeamPosition=inBeamPosition, outOfBeamPosition=outOfBeamPosition, \
    #               exposureTime=exposureTime, \
    #               start=start, stop=stop, step=step, \
    #               imagesPerDark=imagesPerDark, imagesPerFlat=imagesPerFlat, \
    #               extraFlatsAtEnd=extraFlatsAtEnd, \
    #               closeShutterAfterScan=closeShutterAfterScan)    

    is_p2r_used = False
    jns = beamline_parameters.JythonNameSpaceMapping(InterfaceProvider.getJythonNamespace())
    tomography_theta=jns.tomography_theta
    if tomography_theta is None:
        raise "tomography_theta is not defined in Jython namespace"
    tomography_theta_name = tomography_theta.name
    #print tomography_theta_name
    tomography_flyscan_det = jns.tomography_flyscan_det
    if tomography_flyscan_det is None:
        raise "tomography_flyscan_det is not defined in Jython namespace"
    tomography_flyscan_det_name = tomography_flyscan_det.name
    #print tomography_flyscan_det_name
    p2r_locked = None
    if ("p2r" in tomography_flyscan_det_name) or ("p2r" in tomography_theta_name):
        from p2r_utilities import p2r_telnet
        p2r_telnet.reset()
        is_p2r_used = True
        tomography_flyscan_theta = jns.tomography_flyscan_theta
        _p2r_telnet = tomography_flyscan_theta.motor.smc.getBidiAsciiCommunicator()
       # _p2r_telnet.sendCmdNoReply("MMPOSITION") # always make sure this is set at the begining
        print "It appears from jythonNamespaceMapping_live that you are attempting to run scans using p2r!"
        #p2r_move_mode_admissible = ["MMPOSITION", "MMPOSITION-JOG"]
        if not locked is None:
            _p2r_telnet = tomography_flyscan_theta.motor.smc.getBidiAsciiCommunicator()
            print _p2r_telnet.address
            print _p2r_telnet.port
            if locked: 
                print "requested move mode for p2r is: locked (MMPOSITION)"
                p2r_locked = True
                #_p2r_telnet.sendCmdNoReply("MMPOSITION") #done in Java coz this must be done after pos to lead-in position
            else:
                print "requested move mode for p2r is: NOT locked (MMPOSITION-JOG)"
                p2r_locked = False
                #_p2r_telnet.sendCmdNoReply("MMPOSITION-JOG")
        
                  
    #jns=beamline_parameters.JythonNameSpaceMapping()
    tomography_flyscan_flat_dark_det=jns.tomography_flyscan_flat_dark_det
    savename=tomography_flyscan_flat_dark_det.name
    try:
        tomodet=jns.tomodet
        if tomodet is None:
            if beamline == "I13":
                raise "tomodet is not defined in Jython namespace"
        tomography_flyscan_theta=jns.tomography_flyscan_theta
        if tomography_flyscan_theta is None:
            raise "tomography_flyscan_theta is not defined in Jython namespace"

        tomography_flyscan_det=jns.tomography_flyscan_det
        if tomography_flyscan_det is None:
            raise "tomography_flyscan_det is not defined in Jython namespace"
        
        tomography_translation=jns.tomography_translation
        if tomography_translation is None:
            raise "tomography_translation is not defined in Jython namespace"
        

        tomography_shutter=jns.tomography_shutter
        if tomography_shutter is None:
            raise "tomography_shutter is not defined in Jython namespace"
        
        meta_add = jns.meta_add
        if meta_add is None:
            raise "meta_add is not defined in Jython namespace"

        if beamline == "I13":
            camera_stage = jns.cs1
            if camera_stage is None:
                raise "camera_stage is not defined in Jython namespace"
    
            sample_stage = jns.sample_stage
            if sample_stage is None:
                raise "sample_stage is not defined in Jython namespace"        
            
            meta_add( camera_stage)
            meta_add( sample_stage)

            ionc_i = jns.ionc_i
            if ionc_i is None:
                raise "ionc_i is not defined in Jython namespace"
            ionc_i_cont=tomography_flyscan_theta.getContinuousMoveController().createScannable(ionc_i)

        print "imagesPerDark = %i, imagesPerFlat = %i" %(imagesPerDark, imagesPerFlat)
        nother = imagesPerDark + imagesPerFlat
        nother += (imagesPerFlat if extraFlatsAtEnd else 0)
        nprojs = ScannableUtils.getNumberSteps(tomography_flyscan_theta, start, start+tomoRange, step) + 1
        print "ngates = %i, nprojs = %i, nother = %i" %(ngates, nprojs, nother)
        #if is_p2r_used:
        _p2rcvmc = finder.find("p2rcvmc")
        _p2rcvmc.setNumberOfGates(ngates)
        _p2rcvmc.setNprojs(nprojs)
        _p2rcvmc.setNother(nother)
        _p2rcvmc.setP2R_start(start)
        _p2rcvmc.setP2R_end(start+tomoRange)
        _p2rcvmc.setP2R_step(step)
        _p2rcvmc.setP2R_end_eff(stop)
        _p2rcvmc.setTomoRange(tomoRange)
        _p2rcvmc.setNrot(nrot)
        _p2rcvmc.setP2R_gap(True)
        _p2rcvmc.setZindex(0)
        _p2rcvmc.setSendTriggers(sendTriggers)
        if not p2r_locked is None: 
            _p2rcvmc.setP2R_locked(p2r_locked)
        
        index=SimpleScannable()
        index.setCurrentPosition(0.0)
        index.setName(tomography_flyscan_theta.name)
        index.inputNames = tomography_flyscan_theta.inputNames
        index.extraNames = tomography_flyscan_theta.extraNames
        index.configure()

#        index_cont=tomography_flyscan_theta.getContinuousMoveController().createScannable(index)


        image_key=SimpleScannable()
        image_key.setCurrentPosition(0.0)
        image_key.setInputNames(["image_key"])
        image_key.setName("image_key")
        image_key.configure()
        image_key_cont=tomography_flyscan_theta.getContinuousMoveController().createScannable(image_key)


#        ss=SimpleScannable()
#        ss.name = tomography_flyscan_theta.name
#        ss.currentPosition=0.
#        ss.inputNames = tomography_flyscan_theta.inputNames
#        ss.extraNames = tomography_flyscan_theta.extraNames
#        ss.configure()

        ss1=SimpleScannable()
        ss1.name = tomography_flyscan_theta.getContinuousMoveController().name
        ss1.currentPosition=0.
        ss1.inputNames = tomography_flyscan_theta.getContinuousMoveController().inputNames
        ss1.extraNames = tomography_flyscan_theta.getContinuousMoveController().extraNames
        ss1.configure()
        
        

        
        tomography_flyscan_flat_dark_det.name = tomography_flyscan_det.name
        
#        scanBackward=ConstantVelocityScanLine([tomography_flyscan_theta, stop, start, step, index_cont, image_key_cont, ionc_i_cont, tomography_flyscan_theta.getContinuousMoveController(), tomography_flyscan_det, exposureTime])
#        scanObject3=ConstantVelocityScanLine([tomography_flyscan_theta, start, stop, step,ix, tomography_flyscan_theta.getContinuousMoveController(), tomography_flyscan_det, exposureTime])
        if tomodet is not None:
            tomodet.stop()
        
#        multiScanObj = MultiScan([darkFlatScan, scanObject, scanObject2,scanObject3])
        multiScanItems = []

#darks before
        if imagesPerDark > 0:
            if beamline == "I13":
                darkScan=ConcurrentScan([index, 0, imagesPerDark-1, 1, image_key, ionc_i, ss1, jns.tomography_flyscan_flat_dark_det, exposureTime])
            else:
                darkScan=ConcurrentScan([index, 0, imagesPerDark-1, 1, image_key, ss1, jns.tomography_flyscan_flat_dark_det, exposureTime])
            multiScanItems.append(MultiScanItem(darkScan, PreScanRunnable("Preparing for darks", 0, tomography_shutter, "Close", tomography_translation, inBeamPosition, image_key, image_key_dark, zebraTriggerMode=1)))
        else:
            print "No darkScan at start requested."

#flats before

        if imagesPerFlat > 0:
            if beamline == "I13":
                flatScan=ConcurrentScan([index, 0, imagesPerFlat-1, 1, image_key, ionc_i, ss1, jns.tomography_flyscan_flat_dark_det, exposureTime])
            else:
                flatScan=ConcurrentScan([index, 0, imagesPerFlat-1, 1, image_key, ss1, jns.tomography_flyscan_flat_dark_det, exposureTime])
            multiScanItems.append(MultiScanItem(flatScan, PreScanRunnable("Preparing for flats",10, tomography_shutter, "Open", tomography_translation, outOfBeamPosition, image_key, image_key_flat, zebraTriggerMode=1)))
        else:
            print "No flatScan at start requested."
        
#flyscan
        if beamline == "I13":
            scanForward=ConstantVelocityScanLine([tomography_flyscan_theta, start, stop, step,image_key_cont, ionc_i_cont, tomography_flyscan_theta.getContinuousMoveController(), tomography_flyscan_det, exposureTime])
        else:
            #alreadyPrepared_lst = [False, True, True]
            #start_sub = start
            #for i in range(ntomo):
            #    stop_sub = start_sub + tomoRange
            #    print "i = %i, start_sub = %f, stop_sub = %f, step = %f" %(i, start_sub, stop_sub, step) 
                #scanForward=ConstantVelocityScanLine([tomography_flyscan_theta, start_sub, stop_sub, step,image_key_cont, tomography_flyscan_theta.getContinuousMoveController(), tomography_flyscan_det, exposureTime])
                #multiScanItems.append(MultiScanItem(scanForward, PreScanRunnable("Preparing for projections",20, tomography_shutter, "Open",tomography_translation, inBeamPosition, image_key, image_key_project, zebraTriggerMode=2, alreadyPrepared=alreadyPrepared_lst[i])))
            #    start_sub = start + 360*nrot * (i+1)
            scanForward=ConstantVelocityScanLine([tomography_flyscan_theta, start, stop, step,image_key_cont, tomography_flyscan_theta.getContinuousMoveController(), tomography_flyscan_det, exposureTime])
        multiScanItems.append(MultiScanItem(scanForward, PreScanRunnable("Preparing for projections",20, tomography_shutter, "Open",tomography_translation, inBeamPosition, image_key, image_key_project, zebraTriggerMode=2)))

#flats after
        if extraFlatsAtEnd:
            if imagesPerFlat > 0:
                if beamline == "I13":
                    flatScan=ConcurrentScan([index, 0, imagesPerFlat-1, 1, image_key, ionc_i, ss1, jns.tomography_flyscan_flat_dark_det, exposureTime])
                else:
                    flatScan=ConcurrentScan([index, 0, imagesPerFlat-1, 1, image_key, ss1, jns.tomography_flyscan_flat_dark_det, exposureTime])
                multiScanItems.append(MultiScanItem(flatScan, PreScanRunnable("Preparing for flats",10, tomography_shutter, "Open", tomography_translation, outOfBeamPosition, image_key, image_key_flat, zebraTriggerMode=1)))
        else:
            print "No flatScan at end requested."
        
        if not description == None: 
            setTitle(description)
        else :
            setTitle("undefined")
        
        multiScanObj = MultiScanRunner(multiScanItems)
        #must pass fist scan to be run
        
        addFlyScanNXTomoSubentry(multiScanItems[0].scan, tomography_flyscan_det.name, tomography_flyscan_theta.name, externalhdf=(tomography_flyscan_det.name != "flyScanDetectorTIF"))
        multiScanObj.runScan()
        time.sleep(2)
        if extraFlatsAtEnd:
            print "Moving sample to in-beam position after taking flat-field images at end of scan."
            tomography_translation.moveTo(inBeamPosition)
        #turn camera back on
        tomography_flyscan_flat_dark_det.name = savename
        if setupForAlignment:
            if tomodet is not None:
                tomodet.setupForAlignment()
            
        if autoAnalyse:
            lsdp=jns.lastScanDataPoint()
            OSCommandRunner.runNoWait(["/dls_sw/apps/tomopy/tomopy/bin/gda/tomo_at_scan_end_kz", lsdp.currentFilename], OSCommandRunner.LOGOPTION.ALWAYS, None)
    
        return multiScanObj;
    except :
        exceptionType, exception, traceback = sys.exc_info()
        handle_messages.log(None, "Error in tomoFlyScanScan", exceptionType, exception, traceback, False)
        tomography_flyscan_flat_dark_det.name = savename
    finally:
        if beamline == "I12" or beamline == "i12":
            import zebra_utilities
            zebra_utilities.setZebra2Mode(1)

        if closeShutterAfterScan:
            print "Closing the shutter after the flyscan."
            tomography_shutter.moveTo("Close")    
        
    print "Finished running %s" %(_fname,)
    

#def tomoTRFlyScan(description="Hello World", inBeamPosition=0., outOfBeamPosition=1., exposureTime=.05, start=0., tomoRange=180., step=.1, ntomo=1, nrot=0, locked=None, imagesPerDark=20, imagesPerFlat=20, min_i=-1., setupForAlignment=True, extraFlatsAtEnd=False, closeShutterAfterScan=False, beamline="I12", autoAnalyse=True):
def i12tomoTRFlyScan(description="Hello World", inBeamPosition=0.,outOfBeamPosition=1., exposureTime=.05, start=10., tomoRange=180., step=.1, ntomo=1, nrot=0, locked=None, imagesPerDark=20, imagesPerFlat=20, extraFlatsAtEnd=False, closeShutterAfterScan=False, sendTriggers=True, z1config="/dls_sw/i12/epics/zebra/count_opulse_p2r_z1.zeb", z2config="/dls_sw/i12/epics/zebra/edge_p2r_z2.zeb"):
    """
    Function to collect a series of tomography frames, where each frame is a continuous-rotation scan
     Arg(s):
    description - description of the scan (or the sample that is being scanned. This is generally user-specific information that may be used to map to this scan later and is available in the NeXus file)
    inBeamPosition - position of X drive to move sample into the beam to take a projection
    outOfBeamPosition - position of X drive to move sample out of the beam to take a flat field image
    exposureTime - exposure time in seconds (default = 1)
    start - first rotation angle (default=0.)
    tomoRange - angular range over which a single tomography frame is collected (default=180.)
    step - angular step size (default = 0.1)
    ntomo - the total number of tomography frames, each being collected over the same angular range specified by tomoRange (default = 1)
    nrot - integer number of full (360 deg) rotations between the start angles of any two consecutive tomography frames (default = 0)
           Note: if nrot = 0, a single tomography frame is collected over the angular range specified by tomoRange 
    locked - if None, no action is taken
             if True, p2r's Move Mode is set to MMPOSITION, ie linear and rotational axes move together
             if False, p2r's Move Mode is set to MMPOSITION-JOG, ie linear and rotational axes move independently from one another
             (default = None)
    imagesPerDark - integer number of images to be taken in each dark-field collection (default=20)
    imagesPerFlat - integer number of images to be taken in each flat-field collection (default=20)
    extraFlatsAtEnd - if True, flats are taken after the main scan has finished as well as before it
    closeShutterAfterScan - if True, shutter is closed at the end of this function
    sendTriggers - if True, triggers will be sent over telnet to P2R (default: True)
    z1config - NOT YET IMPLEMENTED
    z2config - NOT YET IMPLEMENTED
    """
    _fname = i12tomoTRFlyScan.__name__
    print "Running %s" %(_fname,)
    
    #import i13tomographyScan
#    from gda.factory import Finder
#    finder = Finder.getInstance()
#    zebra1=finder.find("zebra")
    #remove_default(ring)
    #remove_default(actualTime)
    #caput("BL12I-EA-ZEBRA-01:M1:SETPOS.PROC", 1)    # copy motor position to Zebra 1 (on POS1 of ENC tab)
    defaults_save = clear_defaults()
    caput("BL12I-EA-ZEBRA-01:SYS_RESET.PROC", 1)
    caput("BL12I-EA-DET-02:CAM:ArrayCounter", 0)
    
    try:
#def tomoTRFlyScan(description="Hello World", inBeamPosition=0., outOfBeamPosition=1., exposureTime=.05, start=0., tomoRange=180., step=.1, ntomo=1, nrot=0, locked=None, imagesPerDark=20, imagesPerFlat=20, min_i=-1., setupForAlignment=True, extraFlatsAtEnd=False, closeShutterAfterScan=False, beamline="I12", autoAnalyse=True):
        tomoTRFlyScan(description=description, \
                      inBeamPosition=inBeamPosition, outOfBeamPosition=outOfBeamPosition, \
                      exposureTime=exposureTime, \
                      start=start, tomoRange=tomoRange, step=step, ntomo=ntomo, nrot=nrot, locked=locked, \
                      imagesPerDark=imagesPerDark, imagesPerFlat=imagesPerFlat, extraFlatsAtEnd=extraFlatsAtEnd, \
                      closeShutterAfterScan=closeShutterAfterScan, sendTriggers=sendTriggers, beamline="I12")
    except:
        exceptionType, exception, traceback = sys.exc_info()
        handle_messages.log(None, "Exception in %s" %(_fname), exceptionType, exception, traceback, False)
    finally:
        #zebra1.pcDisarm()
        # set to step-scan
        #import zebra_utilities
        #zebra_utilities.setZebra2Mode(1)
        for s in defaults_save:
            ScannableCommands.add_default(s)
            
        atTomoFlyScanEnd();
    print "Finished running %s" %(_fname,)
    

from gdascripts.scannable.beamokay import WaitWhileScannableBelowThresholdMonitorOnly, WaitForScannableState

class WaitWhileScannableBelowRelativeThresholdMonitorOnly(WaitWhileScannableBelowThresholdMonitorOnly):
    def __init__(self, name, scannableToMonitor, minimumThresholdPct, minimumThresholdHard, secondsBetweenChecks=1, secondsToWaitAfterBeamBackUp=0):
        minimumThreshold = scannableToMonitor.getPosition() * minimumThresholdPct
        super(WaitWhileScannableBelowRelativeThresholdMonitorOnly, self).__init__(name, scannableToMonitor, minimumThreshold, secondsBetweenChecks, secondsToWaitAfterBeamBackUp)
        self.minimumThresholdPct = minimumThresholdPct
        self.minimumThresholdHard = minimumThresholdHard
    
    def atScanStart(self):
        self.minimumThreshold = max(scannableToMonitor.getPosition() * self.minimumThresholdPct, self.minimumThresholdHard)
        super(WaitWhileScannableBelowRelativeThresholdMonitorOnly, self).atScanStart()

#tomoScan(description="tomoScan", inBeamPosition=0, outOfBeamPosition=0, exposureTime=0.1, start=0.0, stop=5.0, step=1.0, darkFieldInterval=0, flatFieldInterval=0, imagesPerDark=2, imagesPerFlat=3, optimizeBeamInterval=0, pattern='default', tomoRotationAxis=0, addNXEntry=True, autoAnalyse=True, additionalScannables=[])
#i13tomographyScan.tomoScanX(description="tomoScanX", inBeamPosition=0, outOfBeamPosition=0, exposureTimeDark=0.3, exposureTimeFlat=0.2, exposureTime=0.1, start=0.0, stop=5.0, step=1.0, darkFieldInterval=0, flatFieldInterval=0, imagesPerDark=2, imagesPerFlat=3, optimizeBeamInterval=0, pattern='default', tomoRotationAxis=0, addNXEntry=True, autoAnalyse=True, additionalScannables=[])

def setZebra1And2ForP2RGapScan(z1config="/dls_sw/i12/epics/zebra/count_opulse_p2r_z1.zeb", z2config="/dls_sw/i12/epics/zebra/edge_p2r_z2.zeb"):
    print "Awaiting implementation!"

<<<<<<< HEAD

=======
    
>>>>>>> d11ccd42
class BeamlineStorage:
    def __init__(self, name, ixx='i12', windowsSubString = {"na": "d:\\i12\\data\\", "gpfs": "t:\\i12\\data\\"}, windowsSubString_rvr = {"d": "NetApp", "t": "GPFS01"}, emails=[]):
        self.name = name
        self.ixx = ixx
        self.emails = emails # lst, eg ['kaz.wanelik@diamond.ac.uk', 'frederik.ferner@diamond.ac.uk', 'andy.wilson@diamond.ac.uk']
        self.emails_enabled = False
        self.windowsSubString_dct = windowsSubString #dct, eg {"na": "d:\\i12\\data\\", "gpfs": "t:\\i12\\data\\"}
        self. windowsSubString_rvr = windowsSubString_rvr #dct, eg {"d": "NetApp", "t": "GPFS01"}
        self.verbose = False
<<<<<<< HEAD

=======
        
>>>>>>> d11ccd42
    def use(self, storage_name):
        use_storage(storage_name)
        
    def report(self):
        report_storage()
        
    
def use_storage(storage_name):
    """
    Desc:
    Fn to select storage for saving scan files on the beamline. Note: this command needs to be executed each time GDA servers get restarted.
    
    Arg(s):
    storage_name (str) - name of storage to be used for saving any subsequent scan files: NetApp (local) or GPFS01 (central):
        "na" - NetApp local storage 
        "gpfs" - GPFS central storage
    """
    #assert na or gpfs
    storage_name_ = storage_name.lower()
    print "\n * Configuring beamline storage to %s...\n" %(storage_name_)
    windowsSubString_dct = {"na": "d:\\i12\\data\\", "gpfs": "t:\\i12\\data\\"}
    windowsSubString_rvr_dct = {"d": "NetApp", "t": "GPFS01"}

    storage = windowsSubString_dct[storage_name_]
    curr_out_str = "Current windowsSubString for %s is %s (%s).\n"
    
    # PIXIUM TIFF detector objects
    pixium10_tif = finder.find("pixium10_tif")
    det_name = pixium10_tif.getName()
    print "Setting windowsSubString for %s to %s... " %(det_name, storage)
    pixium10_tif.getAdditionalPluginList()[0].getNdFile().getFilePathConverter().setWindowsSubString(storage)
    #pixium10_tif.pluginList[1].ndFileHDF5.file.filePathConverter.setWindowsSubString(storage)
    print "Finished setting windowsSubString for %s to %s." %(det_name, storage)
    det_cfg = pixium10_tif.getAdditionalPluginList()[0].getNdFile().getFilePathConverter().getWindowsSubString()
    det_drv = det_cfg.split(':')[0]
    print curr_out_str %(det_name, windowsSubString_rvr_dct[det_drv], det_cfg)
    #print "Current windowsSubString = %s" %(flyScanDetectorNoChunking.pluginList[1].ndFileHDF5.file.filePathConverter.getWindowsSubString())

    # PIXIUM HDF detector objects
    pixium10_hdf = finder.find("pixium10_hdf")
    det_name = pixium10_hdf.getName()
    print "Setting windowsSubString for %s to %s... " %(det_name, storage)
    pixium10_hdf.getAdditionalPluginList()[0].getNdFile().getFilePathConverter().setWindowsSubString(storage)
    print "Finished setting windowsSubString for %s to %s." %(det_name, storage)
    det_cfg = pixium10_hdf.getAdditionalPluginList()[0].getNdFile().getFilePathConverter().getWindowsSubString()
    det_drv = det_cfg.split(':')[0]
    print curr_out_str %(det_name, windowsSubString_rvr_dct[det_drv], det_cfg)
    
    # PCO TIFF detector objects
    pco4000_dio_tif = finder.find("pco4000_dio_tif")
    det_name = pco4000_dio_tif.getName()
    print "Setting windowsSubString for %s to %s... " %(det_name, storage)
    pco4000_dio_tif.getNdFile().getFilePathConverter().setWindowsSubString(storage)
    print "Finished setting windowsSubString for %s to %s." %(det_name, storage)
    det_cfg = pco4000_dio_tif.getNdFile().getFilePathConverter().getWindowsSubString()
    det_drv = det_cfg.split(':')[0]
    print curr_out_str %(det_name, windowsSubString_rvr_dct[det_drv], det_cfg)
    
    flyScanDetectorTIF = finder.find("flyScanDetectorTIF")
    det_name = flyScanDetectorTIF.getName()
    print "Setting windowsSubString for %s to %s... " %(det_name, storage)
    flyScanDetectorTIF.pluginList[1].getNdFile().getFilePathConverter().setWindowsSubString(storage)
    print "Finished setting windowsSubString for %s to %s." %(det_name, storage)
    det_cfg = flyScanDetectorTIF.pluginList[1].getNdFile().getFilePathConverter().getWindowsSubString()
    det_drv = det_cfg.split(':')[0]
    print curr_out_str %(det_name, windowsSubString_rvr_dct[det_drv], det_cfg)
    
    flyScanFlatDarkDetectorTIF = finder.find("flyScanFlatDarkDetectorTIF")
    det_name = flyScanFlatDarkDetectorTIF.getName()
    print "Setting windowsSubString for %s to %s... " %(det_name, storage)
    flyScanFlatDarkDetectorTIF.pluginList[1].getNdFile().getFilePathConverter().setWindowsSubString(storage)
    print "Finished setting windowsSubString for %s to %s." %(det_name, storage)
    det_cfg = flyScanFlatDarkDetectorTIF.pluginList[1].getNdFile().getFilePathConverter().getWindowsSubString()
    det_drv = det_cfg.split(':')[0]
    print curr_out_str %(det_name, windowsSubString_rvr_dct[det_drv], det_cfg)
    
    # PCO HDF detector objects
    flyScanDetector = finder.find("flyScanDetector")
    det_name = flyScanDetector.getName()
    print "Setting windowsSubString for %s to %s... " %(det_name, storage)
    flyScanDetector.pluginList[1].ndFileHDF5.file.filePathConverter.setWindowsSubString(storage)
    print "Finished setting windowsSubString for %s to %s." %(det_name, storage)
    det_cfg = flyScanDetector.pluginList[1].ndFileHDF5.file.filePathConverter.getWindowsSubString()
    det_drv = det_cfg.split(':')[0]
    print curr_out_str %(det_name, windowsSubString_rvr_dct[det_drv], det_cfg)

    flyScanFlatDarkDetector = finder.find("flyScanFlatDarkDetector")
    det_name = flyScanFlatDarkDetector.getName()
    print "Setting windowsSubString for %s to %s... " %(det_name, storage)
    flyScanFlatDarkDetector.pluginList[1].ndFileHDF5.file.filePathConverter.setWindowsSubString(storage)
    print "Finished setting windowsSubString for %s to %s." %(det_name, storage)
    det_cfg = flyScanFlatDarkDetector.pluginList[1].ndFileHDF5.file.filePathConverter.getWindowsSubString()
    det_drv = det_cfg.split(':')[0]
    print curr_out_str %(det_name, windowsSubString_rvr_dct[det_drv], det_cfg)
    
    pco4000_dio_hdf = finder.find("pco4000_dio_hdf")
    det_name = pco4000_dio_hdf.getName()
    print "Setting windowsSubString for %s to %s... " %(det_name, storage)
    pco4000_dio_hdf.pluginList[1].ndFileHDF5.file.filePathConverter.setWindowsSubString(storage)
    print "Finished setting windowsSubString for %s to %s." %(det_name, storage)
    det_cfg = pco4000_dio_hdf.pluginList[1].ndFileHDF5.file.filePathConverter.getWindowsSubString()
    det_drv = det_cfg.split(':')[0]
    print curr_out_str %(det_name, windowsSubString_rvr_dct[det_drv], det_cfg)
    
    #old pco?
    
    #p2r...
    
    # need to undo .tmp and suppressing some GDA error messages

    if storage_name_ == "na":
        #print "disable 'waiting for file to be created'"
        pixium10_tif.pluginList[1].waitForFileArrival=False
        #print "disable 'Path does not exist on IOC'"
        pixium10_tif.pluginList[1].pathErrorSuppressed=True

        pco4000_dio_tif.setCheckFileExists(False)
        pco4000_dio_tif.fileWriter.pathErrorSuppressed=True
        pco4000_dio_hdf.pluginList[1].pathErrorSuppressed=True

        flyScanDetector.getAdditionalPluginList()[0].pathErrorSuppressed=True
        flyScanFlatDarkDetector.getAdditionalPluginList()[0].pathErrorSuppressed=True
    elif storage_name_ == "gpfs":
        #print "enable 'waiting for file to be created'"
        pixium10_tif.pluginList[1].waitForFileArrival=True
        #print "enable 'Path does not exist on IOC'"
        pixium10_tif.pluginList[1].pathErrorSuppressed=False

<<<<<<< HEAD
        pco4000_dio_tif.setCheckFileExists(True)
=======
        pco4000_dio_tif.setCheckFileExists(False) # was True 5 x 17 kz
>>>>>>> d11ccd42
        pco4000_dio_tif.fileWriter.pathErrorSuppressed=False
        pco4000_dio_hdf.pluginList[1].pathErrorSuppressed=False

        flyScanDetector.getAdditionalPluginList()[0].pathErrorSuppressed=False
        flyScanFlatDarkDetector.getAdditionalPluginList()[0].pathErrorSuppressed=False
    else:
        msg = "Unsupported storage option: %s!" %(storage_name_)
        print msg

    print "\n * Finished configuring beamline storage to %s!" %(storage_name_)
    
def report_storage():
    """
    Desc:
    Fn to report current storage configuration for saving scan files on the beamline.
    """
    windowsSubString_rvr_dct = {"d": "NetApp", "t": "GPFS01"}
    
    #curr_out_str = "Current windowsSubString for %s is %s (%s)."
    curr_out_str = "%s is currently configured to use the %s storage (on %s)."
    
    # PIXIUM TIFF detector objects
    pixium10_tif = finder.find("pixium10_tif")
    det_name = pixium10_tif.getName()
    det_cfg = pixium10_tif.getAdditionalPluginList()[0].getNdFile().getFilePathConverter().getWindowsSubString()
    det_drv = det_cfg.split(':')[0]
    print curr_out_str %(det_name, windowsSubString_rvr_dct[det_drv], det_cfg)
    
    # PIXIUM HDF detector objects
    pixium10_hdf = finder.find("pixium10_hdf")
    det_name = pixium10_hdf.getName()
    det_cfg = pixium10_hdf.getAdditionalPluginList()[0].getNdFile().getFilePathConverter().getWindowsSubString()
    det_drv = det_cfg.split(':')[0]
    print curr_out_str %(det_name, windowsSubString_rvr_dct[det_drv], det_cfg)
    
    # PCO TIFF detector objects
    pco4000_dio_tif = finder.find("pco4000_dio_tif")
    det_name = pco4000_dio_tif.getName()
    det_cfg = pco4000_dio_tif.getNdFile().getFilePathConverter().getWindowsSubString()
    det_drv = det_cfg.split(':')[0]
    print curr_out_str %(det_name, windowsSubString_rvr_dct[det_drv], det_cfg)

    flyScanDetectorTIF = finder.find("flyScanDetectorTIF")
    det_name = flyScanDetectorTIF.getName()
    det_cfg = flyScanDetectorTIF.pluginList[1].getNdFile().getFilePathConverter().getWindowsSubString()
    det_drv = det_cfg.split(':')[0]
    print curr_out_str %(det_name, windowsSubString_rvr_dct[det_drv], det_cfg)

    flyScanFlatDarkDetectorTIF = finder.find("flyScanFlatDarkDetectorTIF")
    det_name = flyScanFlatDarkDetectorTIF.getName()
    det_cfg = flyScanFlatDarkDetectorTIF.pluginList[1].getNdFile().getFilePathConverter().getWindowsSubString()
    det_drv = det_cfg.split(':')[0]
    print curr_out_str %(det_name, windowsSubString_rvr_dct[det_drv], det_cfg)

    # PCO HDF detector objects
    flyScanDetector = finder.find("flyScanDetector")
    det_name = flyScanDetector.getName()
    det_cfg = flyScanDetector.pluginList[1].ndFileHDF5.file.filePathConverter.getWindowsSubString()
    det_drv = det_cfg.split(':')[0]
    print curr_out_str %(det_name, windowsSubString_rvr_dct[det_drv], det_cfg)

    flyScanFlatDarkDetector = finder.find("flyScanFlatDarkDetector")
    det_name = flyScanFlatDarkDetector.getName()
    det_cfg = flyScanFlatDarkDetector.pluginList[1].ndFileHDF5.file.filePathConverter.getWindowsSubString()
    det_drv = det_cfg.split(':')[0]
    print curr_out_str %(det_name, windowsSubString_rvr_dct[det_drv], det_cfg)

    pco4000_dio_hdf = finder.find("pco4000_dio_hdf")
    det_name = pco4000_dio_hdf.getName()
    det_cfg = pco4000_dio_hdf.pluginList[1].ndFileHDF5.file.filePathConverter.getWindowsSubString()
    det_drv = det_cfg.split(':')[0]
    print curr_out_str %(det_name, windowsSubString_rvr_dct[det_drv], det_cfg)

    #p2r...
    
i12storage = BeamlineStorage('i12storage')<|MERGE_RESOLUTION|>--- conflicted
+++ resolved
@@ -876,11 +876,7 @@
 def setZebra1And2ForP2RGapScan(z1config="/dls_sw/i12/epics/zebra/count_opulse_p2r_z1.zeb", z2config="/dls_sw/i12/epics/zebra/edge_p2r_z2.zeb"):
     print "Awaiting implementation!"
 
-<<<<<<< HEAD
-
-=======
-    
->>>>>>> d11ccd42
+
 class BeamlineStorage:
     def __init__(self, name, ixx='i12', windowsSubString = {"na": "d:\\i12\\data\\", "gpfs": "t:\\i12\\data\\"}, windowsSubString_rvr = {"d": "NetApp", "t": "GPFS01"}, emails=[]):
         self.name = name
@@ -890,11 +886,7 @@
         self.windowsSubString_dct = windowsSubString #dct, eg {"na": "d:\\i12\\data\\", "gpfs": "t:\\i12\\data\\"}
         self. windowsSubString_rvr = windowsSubString_rvr #dct, eg {"d": "NetApp", "t": "GPFS01"}
         self.verbose = False
-<<<<<<< HEAD
-
-=======
-        
->>>>>>> d11ccd42
+
     def use(self, storage_name):
         use_storage(storage_name)
         
@@ -1023,11 +1015,7 @@
         #print "enable 'Path does not exist on IOC'"
         pixium10_tif.pluginList[1].pathErrorSuppressed=False
 
-<<<<<<< HEAD
-        pco4000_dio_tif.setCheckFileExists(True)
-=======
         pco4000_dio_tif.setCheckFileExists(False) # was True 5 x 17 kz
->>>>>>> d11ccd42
         pco4000_dio_tif.fileWriter.pathErrorSuppressed=False
         pco4000_dio_hdf.pluginList[1].pathErrorSuppressed=False
 
