--- conflicted
+++ resolved
@@ -1,6 +1,6 @@
 from gda.device.scannable import ScannableMotionBase
 from gda.jython.commands import ScannableCommands
-from gda.jython.commands.ScannableCommands import pos 
+from gda.jython.commands.ScannableCommands import pos, scan 
 from gda.jython.commands.GeneralCommands import alias, vararg_alias
 from gdascripts.utils import caput, caget
 from time import sleep
@@ -12,25 +12,241 @@
 from i12utilities import getVisitRootPath
 
 
-
 finder = Finder.getInstance()
-
-pixium10_hdf=finder.find("pixium10_hdf")
-
-
-def pixium10_changeExposure(exposure):
+try:
+    pixium10_hdf=finder.find("pixium10_hdf")
+    pixium10_tif=finder.find("pixium10_tif")
+except:
+    print "pixium10_hdf/pixium10_tif already defined"
+    
+    
+
+def pixium10_changeExposure(exposure, waitsec=2):
     pixium10_hdf.stop()
-    sleep(2)
+    sleep(waitsec)
+    pixium10_hdf.getAdditionalPluginList()[0].getNdFileHDF5().setLazyOpen(True)
+    caput("BL12I-EA-DET-10:TIFF:LazyOpen", True)
     pixium10_hdf.setBaseExposure(exposure)
     pixium10_hdf.setBaseAcquirePeriod(exposure)
     pixium10_hdf.calibrate()
-    print "pixium10 exposure changed, detector calibrated. Shutter closed"
+    pixium10_hdf.calibrate()
+    msg = "\npixium10 exposure changed to %.4f s; detector calibrated with shortest possible acquire period of %.4f s. Shutter closed." %(pixium10_hdf.getBaseExposure(), pixium10_hdf.getBaseAcquirePeriod())
+    print msg
 alias("pixium10_changeExposure")
 
 
-<<<<<<< HEAD
-print "finished loading 'pixium10_changeExposure'"
-=======
+def pixium10_changeExposureAndAcquirePeriod(exposure, acquire, waitsec=2):
+    pixium10_hdf.stop()
+    sleep(waitsec)
+    pixium10_hdf.getAdditionalPluginList()[0].getNdFileHDF5().setLazyOpen(True)
+    caput("BL12I-EA-DET-10:TIFF:LazyOpen", True)
+    pixium10_hdf.setBaseExposure(exposure)
+    pixium10_hdf.setBaseAcquirePeriod(acquire)
+    acqPeriod_before = pixium10_hdf.getBaseAcquirePeriod()
+    pixium10_hdf.calibrate()
+    pixium10_hdf.calibrate()
+    acqPeriod_after = pixium10_hdf.getBaseAcquirePeriod()
+    eps = 0.01
+    if abs(acqPeriod_after-acquire)>eps:
+        msg_wrn_ = "WARNING: the input acquire period of %.4f s is different from that set on the detector after calibration: %.4f s!" %(acqPeriod_before, acqPeriod_after)
+        print msg_wrn
+    msg = "pixium10 exposure changed to %.4f s and acquire period to %.4f s; detector calibrated. Shutter closed." %(pixium10_hdf.getBaseExposure(), pixium10_hdf.getBaseAcquirePeriod())
+    print msg
+alias("pixium10_changeExposureAndAcquirePeriod")
+
+
+def pixium10_preview():
+    caput("BL12I-EA-DET-10:CAM:Acquire", 0)         # 0 for OFF, 1 for ON
+    sleep(2)
+    caput("BL12I-EA-DET-10:CAM:MotionBlur", 0)      # 0 for OFF, 1 for ON
+    caput("BL12I-EA-DET-10:CAM:NumExposures", 1)    # setting back to single exposure for preview
+    caput("BL12I-EA-DET-10:CAM:ArrayCounter", 0)    # resetting counter to 0
+    caput("BL12I-EA-DET-10:CAM:DataType", 3)    # 3 for UInt16, 5 for UInt32
+    caput("BL12I-EA-DET-10:CAM:ImageMode", 2)   # 0 for SINGLE, 2 for CONTINUOUS
+    sleep(0.1)
+    caput("BL12I-EA-DET-10:CAM:Acquire", 1)     # 0 for OFF, 1 for ON
+    print "pixium10_preview set"
+alias("pixium10_preview")
+
+
+from gda.epics import CAClient
+from gda.device.scannable import PseudoDevice
+
+class ExcludeEarlyFramesDefaultHandler(PseudoDevice):
+    # constructor
+    def __init__(self, name, pvname="BL12I-EA-DET-10:CAM:MotionBlur", pvvalue=0):
+        self.setName(name)
+        self.setInputNames([name])
+        self.setExtraNames([])
+        self.setOutputFormat(["%d"])
+        self.pvvalue=int(pvvalue)
+        self.pvname=pvname
+        self.cli=CAClient(pvname)
+        self.cli_exposures=CAClient("BL12I-EA-DET-10:CAM:NumExposures")
+        self.backup_pos=None
+        self.current_pos=None
+        self.warning_printed=False
+        
+    def reset(self):
+        if not self.cli.isConfigured():
+            self.cli.configure()
+        if self.backup_pos is not None:
+            self.cli.caput(self.backup_pos)
+            self.current_pos=self.backup_pos
+    
+    # returns the value this scannable represents
+    def rawGetPosition(self):
+        return self.current_pos
+
+    # Does the operation this Scannable represents
+    def rawAsynchronousMoveTo(self, new_position=False):
+        print "rawAsynchronousMoveTo"
+        if not self.cli.isConfigured():
+            self.cli.configure()
+        self.backup_pos=self.cli.caget() 
+        self.current_pos=self.backup_pos
+        
+        if new_position is not None:
+            self.current_pos=int(new_position)
+            self.cli.caput(self.cli.current_pos)
+        return
+
+    # Returns the status of this Scannable
+#    def rawIsBusy(self):
+#        #print "hello from rawIsBusy"
+#        sleep(1)
+#        return
+
+    def isBusy(self):
+        return False
+    
+    def atScanStart(self):
+        print "atScanStart"
+        self.warning_printed=False
+        if not self.cli.isConfigured():
+            self.cli.configure()
+        self.backup_pos=self.cli.caget() 
+        self.current_pos=self.backup_pos
+        #self.cli.caput(self.pvvalue)           # exclude early frames set to OFF
+
+    def atPointStart(self):
+        if not self.cli.isConfigured():
+            self.cli.configure()
+        if not self.cli_exposures.isConfigured():
+            self.cli_exposures.configure()
+        exposures = int(self.cli_exposures.caget())
+        if exposures > 1:
+            if not self.warning_printed:
+                print "WARNING: Forcing early frames to be excluded for this summing of %d exposures per image!" %(exposures)
+                self.warning_printed=True
+            self.cli.caput(1)
+        else:
+            self.cli.caput(self.pvvalue)
+        #pass
+        
+    def atPointEnd(self):
+        pass
+    
+    def stop(self):
+        self.reset()
+    
+    def atScanEnd(self):
+        self.reset()
+    
+    def atCommandFailure(self):
+        self.reset()
+    
+#earlyFramesOFF=ExcludeEarlyFramesDefaultHandler('earlyFramesOFF', pvname="BL12I-EA-DET-10:CAM:MotionBlur", pvvalue=0)
+
+
+class ExcludeEarlyFramesHandler(PseudoDevice):
+    # constructor
+    def __init__(self, name, pvname="BL12I-EA-DET-10:CAM:MotionBlur", pvvalue=0):
+        self.setName(name)
+        self.setInputNames([name])
+        self.setExtraNames([])
+        self.setOutputFormat(["%d"])
+        self.pvvalue=int(pvvalue)
+        self.pvname=pvname
+        self.cli=CAClient(pvname)
+        self.cli_exposures=CAClient("BL12I-EA-DET-10:CAM:NumExposures")
+        self.backup_pos=None
+        self.current_pos=None
+        self.warning_printed=False
+        
+    def reset(self):
+        if not self.cli.isConfigured():
+            self.cli.configure()
+        if self.backup_pos is not None:
+            self.cli.caput(self.backup_pos)
+            self.current_pos=self.backup_pos
+    
+    # returns the value this scannable represents
+    def rawGetPosition(self):
+        return self.current_pos
+
+    # Does the operation this Scannable represents
+    def rawAsynchronousMoveTo(self, new_position=False):
+        print "rawAsynchronousMoveTo"
+        if not self.cli.isConfigured():
+            self.cli.configure()
+        self.backup_pos=self.cli.caget() 
+        self.current_pos=self.backup_pos
+        
+        if new_position is not None:
+            self.current_pos=int(new_position)
+            self.cli.caput(self.cli.current_pos)
+        return
+
+    # Returns the status of this Scannable
+#    def rawIsBusy(self):
+#        #print "hello from rawIsBusy"
+#        sleep(1)
+#        return
+
+    def isBusy(self):
+        return False
+    
+    def atScanStart(self):
+        print "atScanStart"
+        self.warning_printed=False
+        if not self.cli.isConfigured():
+            self.cli.configure()
+        self.backup_pos=self.cli.caget() 
+        self.current_pos=self.backup_pos
+        #self.cli.caput(self.pvvalue)           # exclude early frames set to OFF
+
+    def atPointStart(self):
+        if not self.cli.isConfigured():
+            self.cli.configure()
+        if not self.cli_exposures.isConfigured():
+            self.cli_exposures.configure()
+        exposures = int(self.cli_exposures.caget())
+        if exposures > 1:
+            if not self.warning_printed:
+                print "WARNING: NOT forcing early frames to be excluded for this summing of %d exposures per image!" %(exposures)
+                self.warning_printed=True
+            self.cli.caput(0)
+        else:
+            self.cli.caput(self.pvvalue)
+        #pass
+        
+    def atPointEnd(self):
+        pass
+    
+    def stop(self):
+        self.reset()
+    
+    def atScanEnd(self):
+        self.reset()
+    
+    def atCommandFailure(self):
+        self.reset()
+        
+#earlyFramesOFF_blurredsumOK=ExcludeEarlyFramesHandler('earlyFramesOFF_blurredsumOK', pvname="BL12I-EA-DET-10:CAM:MotionBlur", pvvalue=0)
+#earlyFramesOFF=ExcludeEarlyFramesHandler('earlyFramesOFF', pvname="BL12I-EA-DET-10:CAM:MotionBlur", pvvalue=0)
+earlyFramesIncluded=ExcludeEarlyFramesHandler('earlyFramesIncluded', pvname="BL12I-EA-DET-10:CAM:MotionBlur", pvvalue=0)
+
 from gda.device.scannable import ScannableBase
 from gda.util import OSCommandRunner
 from gdascripts.parameters import beamline_parameters
@@ -251,5 +467,4 @@
 
 pixium10_acquire_time_handler = PixiumAcquireTimeHandler(name='pixium10_acquire_time_handler')
         
-print "finished loading 'pixium10_utilities'"
->>>>>>> 0195fb5e
+print "finished loading 'pixium10_utilities'"