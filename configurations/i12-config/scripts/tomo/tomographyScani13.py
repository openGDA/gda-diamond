--- conflicted
+++ resolved
@@ -21,14 +21,14 @@
 from gda.scan import ScanPositionProvider
 from gda.device.scannable import ScannableBase, ScannableUtils
 from gda.device.scannable.scannablegroup import ScannableGroup
-<<<<<<< HEAD
+
+from fast_scan import FastScan
+fastscan = FastScan("fastscan");
+
 from gda.factory import Finder
 from gda.commandqueue import JythonCommandCommandProvider
 from gdascripts.scan.gdascans import Scan
-=======
-from fast_scan import FastScan
-fastscan = FastScan("fastscan");
->>>>>>> 61a847d7
+
 
 class EnumPositionerDelegateScannable(ScannableBase):
     """
@@ -51,13 +51,10 @@
             return 1 
         return 0
 
-<<<<<<< HEAD
-def make_tomoScanDevice(tomography_theta, tomography_shutter, tomography_translation,
-                        tomography_optimizer, tomography_imageIndex):
-=======
+
 def make_tomoScanDevice(tomography_theta, tomography_shutter, tomography_translation, 
                         tomography_optimizer, image_key, tomography_imageIndex ):
->>>>>>> 61a847d7
+
     tomoScanDevice = ScannableGroup()
     tomoScanDevice.addGroupMember(tomography_theta)
     tomoScanDevice.addGroupMember(EnumPositionerDelegateScannable("tomography_shutter", tomography_shutter))
@@ -92,13 +89,8 @@
         return len(self.points)
     
     def __str__(self):
-<<<<<<< HEAD
-        return "Step: %f Darks every:%d Flats every:%d InBeamPosition:%f OutOfBeamPosition:%f Optimize every:%d numImages %d " % \
-            (self.step, self.darkFieldInterval, self.flatFieldInterval, self.inBeamPosition, self.outOfBeamPosition, self.optimizeBeamInterval, self.size()) 
-=======
         return "Start: %f Stop: %f Step: %f Darks every:%d imagesPerDark:%d Flats every:%d imagesPerFlat:%d InBeamPosition:%f OutOfBeamPosition:%f Optimize every:%d numImages %d " % \
             ( self.start, self.stop, self.step,self.darkFieldInterval,self.imagesPerDark, self.flatFieldInterval, self.imagesPerFlat, self.inBeamPosition, self.outOfBeamPosition, self.optimizeBeamInterval, self.size() ) 
->>>>>>> 61a847d7
     def toString(self):
         return self.__str__()
 
@@ -131,30 +123,12 @@
     where D stands for dark field, F - for flat field, and P - for projection.
     """
     try:
-<<<<<<< HEAD
-        darkFieldInterval = int(darkFieldInterval)
-        flatFieldInterval = int(flatFieldInterval)
-        optimizeBeamInterval = int(optimizeBeamInterval)
-        print "before jns"
-        start = 0.
-        stop = 180.
-        try:
-            x = InterfaceProvider.getJythonNamespace()
-            print `x`
-        except:
-            print "here"
-        jns = beamline_parameters.JythonNameSpaceMapping(InterfaceProvider.getJythonNamespace())
-        #print "jns:"+`jns`
-        print "after jns"
-        tomography_theta = jns.tomography_theta
-=======
         darkFieldInterval=int(darkFieldInterval)
         flatFieldInterval=int(flatFieldInterval)
         optimizeBeamInterval=int(optimizeBeamInterval)
         
         jns=beamline_parameters.JythonNameSpaceMapping(InterfaceProvider.getJythonNamespace())
         tomography_theta=jns.tomography_theta
->>>>>>> 61a847d7
         if tomography_theta is None:
             raise "tomography_theta is not defined in Jython namespace"
         tomography_shutter = jns.tomography_shutter
@@ -192,12 +166,6 @@
         print "tomography_optimizer:" + `tomography_optimizer`
         print "index" + `index`
         
-        tomoScanDevice = make_tomoScanDevice(tomography_theta, tomography_shutter,
-                                             tomography_translation, tomography_optimizer, index)
-        
-<<<<<<< HEAD
-        print "tomoScanDevice:" + `tomoScanDevice`
-=======
         image_key=SimpleScannable()
         image_key.setCurrentPosition(0.0)
         image_key.setInputNames(["image_key"])
@@ -208,7 +176,6 @@
                                              tomography_translation, tomography_optimizer,  image_key, index)
 
 #        return tomoScanDevice
->>>>>>> 61a847d7
         #generate list of positions
         numberSteps = ScannableUtils.getNumberSteps(tomography_theta, start, stop, step)
         theta_points = []
@@ -225,14 +192,6 @@
         shutterClosed = 0
         scan_points = []
         theta_pos = theta_points[0]
-<<<<<<< HEAD
-        index = 0
-        scan_points.append((theta_pos, shutterClosed, inBeamPosition, optimizeBeamNo, index)) #dark
-        index = index + 1        
-        scan_points.append((theta_pos, shutterOpen, outOfBeamPosition, optimizeBeamNo, index)) #flat
-        index = index + 1        
-        scan_points.append((theta_pos, shutterOpen, inBeamPosition, optimizeBeamNo, index)) #first
-=======
         index=0
         for i in range(imagesPerDark):
             scan_points.append((theta_pos, shutterClosed, inBeamPosition, optimizeBeamNo, image_key_dark,index )) #dark
@@ -242,39 +201,18 @@
             scan_points.append((theta_pos, shutterOpen, outOfBeamPosition,optimizeBeamNo, image_key_flat, index )) #flat
             index = index + 1        
         scan_points.append((theta_pos,shutterOpen, inBeamPosition, optimizeBeamNo, image_key_project, index )) #first
->>>>>>> 61a847d7
         index = index + 1        
         imageSinceDark = 0
         imageSinceFlat = 0
         optimizeBeam = 0
         for i in range(numberSteps):
-<<<<<<< HEAD
-            theta_pos = theta_points[i + 1]
-            scan_points.append((theta_pos, shutterOpen, inBeamPosition, optimizeBeamNo, index))#main image
-=======
             theta_pos = theta_points[i+1]
             scan_points.append((theta_pos, shutterOpen, inBeamPosition, optimizeBeamNo,image_key_project, index ))#main image
->>>>>>> 61a847d7
             index = index + 1        
             
             
             imageSinceFlat = imageSinceFlat + 1
             if imageSinceFlat == flatFieldInterval and flatFieldInterval != 0:
-<<<<<<< HEAD
-                scan_points.append((theta_pos, shutterOpen, outOfBeamPosition, optimizeBeamNo, index))
-                index = index + 1        
-                imageSinceFlat = 0
-            
-            imageSinceDark = imageSinceDark + 1
-            if imageSinceDark == darkFieldInterval and darkFieldInterval != 0:
-                scan_points.append((theta_pos, shutterClosed, inBeamPosition, optimizeBeamNo, index))
-                index = index + 1        
-                imageSinceDark = 0
-
-            optimizeBeam = optimizeBeam + 1
-            if optimizeBeam == optimizeBeamInterval and optimizeBeamInterval != 0:
-                scan_points.append((theta_pos, shutterOpen, inBeamPosition, optimizeBeamYes, index))
-=======
                 for i in range(imagesPerFlat):
                     scan_points.append((theta_pos, shutterOpen, outOfBeamPosition, optimizeBeamNo, image_key_flat, index ))
                     index = index + 1        
@@ -290,25 +228,11 @@
             optimizeBeam = optimizeBeam + 1
             if optimizeBeam == optimizeBeamInterval and optimizeBeamInterval != 0:
                 scan_points.append((theta_pos, shutterOpen, inBeamPosition, optimizeBeamYes, image_key_project, index ))
->>>>>>> 61a847d7
                 index = index + 1        
                 optimizeBeam = 0
                 
         #add dark and flat only if not done in last steps
         if imageSinceFlat != 0:
-<<<<<<< HEAD
-            scan_points.append((theta_pos, shutterOpen, outOfBeamPosition, optimizeBeamNo, index)) #flat
-            index = index + 1
-        if imageSinceDark != 0:
-            scan_points.append((theta_pos, shutterClosed, inBeamPosition, optimizeBeamNo, index)) #dark
-            index = index + 1        
-                
-        positionProvider = tomoScan_positions(step, darkFieldInterval, flatFieldInterval, \
-                                               inBeamPosition, outOfBeamPosition, optimizeBeamInterval, scan_points) 
-        scan_args = [tomoScanDevice, positionProvider, tomography_time, tomography_beammonitor, tomography_detector, exposureTime  ]
-        print "scan_args:" + `scan_args`
-        scanObject = createConcurrentScan(scan_args)
-=======
             for i in range(imagesPerFlat):
                 scan_points.append((theta_pos, shutterOpen, outOfBeamPosition, optimizeBeamNo, image_key_flat, index )) #flat
                 index = index + 1
@@ -316,29 +240,21 @@
             for i in range(imagesPerDark):
                 scan_points.append((theta_pos, shutterClosed, inBeamPosition, optimizeBeamNo, image_key_dark, index )) #dark
                 index = index + 1        
-                
         positionProvider = tomoScan_positions( start, stop, step, darkFieldInterval, imagesPerDark, flatFieldInterval, imagesPerFlat, \
                                                inBeamPosition, outOfBeamPosition, optimizeBeamInterval, scan_points ) 
         scan_args = [tomoScanDevice, positionProvider, tomography_time, tomography_beammonitor, tomography_detector, exposureTime ]
         if isFastScan:
             scan_args.append(fastscan)
         scanObject=createConcurrentScan(scan_args)
->>>>>>> 61a847d7
         scanObject.runScan()
         return scanObject;
     except :
         exceptionType, exception, traceback = sys.exc_info()
         handle_messages.log(None, "Error in tomoScan", exceptionType, exception, traceback, False)
 
-<<<<<<< HEAD
-def test1_tomoScan():
-    jns = beamline_parameters.JythonNameSpaceMapping()    
-    sc = tomoScan(step=5, darkFieldInterval=5, flatFieldInterval=5,
-=======
 def __test1_tomoScan():
     jns=beamline_parameters.JythonNameSpaceMapping()    
     sc=tomoScan(step=5, darkFieldInterval=5, flatFieldInterval=5,
->>>>>>> 61a847d7
              inBeamPosition=0., outOfBeamPosition=10., exposureTime=1.)
     print `jns`
     lsdp = jns.lastScanDataPoint()
@@ -352,15 +268,9 @@
         print 'whatever'
     return sc
 
-<<<<<<< HEAD
-def test2_tomoScan():
-    jns = beamline_parameters.JythonNameSpaceMapping()    
-    sc = tomoScan(step=5, darkFieldInterval=5, flatFieldInterval=0,
-=======
 def __test2_tomoScan():
     jns=beamline_parameters.JythonNameSpaceMapping()    
     sc=tomoScan(step=5, darkFieldInterval=5, flatFieldInterval=0,
->>>>>>> 61a847d7
              inBeamPosition=0., outOfBeamPosition=10., exposureTime=1.)
     lsdp = jns.lastScanDataPoint()
     positions = lsdp.getPositionsAsDoubles()
@@ -368,15 +278,9 @@
         print "Error - points are not correct :" + `positions`
     return sc
 
-<<<<<<< HEAD
-def test3_tomoScan():
-    jns = beamline_parameters.JythonNameSpaceMapping()    
-    sc = tomoScan(step=5, darkFieldInterval=0, flatFieldInterval=5,
-=======
 def __test3_tomoScan():
     jns=beamline_parameters.JythonNameSpaceMapping()    
     sc=tomoScan(step=5, darkFieldInterval=0, flatFieldInterval=5,
->>>>>>> 61a847d7
              inBeamPosition=0., outOfBeamPosition=10., exposureTime=1.)
     lsdp = jns.lastScanDataPoint()
     positions = lsdp.getPositionsAsDoubles()
@@ -384,15 +288,9 @@
         print "Error - points are not correct :" + `positions`
     return sc
 
-<<<<<<< HEAD
-def test4_tomoScan():
-    jns = beamline_parameters.JythonNameSpaceMapping()    
-    sc = tomoScan(step=5, darkFieldInterval=0, flatFieldInterval=0,
-=======
 def __test4_tomoScan():
     jns=beamline_parameters.JythonNameSpaceMapping()    
     sc=tomoScan(step=5, darkFieldInterval=0, flatFieldInterval=0,
->>>>>>> 61a847d7
              inBeamPosition=0., outOfBeamPosition=10., exposureTime=1.)
     lsdp = jns.lastScanDataPoint()
     positions = lsdp.getPositionsAsDoubles()
@@ -427,379 +325,4 @@
     positions = lsdp.getPositionsAsDoubles()
     if positions[0] != 180. or positions[4] != 40.:
         print "Error - points are not correct :" + `positions`
-    return sc
-
-def tomoScani12(description, sampleAcquisitionTime, flatAcquisitionTime, numberOfFramesPerProjection, numberofProjections,
-                 isContinuousScan, desiredResolution, timeDivider, positionOfBaseAtFlat, positionOfBaseInBeam):
-    f = Finder.getInstance()
-    scriptController = f.find("tomoAlignmentConfigurationScriptController")
-    if scriptController != None:
-        scriptController.update(scriptController, "Tomo scan starting")
-    print "Description: " + `description`
-    print "Sample acquisition time: " + `sampleAcquisitionTime`
-    print "flatAcquisitionTime: " + `flatAcquisitionTime`
-    print "numberOfFramesPerProjection: " + `numberOfFramesPerProjection`
-    print "numberofProjections: " + `numberofProjections`
-    print "isContinuousScan: " + `isContinuousScan`
-    print "timeDivider: " + `timeDivider`
-    print "positionOfBaseAtFlat:" + `positionOfBaseAtFlat`
-    print "positionOfBaseInBeam: " + `positionOfBaseInBeam`
-    ix = f.find("ix")
-    #scan([ix, 0, 200, 0.2])
-    print 'Sample Acq#' + `sampleAcquisitionTime`
-    tomoScan(1, 0, 0, -1, 0, sampleAcquisitionTime)
-
-def moveTomoAlignmentMotors(motorMoveMap):
-    scriptController = Finder.getInstance().find("tomoAlignmentConfigurationScriptController")
-    scriptController.update(scriptController, "Moving tomo alignment motors")
-    f = Finder.getInstance()
-    for motor, position in motorMoveMap.iteritems():
-        f.find(motor).asynchronousMoveTo(position)
-        
-    for motor, position in motorMoveMap.iteritems():
-        m = f.find(motor)
-        while m.isBusy():
-            scriptController.update(scriptController, "Aligning Tomo motors:" + m.name + ": " + `round(m.position, 2)`)
-            sleep(5)
-    print f.find("ss1_tx").isBusy()
-    
-        
-def getModule():
-    f = Finder.getInstance()
-    cam1_x = f.find("cam1_x")
-    cameraModuleLookup = f.find("moduleMotorPositionLUT")
-    mod1Lookup = round(cameraModuleLookup.lookupValue(1, "cam1_x"), 2)
-    cam1_xPosition = round(cam1_x.position, 2)
-    if cam1_xPosition == mod1Lookup:
-        return 1
-    
-    mod2Lookup = round(cameraModuleLookup.lookupValue(2, "cam1_x"), 2)
-    if cam1_xPosition == mod2Lookup:
-        return 2
-    
-    mod3Lookup = round(cameraModuleLookup.lookupValue(3, "cam1_x"), 2)
-    if cam1_xPosition == mod3Lookup:
-        return 3
-    
-    mod4Lookup = round(cameraModuleLookup.lookupValue(4, "cam1_x"), 2)
-    if cam1_xPosition == mod4Lookup:
-        return 4
-    return 0
-    
-def find_lt(a, x):
-    'Find rightmost value less than x'
-    i = bisect_left(a, x)
-    if i:
-        return a[i - 1]
-    raise ValueError
-
-def find_gt(a, x):
-    'Find leftmost value greater than x'
-    i = bisect_right(a, x)
-    if i != len(a):
-        return a[i]
-    raise ValueError
-
-def getT3xLookupValue(moduleNum, t3m1ZValue):
-    f = Finder.getInstance()
-    motionLut = f.find("cameraMotionLUT")
-    if moduleNum == 1:
-        return motionLut.lookupValue(t3m1ZValue, "m1_t3_x")
-    elif moduleNum == 2:
-        return motionLut.lookupValue(t3m1ZValue, "m2_t3_x")
-    elif moduleNum == 3:
-        return motionLut.lookupValue(t3m1ZValue, "m3_t3_x")
-    elif moduleNum == 4:
-        return motionLut.lookupValue(t3m1ZValue, "m4_t3_x")
-
-
-def lookupT3x(moduleNum, t3m1ZValue):
-    lookupKeys = Finder.getInstance().find("cameraMotionLUT").getLookupKeys()
-    if lookupKeys.__contains__(t3m1ZValue):
-        return getT3xLookupValue(moduleNum, t3m1ZValue)
-    try:
-        z0 = find_lt(lookupKeys, t3m1ZValue)
-        x0 = getT3xLookupValue(moduleNum, z0)
-        z1 = find_gt(lookupKeys, t3m1ZValue)
-        x1 = getT3xLookupValue(moduleNum, z1)
-        x = x0 + ((x1 - x0) * (t3m1ZValue - z0) / (z1 - z0))
-        return x
-    except:
-        exceptionType, exception, traceback = sys.exc_info()
-        handle_messages.log(None, "Problem moving camera stage", exceptionType, exception, traceback, False)
-        print "error in lookup t3x", exception
-
-def getT3x(moduleNum):
-    f = Finder.getInstance()
-    t3_m1z = f.find("t3_m1z")
-    t3_x = f.find("t3_x")
-    t3_m1z_to_lookup = t3_m1z.getPosition() - t3_m1z.getUserOffset()
-    lookupT3xVal = lookupT3x(moduleNum, t3_m1z_to_lookup)
-    return lookupT3xVal - t3_x.userOffset
-
-def getT3M1yLookupValue(moduleNum, t3m1ZValue):
-    motionLut = Finder.getInstance().find("cameraMotionLUT")
-    if moduleNum == 1:
-        return motionLut.lookupValue(t3m1ZValue, "m1_t3_m1y")
-    elif moduleNum == 2:
-        return motionLut.lookupValue(t3m1ZValue, "m2_t3_m1y")
-    elif moduleNum == 3:
-        return motionLut.lookupValue(t3m1ZValue, "m3_t3_m1y")
-    elif moduleNum == 4:
-        return motionLut.lookupValue(t3m1ZValue, "m4_t3_m1y")
-
-def lookupT3M1y(moduleNum, t3m1ZValue):
-    lookupKeys = Finder.getInstance().find("cameraMotionLUT").getLookupKeys()
-    if lookupKeys.__contains__(t3m1ZValue):
-        return getT3M1yLookupValue(moduleNum, t3m1ZValue)
-    try:
-        z0 = find_lt(lookupKeys, t3m1ZValue)
-        y0 = getT3M1yLookupValue(moduleNum, z0)
-        z1 = find_gt(lookupKeys, t3m1ZValue)
-        y1 = getT3M1yLookupValue(moduleNum, z1)
-        y = y0 + ((y1 - y0) * (t3m1ZValue - z0) / (z1 - z0))
-        return y
-    except:
-        exceptionType, exception, traceback = sys.exc_info()
-        handle_messages.log(None, "Problem moving camera stage", exceptionType, exception, traceback, False)
-        print "error in lookup t3x", exception
-
-def getT3M1y(moduleNum):
-    f = Finder.getInstance()
-    t3_m1z = f.find("t3_m1z")
-    t3_m1y = f.find("t3_m1y")
-    t3_m1z_to_lookup = t3_m1z.getPosition() - t3_m1z.getUserOffset()
-    lookupT3m1yVal = lookupT3M1y(moduleNum, t3_m1z_to_lookup)
-    return lookupT3m1yVal - t3_m1y.userOffset
-
-'''
-move t3_m1z to the desired position, subsequently move t3_x and t3_m1y to positions relevant
-'''
-def moveT3M1ZTo(moduleNum, t3M1zPosition):
-    try:
-        f = Finder.getInstance()
-        t3_m1z = f.find("t3_m1z")
-        t3_m1y = f.find("t3_m1y")
-        t3_x = f.find("t3_x")
-        scriptController = f.find("tomoAlignmentConfigurationScriptController")
-        #moving z
-        print "Moving t3_m1z to :" + `t3M1zPosition`
-        t3_m1z.asynchronousMoveTo(t3M1zPosition)
-        #moving y
-        t3m1ZToLookup = t3M1zPosition - t3_m1z.userOffset
-        lookupT3M1YVal = lookupT3M1y(moduleNum, t3m1ZToLookup)
-        t3m1yOffset = t3_m1y.userOffset
-        t3_m1y.asynchronousMoveTo(lookupT3M1YVal + t3m1yOffset)
-        print "Moving t3_m1y to :" + `lookupT3M1YVal + t3m1yOffset`
-        
-        #moving x
-        lookupT3xVal = lookupT3x(moduleNum, t3m1ZToLookup)
-        t3xOffset = t3_x.userOffset
-        t3_x.asynchronousMoveTo(lookupT3xVal + t3xOffset)
-        print "Moving t3_x to :" + `lookupT3xVal + t3xOffset`
-        #wait for motors to complete
-        while t3_m1z.isBusy():
-            scriptController.update(scriptController, "Waiting for t3_m1z")
-            print "Waiting for t3_m1z"
-            sleep(5)
-        while t3_m1y.isBusy():
-            scriptController.update(scriptController, "Waiting for t3_m1y")
-            print "Waiting for t3_m1y"
-            sleep(5)
-        while t3_x.isBusy():
-            scriptController.update(scriptController, "Waiting for t3_x")
-            print "Waiting for t3_x"
-            sleep(5)
-    except:
-        exceptionType, exception, traceback = sys.exc_info()
-        scriptController.update(scriptController, exception)
-        handle_messages.log(None, "Problem moving camera stage", exceptionType, exception, traceback, False)
-
-'''
-Move camera module to the specified module number
-'''
-def moveToModule(moduleNum):
-    if getModule() == moduleNum:
-        handle_messages.simpleLog("Already in the requested module")
-        return
-    handle_messages.simpleLog("Move To module:" + `moduleNum`)
-    try:
-        f = Finder.getInstance()
-        scriptController = f.find("tomoAlignmentConfigurationScriptController")
-        t3_x = f.find("t3_x")
-        t3_m1y = f.find("t3_m1y")
-        ss1_rx = f.find("ss1_rx")
-        ss1_rz = f.find("ss1_rz")
-        cam1_z = f.find("cam1_z")
-        cam1_x = f.find("cam1_x")
-        sampleTiltX = 0.0615;
-        sampleTiltZ = 0.0
-        cameraSafeZ = -10.0
-        scriptController.update(scriptController, "Module align:moving ss1_rx to" + `round(sampleTiltX, 2)`)
-        ss1_rx.asynchronousMoveTo(sampleTiltX)
-        while ss1_rz.isBusy():
-            scriptController.update("", "Module align:waiting for ss1_rz to" + `round(ss1_rz.position, 2)`)
-            sleep(5)
-        
-        scriptController.update("", "Module align:moving ss1_rz to" + `round(sampleTiltZ, 2)`)
-        ss1_rz.asynchronousMoveTo(sampleTiltZ)
-        
-        cameraModuleLookup = f.find("moduleMotorPositionLUT")
-        
-        cam1xLookup = cameraModuleLookup.lookupValue(moduleNum, "cam1_x")
-        cam1zLookup = cameraModuleLookup.lookupValue(moduleNum, "cam1_z")
-        ss1RzLookup = cameraModuleLookup.lookupValue(moduleNum, "ss1_rz")
-        t3xLookup = getT3x(moduleNum)
-        t3m1yLookup = getT3M1y(moduleNum)
-        offset = math.fabs(cam1_x.getPosition() - cam1xLookup)
-        handle_messages.simpleLog("offset:" + `offset`)
-        if offset > 0.1:
-            displayVal = round(cameraSafeZ, 3)
-            scriptController.update("", "Module align:moving cam1_z to " + `displayVal`)
-            cam1_z.moveTo(cameraSafeZ)
-            displayVal = round(cam1xLookup , 3)
-            scriptController.update("", "Module align:moving cam1_x to " + `displayVal`)
-            cam1_x.moveTo(cam1xLookup)
-            displayVal = round(cam1zLookup, 3)
-            scriptController.update("", "Module align:moving cam1_z to " + `displayVal`)
-            cam1_z.moveTo(cam1zLookup)
-            
-        while ss1_rz.isBusy():
-            displayVal = round(ss1_rz.position)
-            scriptController.update(scriptController, "Module align:waiting for ss1_rz:" + `displayVal`)
-            sleep(5)
-            
-        ss1_rz.asynchronousMoveTo(ss1RzLookup)
-        
-        t3_x.asynchronousMoveTo(t3xLookup)
-        t3_m1y.asynchronousMoveTo(t3m1yLookup)
-        
-        while ss1_rx.isBusy():
-            displayVal = round(ss1_rx.position, 3)
-            scriptController.update(scriptController, "Module align:waiting for ss1_rx:" + `displayVal`)
-            sleep(5)
-        
-        while t3_x.isBusy(): 
-            displayVal = round(t3_x.getPosition(), 3)
-            scriptController.update(scriptController, "Module align:waiting for t3_x " + `displayVal`)
-        
-        while t3_m1y.isBusy():
-            displayVal = round(t3_m1y.getPosition(), 3)
-            scriptController.update(scriptController, "Module align:waiting for t3_m1y " + `displayVal`)
-            
-        while ss1_rz.isBusy():
-            displayVal = round(ss1_rz.position)
-            scriptController.update("", "Module align:waiting for ss1_rz:" + `displayVal`)
-            sleep(5)
-            
-        scriptController.update(scriptController, "Module align:complete")
-        handle_messages.simpleLog("complete module alignment:")
-    except:
-        exceptionType, exception, traceback = sys.exc_info()
-        scriptController.update(scriptController, exception)
-        handle_messages.log(None, "Cannot change module", exceptionType, exception, traceback, False)
-        
-class TomoAlignmentConfigurationManager:
-    def __init__(self):
-        self.tomoAlignmentConfigurations = {}
-        self.currentConfigInProgress = None
-        pass
-    
-    def getRunningConfig(self):
-        scriptController = Finder.getInstance().find("tomoAlignmentConfigurationScriptController");
-        if scriptController != None:
-            scriptController.update(scriptController, 'RunningConfig#' + `self.currentConfigInProgress`)
-        return self.currentConfigInProgress
-        
-    def setupTomoScan(self, length, configIds, descriptions, moduleNums, motorMoveMaps, sampleAcquisitionTimes, flatAcquisitionTimes, numberOfFramesPerProjections, numberofProjectionss,
-                 isContinuousScans, desiredResolutions, timeDividers, positionOfBaseAtFlats, positionOfBaseInBeam):
-        if self.currentConfigInProgress != None:
-            scriptController = Finder.getInstance().find("tomoAlignmentConfigurationScriptController");
-            if scriptController != None:
-                scriptController.update(scriptController, 'Tomography Scan already in progress...')
-            print "Tomography Scan already in progress..."
-            return
-        self.tomoAlignmentConfigurations.clear()
-        for i in range(length):
-            t = TomoAlignmentConfiguration(self, configIds[i], descriptions[i], moduleNums[i], motorMoveMaps[i], sampleAcquisitionTimes[i], flatAcquisitionTimes[i], numberOfFramesPerProjections[i], numberofProjectionss[i],
-                 isContinuousScans[i], desiredResolutions[i], timeDividers[i], positionOfBaseAtFlats[i], positionOfBaseInBeam[i])
-            self.tomoAlignmentConfigurations[i] = t
-        self.runConfigs()
-    
-    def setConfigRunning(self, configId):
-        if configId == None:
-            self.currentConfigInProgress = None
-        else:
-            statusList = {}
-            for k, v in self.tomoAlignmentConfigurations.iteritems():
-                statusList[v.configId] = v.status
-            self.currentConfigInProgress = statusList
-        print self.currentConfigInProgress
-        scriptController = Finder.getInstance().find("tomoAlignmentConfigurationScriptController");
-        if scriptController != None:
-            scriptController.update(scriptController, 'RunningConfig#' + `self.currentConfigInProgress`)
-        
-    def runConfigs(self):
-        #print "runconfigs"
-        commandQ = Finder.getInstance().find("commandQueueProcessor")
-        for i in range(len(self.tomoAlignmentConfigurations)):
-            config = self.tomoAlignmentConfigurations[i]
-            cmdToQueue = 'tomographyScani13.tomographyConfigurationManager.tomoAlignmentConfigurations[' + `i` + '].doTomographyAlignmentAndScan()'
-#            print 'Queued command:' + cmdToQueue
-            commandQ.addToTail(JythonCommandCommandProvider(cmdToQueue, `i + 1` + ". Tomography Alignment and Scan : " + config.description, None))
-            
-tomographyConfigurationManager = TomoAlignmentConfigurationManager()
-    
-class TomoAlignmentConfiguration:
-    def __init__(self, tomographyConfigurationManager, configId, description, moduleNum, motorMoveMap, sampleAcquisitionTime, flatAcquisitionTime, numberOfFramesPerProjection, numberofProjections,
-                 isContinuousScan, desiredResolution, timeDivider, positionOfBaseAtFlat, positionOfBaseInBeam):
-        self.tomographyConfigurationManager = tomographyConfigurationManager
-        self.configId = configId
-        self.description = description
-        self.moduleNum = moduleNum
-        self.motorMoveMap = motorMoveMap
-        self.sampleAcquisitionTime = sampleAcquisitionTime
-        self.flatAcquisitionTime = flatAcquisitionTime
-        self.numberOfFramesPerProjection = numberOfFramesPerProjection
-        self.numberofProjections = numberofProjections
-        self.isContinuousScan = isContinuousScan
-        self.desiredResolution = desiredResolution
-        self.timeDivider = timeDivider
-        self.positionOfBaseAtFlat = positionOfBaseAtFlat
-        self.positionOfBaseInBeam = positionOfBaseInBeam
-        self.configId = configId
-        self.status = None
-        pass
-    
-    def doTomographyAlignmentAndScan(self):
-        scriptController = Finder.getInstance().find("tomoAlignmentConfigurationScriptController")
-        try:
-            self.status = "Running"
-            self.tomographyConfigurationManager.setConfigRunning(self.configId)
-            print 'Aligning module'
-            moveToModule(self.moduleNum)
-            print 'Aligning alignment motors'
-            moveTomoAlignmentMotors(self.motorMoveMap)
-            print 'Tomography scan'
-            tomoScani12(self.description,
-                        self.sampleAcquisitionTime,
-                        self.flatAcquisitionTime,
-                        self.numberOfFramesPerProjection,
-                        self.numberofProjections,
-                        self.isContinuousScan,
-                        self.desiredResolution,
-                        self.timeDivider,
-                        self.positionOfBaseAtFlat,
-                        self.positionOfBaseInBeam)
-            self.status = "Complete"
-        except:
-            exceptionType, exception, traceback = sys.exc_info()
-            if scriptController != None:
-                scriptController.update(scriptController, exception)
-            self.status = "Fail"
-        finally:
-            self.tomographyConfigurationManager.setConfigRunning(self.configId)
-            self.tomographyConfigurationManager.setConfigRunning(None)
-            if scriptController != None:
-                scriptController.update(scriptController, 'Tomography Scan Complete')
-       +    return sc