"""
Performs software triggered tomography
"""

from bisect import bisect_left, bisect_right
from gda.commandqueue import JythonCommandCommandProvider
from gda.factory import Finder
from gda.jython.commands.ScannableCommands import scan
from gdascripts.messages import handle_messages
from i12utilities import pwd
from subprocess import Popen, PIPE, STDOUT
from time import sleep
from tomographyScan import tomoScan
import math
import os
import sys
from fast_scan import FastScan
from gda.jython.ScriptBase import checkForPauses 

verbose = False
f = Finder.getInstance()

"""
Performs software triggered tomography
"""
def tomoScani12(description, sampleAcquisitionTime, flatAcquisitionTime, numberOfFramesPerProjection, numberofProjections,
                 isContinuousScan, desiredResolution, timeDivider, positionOfBaseAtFlat, positionOfBaseInBeam):
    
    steps = {1:0.03, 2:0.06, 4:0.06, 8:0.1}
    xBin = {1:1, 2:1, 4:2, 8:2}
    yBin = {1:1, 2:1, 4:2, 8:4}
    updateScriptController("Tomo scan starting")
<<<<<<< HEAD
=======
<<<<<<< OURS
    print "Description: " + `description`
    print "Sample acquisition time: " + `sampleAcquisitionTime`
    print "flatAcquisitionTime: " + `flatAcquisitionTime`
    print "numberOfFramesPerProjection: " + `numberOfFramesPerProjection`
    print "numberofProjections: " + `numberofProjections`
    print "isContinuousScan: " + `isContinuousScan`
    print "timeDivider: " + `timeDivider`
    print "positionOfBaseAtFlat:" + `positionOfBaseAtFlat`
    print "positionOfBaseInBeam: " + `positionOfBaseInBeam`
    #scan([ix, 0, 200, 0.2])
    print 'Sample Acq#' + `sampleAcquisitionTime`
    #fscan = FastScan("fscan")
=======
>>>>>>> fdfaa322
    timeDividedAcq = sampleAcquisitionTime * timeDivider
    pco = f.find("pco")
    pco.stop();
    
    ad = pco.getController().getAreaDetector()
    ad.setBinX(xBin[desiredResolution])
    ad.setBinY(yBin[desiredResolution])
    if verbose:
        print "Tomo scan starting"
        print "type : " + `steps[desiredResolution]`
        print "Description: " + `description`
        print "Sample acquisition time: " + `sampleAcquisitionTime`
        print "flatAcquisitionTime: " + `flatAcquisitionTime`
        print "numberOfFramesPerProjection: " + `numberOfFramesPerProjection`
        print "numberofProjections: " + `numberofProjections`
        print "isContinuousScan: " + `isContinuousScan`
        print "timeDivider: " + `timeDivider`
        print "positionOfBaseAtFlat:" + `positionOfBaseAtFlat`
        print "positionOfBaseInBeam: " + `positionOfBaseInBeam`
        print "desiredResolution: " + `int(desiredResolution)`
        print 'Sample Acq#' + `sampleAcquisitionTime`
        print 'Sample Acq Time divided#' + `timeDividedAcq`
<<<<<<< HEAD
    fastScan = FastScan('fastScan')
    tomoScan(positionOfBaseInBeam, positionOfBaseAtFlat, timeDividedAcq, 0, 180, steps[desiredResolution], 0, 0, 0, 0, 0, additionalScannables=[fastScan])
    
=======
>>>>>>> THEIRS
    fastScan = FastScan('fastScan')
    tomoScan(positionOfBaseInBeam, positionOfBaseAtFlat, timeDividedAcq, 0, 180, steps[desiredResolution], 0, 0, 0, 0, 0, additionalScannables=[fastScan])
    
'''
Runs the external program - matlab to evaluate the images collected and provide with resolutions for the motors to move
'''
def runExternalMatlabForTilt(count):
    lastImageFilename = "p_00017.tif"
    finalImageFullPathName = os.path.join(pwd(), lastImageFilename)
    #matlabCmdName = '/dls_sw/i12/software/gda/config/scripts/tomo/call_matlab.sh'
<<<<<<< OURS
    matlabCmdName ='/dls_sw/i12/software/tomoTilt/code/release/call_matlab.sh'
=======
    matlabCmdName = '/dls_sw/i12/software/tomoTilt/code/release/call_matlab.sh'
    if verbose:
        print "Calling matlab:" + matlabCmdName + "(" + 'create_flatfield' + "," + finalImageFullPathName + "," + str(count) + "," + 'true'
>>>>>>> THEIRS
    print "Calling matlab:" + matlabCmdName + "(" + 'create_flatfield' + "," + finalImageFullPathName + "," + str(count) + "," + 'true'
    updateScriptController("Calling matlab:" + matlabCmdName + "(" + 'create_flatfield' + "," + finalImageFullPathName + "," + str(count) + "," + 'true')
    p = Popen([matlabCmdName, 'create_flatfield', finalImageFullPathName, str(count), 'true'], stdout=PIPE, stdin=PIPE, stderr=STDOUT)
    result = ()
    for line in p.stdout:
        if line.__len__() >= 7 and line[0:7] == 'output=':
            splits = line[7:].rstrip().split(',')
            splitsStripped = []
            for x in splits: splitsStripped.append(x.strip())
            if (splits[0] == 'NaN' or splits[1] == 'NaN'):
                raise Exception("Matlab code hasn't executed correctly - returned no values to move motors")
            t2 = [float(x) for x in splitsStripped]
            result = t2[0], t2[1]
        print 'matlab>' + line.rstrip()
        updateScriptController("matlab>" + line.rstrip())
    p.wait()
    return result
>>>>>>> fdfaa322

def updateScriptController(msg):
    scriptController = f.find("tomoAlignmentConfigurationScriptController")
    if scriptController != None:
        scriptController.update(scriptController, msg)

def moveTomoAlignmentMotors(motorMoveMap):
    updateScriptController("Moving tomo alignment motors")
    for motor, position in motorMoveMap.iteritems():
        checkForPauses()
        f.find(motor).asynchronousMoveTo(position)
        
    for motor, position in motorMoveMap.iteritems():
        m = f.find(motor)
        while m.isBusy():
            updateScriptController("Aligning Tomo motors:" + m.name + ": " + `round(m.position, 2)`)
            sleep(5)
    print f.find("ss1_tx").isBusy()
    
        
def getModule():
    cam1_x = f.find("cam1_x")
    cameraModuleLookup = f.find("moduleMotorPositionLUT")
    mod1Lookup = round(cameraModuleLookup.lookupValue(1, "cam1_x"), 2)
    cam1_xPosition = round(cam1_x.position, 2)
    if cam1_xPosition == mod1Lookup:
        return 1
    
    mod2Lookup = round(cameraModuleLookup.lookupValue(2, "cam1_x"), 2)
    if cam1_xPosition == mod2Lookup:
        return 2
    
    mod3Lookup = round(cameraModuleLookup.lookupValue(3, "cam1_x"), 2)
    if cam1_xPosition == mod3Lookup:
        return 3
    
    mod4Lookup = round(cameraModuleLookup.lookupValue(4, "cam1_x"), 2)
    if cam1_xPosition == mod4Lookup:
        return 4
    return 0
    
def find_lt(a, x):
    'Find rightmost value less than x'
    i = bisect_left(a, x)
    if i:
        return a[i - 1]
    raise ValueError

def find_gt(a, x):
    'Find leftmost value greater than x'
    i = bisect_right(a, x)
    if i != len(a):
        return a[i]
    raise ValueError

def getT3xLookupValue(moduleNum, t3m1ZValue):
    motionLut = f.find("cameraMotionLUT")
    if moduleNum == 1:
        return motionLut.lookupValue(t3m1ZValue, "m1_t3_x")
    elif moduleNum == 2:
        return motionLut.lookupValue(t3m1ZValue, "m2_t3_x")
    elif moduleNum == 3:
        return motionLut.lookupValue(t3m1ZValue, "m3_t3_x")
    elif moduleNum == 4:
        return motionLut.lookupValue(t3m1ZValue, "m4_t3_x")


def lookupT3x(moduleNum, t3m1ZValue):
    lookupKeys = Finder.getInstance().find("cameraMotionLUT").getLookupKeys()
    if lookupKeys.__contains__(t3m1ZValue):
        return getT3xLookupValue(moduleNum, t3m1ZValue)
    try:
        z0 = find_lt(lookupKeys, t3m1ZValue)
        x0 = getT3xLookupValue(moduleNum, z0)
        z1 = find_gt(lookupKeys, t3m1ZValue)
        x1 = getT3xLookupValue(moduleNum, z1)
        x = x0 + ((x1 - x0) * (t3m1ZValue - z0) / (z1 - z0))
        return x
    except:
        exceptionType, exception, traceback = sys.exc_info()
        handle_messages.log(None, "Problem moving camera stage", exceptionType, exception, traceback, False)
        print "error in lookup t3x", exception

def getT3x(moduleNum):
    t3_m1z = f.find("t3_m1z")
    t3_x = f.find("t3_x")
    t3_m1z_to_lookup = t3_m1z.getPosition() - t3_m1z.getUserOffset()
    lookupT3xVal = lookupT3x(moduleNum, t3_m1z_to_lookup)
    return lookupT3xVal - t3_x.userOffset

def getT3M1yLookupValue(moduleNum, t3m1ZValue):
    motionLut = Finder.getInstance().find("cameraMotionLUT")
    if moduleNum == 1:
        return motionLut.lookupValue(t3m1ZValue, "m1_t3_m1y")
    elif moduleNum == 2:
        return motionLut.lookupValue(t3m1ZValue, "m2_t3_m1y")
    elif moduleNum == 3:
        return motionLut.lookupValue(t3m1ZValue, "m3_t3_m1y")
    elif moduleNum == 4:
        return motionLut.lookupValue(t3m1ZValue, "m4_t3_m1y")

def lookupT3M1y(moduleNum, t3m1ZValue):
    lookupKeys = Finder.getInstance().find("cameraMotionLUT").getLookupKeys()
    if lookupKeys.__contains__(t3m1ZValue):
        return getT3M1yLookupValue(moduleNum, t3m1ZValue)
    try:
        z0 = find_lt(lookupKeys, t3m1ZValue)
        y0 = getT3M1yLookupValue(moduleNum, z0)
        z1 = find_gt(lookupKeys, t3m1ZValue)
        y1 = getT3M1yLookupValue(moduleNum, z1)
        y = y0 + ((y1 - y0) * (t3m1ZValue - z0) / (z1 - z0))
        return y
    except:
        exceptionType, exception, traceback = sys.exc_info()
        handle_messages.log(None, "Problem moving camera stage", exceptionType, exception, traceback, False)
        if verbose:
            print "error in lookup t3x", exception

def getT3M1y(moduleNum):
    t3_m1z = f.find("t3_m1z")
    t3_m1y = f.find("t3_m1y")
    t3_m1z_to_lookup = t3_m1z.getPosition() - t3_m1z.getUserOffset()
    lookupT3m1yVal = lookupT3M1y(moduleNum, t3_m1z_to_lookup)
    return lookupT3m1yVal - t3_m1y.userOffset

'''
move t3_m1z to the desired position, subsequently move t3_x and t3_m1y to positions relevant
'''
def moveT3M1ZTo(moduleNum, t3M1zPosition):
    try:
        t3_m1z = f.find("t3_m1z")
        t3_m1y = f.find("t3_m1y")
        t3_x = f.find("t3_x")
        #moving z
        if verbose:
            print "Moving t3_m1z to :" + `t3M1zPosition`
        t3_m1z.asynchronousMoveTo(t3M1zPosition)
        #moving y
        t3m1ZToLookup = t3M1zPosition - t3_m1z.userOffset
        lookupT3M1YVal = lookupT3M1y(moduleNum, t3m1ZToLookup)
        t3m1yOffset = t3_m1y.userOffset
        t3_m1y.asynchronousMoveTo(lookupT3M1YVal + t3m1yOffset)
        if verbose:
            print "Moving t3_m1y to :" + `lookupT3M1YVal + t3m1yOffset`
        
        #moving x
        lookupT3xVal = lookupT3x(moduleNum, t3m1ZToLookup)
        t3xOffset = t3_x.userOffset
        t3_x.asynchronousMoveTo(lookupT3xVal + t3xOffset)
        if verbose:
            print "Moving t3_x to :" + `lookupT3xVal + t3xOffset`
        #wait for motors to complete
        while t3_m1z.isBusy():
            updateScriptController("Waiting for t3_m1z")
            if verbose:
                print "Waiting for t3_m1z"
            sleep(5)
        while t3_m1y.isBusy():
            updateScriptController("Waiting for t3_m1y")
            if verbose:
                print "Waiting for t3_m1y"
            sleep(5)
        while t3_x.isBusy():
            updateScriptController("Waiting for t3_x")
            if verbose:
                print "Waiting for t3_x"
            sleep(5)
    except:
        exceptionType, exception, traceback = sys.exc_info()
        updateScriptController(exception)
        handle_messages.log(None, "Problem moving camera stage", exceptionType, exception, traceback, False)

'''
Move camera module to the specified module number
'''
def moveToModule(moduleNum):
    if getModule() == moduleNum:
        handle_messages.simpleLog("Already in the requested module")
        return
    handle_messages.simpleLog("Move To module:" + `moduleNum`)
    try:
        t3_x = f.find("t3_x")
        t3_m1y = f.find("t3_m1y")
        ss1_rx = f.find("ss1_rx")
        ss1_rz = f.find("ss1_rz")
        cam1_z = f.find("cam1_z")
        cam1_x = f.find("cam1_x")
        sampleTiltX = 0.0615;
        sampleTiltZ = 0.0
        cameraSafeZ = -10.0
        updateScriptController("Module align:moving ss1_rx to" + `round(sampleTiltX, 2)`)
        checkForPauses()
        ss1_rx.asynchronousMoveTo(sampleTiltX)
        while ss1_rz.isBusy():
            updateScriptController("Module align:waiting for ss1_rz to" + `round(ss1_rz.position, 2)`)
            sleep(5)
        
        updateScriptController("Module align:moving ss1_rz to" + `round(sampleTiltZ, 2)`)
        checkForPauses()
        ss1_rz.asynchronousMoveTo(sampleTiltZ)
        
        cameraModuleLookup = f.find("moduleMotorPositionLUT")
        
        cam1xLookup = cameraModuleLookup.lookupValue(moduleNum, "cam1_x")
        cam1zLookup = cameraModuleLookup.lookupValue(moduleNum, "cam1_z")
        ss1RzLookup = cameraModuleLookup.lookupValue(moduleNum, "ss1_rz")
        t3xLookup = getT3x(moduleNum)
        t3m1yLookup = getT3M1y(moduleNum)
        offset = math.fabs(cam1_x.getPosition() - cam1xLookup)
        handle_messages.simpleLog("offset:" + `offset`)
        if offset > 0.1:
            displayVal = round(cameraSafeZ, 3)
            updateScriptController("Module align:moving cam1_z to " + `displayVal`)
            checkForPauses()
            cam1_z.moveTo(cameraSafeZ)
            displayVal = round(cam1xLookup , 3)
            updateScriptController("Module align:moving cam1_x to " + `displayVal`)
            checkForPauses()
            cam1_x.moveTo(cam1xLookup)
            displayVal = round(cam1zLookup, 3)
            updateScriptController("Module align:moving cam1_z to " + `displayVal`)
            checkForPauses()
            cam1_z.moveTo(cam1zLookup)
            
        while ss1_rz.isBusy():
            displayVal = round(ss1_rz.position)
            updateScriptController("Module align:waiting for ss1_rz:" + `displayVal`)
            sleep(5)
            
        checkForPauses()
        ss1_rz.asynchronousMoveTo(ss1RzLookup)
        
        checkForPauses()
        t3_x.asynchronousMoveTo(t3xLookup)
        checkForPauses()
        t3_m1y.asynchronousMoveTo(t3m1yLookup)
        
        while ss1_rx.isBusy():
            displayVal = round(ss1_rx.position, 3)
            updateScriptController("Module align:waiting for ss1_rx:" + `displayVal`)
            sleep(5)
        
        while t3_x.isBusy(): 
            displayVal = round(t3_x.getPosition(), 3)
            updateScriptController("Module align:waiting for t3_x " + `displayVal`)
        
        while t3_m1y.isBusy():
            displayVal = round(t3_m1y.getPosition(), 3)
            updateScriptController("Module align:waiting for t3_m1y " + `displayVal`)
            
        while ss1_rz.isBusy():
            displayVal = round(ss1_rz.position)
            updateScriptController("Module align:waiting for ss1_rz:" + `displayVal`)
            sleep(5)
            
        updateScriptController("Module align:complete")
        handle_messages.simpleLog("complete module alignment:")
    except:
        exceptionType, exception, traceback = sys.exc_info()
        updateScriptController(exception)
        handle_messages.log(None, "Cannot change module", exceptionType, exception, traceback, False)
        
class TomoAlignmentConfigurationManager:
    def __init__(self):
        self.tomoAlignmentConfigurations = {}
        self.currentConfigInProgress = None
        pass
    
    def getRunningConfig(self):
        updateScriptController('RunningConfig#' + `self.currentConfigInProgress`)
        return self.currentConfigInProgress
        
    def setupTomoScan(self, length, configIds, descriptions, moduleNums, motorMoveMaps, sampleAcquisitionTimes, flatAcquisitionTimes, numberOfFramesPerProjections, numberofProjectionss,
                 isContinuousScans, desiredResolutions, timeDividers, positionOfBaseAtFlats, positionOfBaseInBeam, tomoAxisRotation):
        if self.currentConfigInProgress != None:
            updateScriptController('Tomography Scan already in progress...')
            if verbose:
                print "Tomography Scan already in progress..."
            return
        self.tomoAlignmentConfigurations.clear()
        for i in range(length):
            t = TomoAlignmentConfiguration(self, configIds[i], descriptions[i], moduleNums[i], motorMoveMaps[i], sampleAcquisitionTimes[i], flatAcquisitionTimes[i], numberOfFramesPerProjections[i], numberofProjectionss[i],
                 isContinuousScans[i], desiredResolutions[i], timeDividers[i], positionOfBaseAtFlats[i], positionOfBaseInBeam[i], tomoAxisRotation[i])
            self.tomoAlignmentConfigurations[i] = t
        self.runConfigs()
    
    def setConfigRunning(self, configId):
        if configId == None:
            self.currentConfigInProgress = None
        else:
            statusList = {}
            for k, v in self.tomoAlignmentConfigurations.iteritems():
                statusList[v.configId] = v.status
            self.currentConfigInProgress = statusList
        updateScriptController('RunningConfig#' + `self.currentConfigInProgress`)
        
    def runConfigs(self):
        commandQ = Finder.getInstance().find("commandQueueProcessor")
        for i in range(len(self.tomoAlignmentConfigurations)):
            config = self.tomoAlignmentConfigurations[i]
            cmdToQueue = 'tomoAlignment.tomographyConfigurationManager.tomoAlignmentConfigurations[' + `i` + '].doTomographyAlignmentAndScan()'
            commandQ.addToTail(JythonCommandCommandProvider(cmdToQueue, `i + 1` + ". Tomography Alignment and Scan : " + config.description, None))
    
    def stopScan(self):
        statusList = {}
        for k, v in self.tomoAlignmentConfigurations.iteritems():
            if v.status == None or v.status == "Running":
                v.status = "Fail"
            statusList[v.configId] = v.status
        self.currentConfigInProgress = None
        updateScriptController('RunningConfig#' + `statusList`)
        
tomographyConfigurationManager = TomoAlignmentConfigurationManager()
    
class TomoAlignmentConfiguration:
    def __init__(self, tomographyConfigurationManager, configId, description, moduleNum, motorMoveMap, sampleAcquisitionTime, flatAcquisitionTime, numberOfFramesPerProjection, numberofProjections,
                 isContinuousScan, desiredResolution, timeDivider, positionOfBaseAtFlat, positionOfBaseInBeam, tomoAxisRot):
        self.tomographyConfigurationManager = tomographyConfigurationManager
        self.configId = configId
        self.description = description
        self.moduleNum = moduleNum
        self.motorMoveMap = motorMoveMap
        self.sampleAcquisitionTime = sampleAcquisitionTime
        self.flatAcquisitionTime = flatAcquisitionTime
        self.numberOfFramesPerProjection = numberOfFramesPerProjection
        self.numberofProjections = numberofProjections
        self.isContinuousScan = isContinuousScan
        self.desiredResolution = desiredResolution
        self.timeDivider = timeDivider
        self.positionOfBaseAtFlat = positionOfBaseAtFlat
        self.positionOfBaseInBeam = positionOfBaseInBeam
        self.configId = configId
        self.tomoAxisRotation = tomoAxisRot
        self.status = None
        pass
    
    def doTomographyAlignmentAndScan(self):
        scriptController = Finder.getInstance().find("tomoAlignmentConfigurationScriptController")
        try:
            self.status = "Running"
            self.tomographyConfigurationManager.setConfigRunning(self.configId)
            if verbose:
                print 'Aligning module'
            checkForPauses()
            moveToModule(self.moduleNum)
            if verbose:
                print 'Aligning alignment motors'
            checkForPauses()
            moveTomoAlignmentMotors(self.motorMoveMap)
            if verbose:
                print 'Tomography scan'
            checkForPauses()
            tomoScani12(self.description,
                        self.sampleAcquisitionTime,
                        self.flatAcquisitionTime,
                        self.numberOfFramesPerProjection,
                        self.numberofProjections,
                        self.isContinuousScan,
                        self.desiredResolution,
                        self.timeDivider,
                        self.positionOfBaseAtFlat,
                        self.positionOfBaseInBeam)
            self.status = "Complete"
        except:
            exceptionType, exception, traceback = sys.exc_info()
            if scriptController != None:
                updateScriptController(exception)
            self.status = "Fail"
        finally:
            self.tomographyConfigurationManager.setConfigRunning(self.configId)
            self.tomographyConfigurationManager.setConfigRunning(None)
            updateScriptController('Tomography Scan Complete')<|MERGE_RESOLUTION|>--- conflicted
+++ resolved
@@ -15,7 +15,7 @@
 import os
 import sys
 from fast_scan import FastScan
-from gda.jython.ScriptBase import checkForPauses 
+from gda.jython.ScriptBase import checkForPauses
 
 verbose = False
 f = Finder.getInstance()
@@ -30,23 +30,6 @@
     xBin = {1:1, 2:1, 4:2, 8:2}
     yBin = {1:1, 2:1, 4:2, 8:4}
     updateScriptController("Tomo scan starting")
-<<<<<<< HEAD
-=======
-<<<<<<< OURS
-    print "Description: " + `description`
-    print "Sample acquisition time: " + `sampleAcquisitionTime`
-    print "flatAcquisitionTime: " + `flatAcquisitionTime`
-    print "numberOfFramesPerProjection: " + `numberOfFramesPerProjection`
-    print "numberofProjections: " + `numberofProjections`
-    print "isContinuousScan: " + `isContinuousScan`
-    print "timeDivider: " + `timeDivider`
-    print "positionOfBaseAtFlat:" + `positionOfBaseAtFlat`
-    print "positionOfBaseInBeam: " + `positionOfBaseInBeam`
-    #scan([ix, 0, 200, 0.2])
-    print 'Sample Acq#' + `sampleAcquisitionTime`
-    #fscan = FastScan("fscan")
-=======
->>>>>>> fdfaa322
     timeDividedAcq = sampleAcquisitionTime * timeDivider
     pco = f.find("pco")
     pco.stop();
@@ -69,47 +52,9 @@
         print "desiredResolution: " + `int(desiredResolution)`
         print 'Sample Acq#' + `sampleAcquisitionTime`
         print 'Sample Acq Time divided#' + `timeDividedAcq`
-<<<<<<< HEAD
     fastScan = FastScan('fastScan')
     tomoScan(positionOfBaseInBeam, positionOfBaseAtFlat, timeDividedAcq, 0, 180, steps[desiredResolution], 0, 0, 0, 0, 0, additionalScannables=[fastScan])
     
-=======
->>>>>>> THEIRS
-    fastScan = FastScan('fastScan')
-    tomoScan(positionOfBaseInBeam, positionOfBaseAtFlat, timeDividedAcq, 0, 180, steps[desiredResolution], 0, 0, 0, 0, 0, additionalScannables=[fastScan])
-    
-'''
-Runs the external program - matlab to evaluate the images collected and provide with resolutions for the motors to move
-'''
-def runExternalMatlabForTilt(count):
-    lastImageFilename = "p_00017.tif"
-    finalImageFullPathName = os.path.join(pwd(), lastImageFilename)
-    #matlabCmdName = '/dls_sw/i12/software/gda/config/scripts/tomo/call_matlab.sh'
-<<<<<<< OURS
-    matlabCmdName ='/dls_sw/i12/software/tomoTilt/code/release/call_matlab.sh'
-=======
-    matlabCmdName = '/dls_sw/i12/software/tomoTilt/code/release/call_matlab.sh'
-    if verbose:
-        print "Calling matlab:" + matlabCmdName + "(" + 'create_flatfield' + "," + finalImageFullPathName + "," + str(count) + "," + 'true'
->>>>>>> THEIRS
-    print "Calling matlab:" + matlabCmdName + "(" + 'create_flatfield' + "," + finalImageFullPathName + "," + str(count) + "," + 'true'
-    updateScriptController("Calling matlab:" + matlabCmdName + "(" + 'create_flatfield' + "," + finalImageFullPathName + "," + str(count) + "," + 'true')
-    p = Popen([matlabCmdName, 'create_flatfield', finalImageFullPathName, str(count), 'true'], stdout=PIPE, stdin=PIPE, stderr=STDOUT)
-    result = ()
-    for line in p.stdout:
-        if line.__len__() >= 7 and line[0:7] == 'output=':
-            splits = line[7:].rstrip().split(',')
-            splitsStripped = []
-            for x in splits: splitsStripped.append(x.strip())
-            if (splits[0] == 'NaN' or splits[1] == 'NaN'):
-                raise Exception("Matlab code hasn't executed correctly - returned no values to move motors")
-            t2 = [float(x) for x in splitsStripped]
-            result = t2[0], t2[1]
-        print 'matlab>' + line.rstrip()
-        updateScriptController("matlab>" + line.rstrip())
-    p.wait()
-    return result
->>>>>>> fdfaa322
 
 def updateScriptController(msg):
     scriptController = f.find("tomoAlignmentConfigurationScriptController")
