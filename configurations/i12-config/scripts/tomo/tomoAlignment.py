--- conflicted
+++ resolved
@@ -56,14 +56,9 @@
     
     pco = f.find("pco")
     pco.stop();
-<<<<<<< HEAD
     '''Setting the camera to is 2-ADC'''
     pco.setADCMode(1)  
     pco.setExternalTriggered(isLiveMode())
-=======
-    #pco.setExternalTriggered(isLiveMode())
-    pco.setExternalTriggered(True)
->>>>>>> e7dab248
         
     if verbose:
         print "pco external triggered:" + `pco.isExternalTriggered()`
@@ -108,18 +103,13 @@
     isTomoScanSuccess = True
     try:
         pco.getController().disarmCamera()
-<<<<<<< HEAD
         startTime = strftime("%Y-%m-%d %H:%M:%S", gmtime())
         stepsSize = 90
-        tomoScan(description, positionOfBaseInBeam, positionOfBaseAtFlat, timeDividedAcq, 0, 180, stepsSize, 0, 0, 1, 1, 0, additionalScannables=[fastScan])
+        tomoScan(description, positionOfBaseInBeam, positionOfBaseAtFlat, timeDividedAcq, 0, 180, stepsSize, 0, 0, 1, 1, 0, additionalScannables=[fastScan,topUp])
         #tomoScan(description, positionOfBaseInBeam, positionOfBaseAtFlat, timeDividedAcq, 0, 180, stepsSize, 0, 0, 10, 10, 0, additionalScannables=[fastScan])
         endTime = strftime("%Y-%m-%d %H:%M:%S", gmtime())
         scanNumber = int(cfn())
-=======
-        #tomoScan(positionOfBaseInBeam, positionOfBaseAtFlat, timeDividedAcq, 0, 180, stepsSize[desiredResolution], 0, 0, 10, 10, 0, additionalScannables=[fastScan])
-        tomoScan(description, positionOfBaseInBeam, positionOfBaseAtFlat, timeDividedAcq, 0, 180, stepsSize, 0, 0, 10, 10, 0, additionalScannables=[fastScan,topUp])
->>>>>>> e7dab248
-    except Exception, ex:
+   except Exception, ex:
         print "in exception"
         isTomoScanSuccess = False
     finally:
