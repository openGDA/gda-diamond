def ptl3cal():
	ptl3=11.564
	print "===Calibrating energy - last chance to abort!"; 
	if m2y()>0:
		print "===Looks like you have the Si mirror coating - change to Rh by typing energy.rh()"
	else:
		sleep(5)
		pos mono_screens 0
		pos ic1.gain 4
		pos uharmonic 9
		pos energy ptl3
		idgappos=idgap()
		pos shutter 1
		scan idgap idgappos-.1 idgappos+.1 .002 w .2 ic1
		#idgap(FindScanPeak('IC1')['IDgap'])
		go maxpos
		print "===Calibrating idgap - last chance to abort!"; sleep(5)
		#ucalibrate(en())
		ucalibrate()
		pos d3a 12
		scan energy ptl3-.05 ptl3+.05 .001 w .2 ic1
		print "Now go to edge and type: en.calibrate(11.564) "
		pos d3a 90 energy ptl3
	
def go8keV():
	print "===Go to 8keV - last chance to abort!"; sleep(5)
	pos mono_screens 0
	#clear
	pos d3a 90
	pos ic1.gain 4
	pos ic2.gain 4
	pos diode.gain 0
	pos uharmonic 7
	pos energy 8.0
	idgappos=idgap()
	pos shutter 1
	scan idgap idgappos-.02 idgappos+.02 .001 w .2 ic1
	#idgap(FindScanPeak('IC1')['IDgap'])
	go maxpos
	print "===Calibrating idgap - last chance to abort!"; sleep(5)
	#ucalibrate(en())
	ucalibrate()
	pos energy 8

def alignpinh():
	pos phi 0
	print "===Align pin - edge must be aligned with camera at phi=0. Last chance to abort!"; sleep(5)
	pos eta 0
	pos chi 90
	pos tthp tthp.diode
	pos delta 0
#	pos diodegain 0
#	pos qbpm6inserter 1
	#qbpm6.set_range(3)
	pos s5vgap 5 s5hgap 5 s6vgap 5 s6hgap 5 #uncomment
	bypos=base_y()
	#scan base_y bypos-1 bypos+1 .02 w 1 diode hpos
	scan base_y bypos-1 bypos+1 .02 w 1 checkbeam diode
	pos phi 180
	#scan base_y bypos-1 bypos+1 .02 w 1 diode hpos
	scan base_y bypos-1 bypos+1 .02 w 1 diode
	#print "===Now you must move base_y to centre...";
	baseycen=(edge(0,'base_y','diode')[1]+edge(-1,'base_y','diode')[1])/2.
	go baseycen
	#pos s5vgap .5 s5hgap .5 s6vgap 1 s6hgap 1
	print 'Moving base_y to ' + str(baseycen)

def alignpinv():
	#please stop editing this!
	pos phi 180
	print "===Centre pin vertically on edge. Do horizontal first.Last chance to abort!"; sleep(5)
#	pos chi 45
	pos chi 0
	bzpos=base_z()[0]
<<<<<<< HEAD
	#scan base_z bzpos-0.5 bzpos+0.5 .01 w 1 diode vpos
	scan base_z bzpos-0.5 bzpos+0.5 .01 w 1 diode
#	scan base_z bzpos-0.1 bzpos+0.1 .01 w 1 diode
	pos phi 0
	#scan base_z bzpos-0.5 bzpos+0.5 .01 w 1 diode vpos
#	scan base_z bzpos-0.2 bzpos+0.2 .01 w 1 checkbeam diode
	scan base_z bzpos-0.1 bzpos+0.1 .01 w 1 checkbeam diode
=======
	scan base_z bzpos-0.5 bzpos+0.5 .01 w 1 diode
	pos phi 0
	scan base_z bzpos-0.5 bzpos+0.5 .01 w 1 diode
>>>>>>> ee388c3c
	#print "===Now you must move base_z to centre...";
	basezcen=(edge(0,'Base_z','diode')[1]+edge(-1,'Base_z','diode')[2])/2. # now uses falling edhe of first scan
	print 'Moving base_z to ' + str(basezcen)
	print base_z(basezcen)	#spc 2/10/11
	print "If the plots look ok then type energy.calibrate()"


def aligns5():
	#use s5xgap because ss won't scan properly due to bug
	print "=== check pin out, diode in, delta 0"
	pos ds [3 3] ss [.05 2]
	scancn ss.x .02 21 w .5 diode
	go maxpos
	scan s5xgap .1 -.05 -0.005 w .5 diode
	pos ss [1 .01]
	scancn ss.y .005 31 w .5 diode
	go maxpos
	scan s5ygap .05 -.02 -0.002 w .5 diode
	pos ss [0 0]
	print "=== pos s5xgap and s5ygap to values where signal goes to zero, then set all s5 values to zero in epics"
	print "=== Make sure you move the right gaps!!"
	print "=== Don't do anything if they look close"
	
def aligns6():
	print "=== check pin out, diode in, delta 0"
	pos ss [3 3] ds [.05 2]
	scancn ds.x .02 21 w .5 diode
	go maxpos
	scan s6xgap .1 -.05 -0.005 w .5 diode
	pos ds [1 .01]
	scancn ds.y .005 31 w .5 diode
	go maxpos
	scan s6ygap .05 -.02 -0.002 w .5 diode
	pos ds [0 0]
	print "=== pos s6xgap and s6ygap to values where signal goes to zero, then set all s6 values to zero in epics"
	print "=== Make sure you move the right gaps!!"
	print "=== Don't do anything if they look close"
#base-z

#l3cal()
#go8kev()
#alignpinh()
#alignpinv()<|MERGE_RESOLUTION|>--- conflicted
+++ resolved
@@ -72,19 +72,9 @@
 #	pos chi 45
 	pos chi 0
 	bzpos=base_z()[0]
-<<<<<<< HEAD
-	#scan base_z bzpos-0.5 bzpos+0.5 .01 w 1 diode vpos
-	scan base_z bzpos-0.5 bzpos+0.5 .01 w 1 diode
-#	scan base_z bzpos-0.1 bzpos+0.1 .01 w 1 diode
-	pos phi 0
-	#scan base_z bzpos-0.5 bzpos+0.5 .01 w 1 diode vpos
-#	scan base_z bzpos-0.2 bzpos+0.2 .01 w 1 checkbeam diode
-	scan base_z bzpos-0.1 bzpos+0.1 .01 w 1 checkbeam diode
-=======
 	scan base_z bzpos-0.5 bzpos+0.5 .01 w 1 diode
 	pos phi 0
 	scan base_z bzpos-0.5 bzpos+0.5 .01 w 1 diode
->>>>>>> ee388c3c
 	#print "===Now you must move base_z to centre...";
 	basezcen=(edge(0,'Base_z','diode')[1]+edge(-1,'Base_z','diode')[2])/2. # now uses falling edhe of first scan
 	print 'Moving base_z to ' + str(basezcen)
