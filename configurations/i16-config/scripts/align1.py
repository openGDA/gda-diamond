--- conflicted
+++ resolved
@@ -22,10 +22,7 @@
 #		print "Now go to edge and type: en.calibrate(11.564) "  ##
 		edgeval=eedge()
 		go edgeval                     #
-<<<<<<< HEAD
-=======
 		print('=== Energy calibration change: %.1f eV' % (1000*(edgeval-ptl3))) #Steve 28 Feb 2018
->>>>>>> 6dc8f731
 		print('Going to '+str(edgeval)+' keV and calibrating')  #  Gareth 27 April 2016
 		en.calibrate(11.564)                                    #
 		pos d3a 90 energy ptl3
