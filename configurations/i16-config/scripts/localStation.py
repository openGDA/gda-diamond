--- conflicted
+++ resolved
@@ -21,8 +21,8 @@
 	USE_CRYO_GEOMETRY = False # < -- chi will not move if True
 
 
-#USE_DUMMY_IDGAP_MOTOR = False
-USE_DUMMY_IDGAP_MOTOR = True
+USE_DUMMY_IDGAP_MOTOR = False
+#USE_DUMMY_IDGAP_MOTOR = True
 USE_XMAP= True
 
 # Java
@@ -1330,12 +1330,7 @@
 #ci=204.; cj=107; #02/05/17ci=242.;cj=105. #13/07/16 loan detector
 #ci=244.; cj=103.; #10/08/16 loan detector
 #ci=205.; cj=105; #19/02/17
-<<<<<<< HEAD
-ci=205.; cj=104; #23/06/17
-ci=242.;cj=105. #13/07/16 loan detector
-=======
 #ci=205.; cj=104; #23/06/17
->>>>>>> a5adf3a3
 ci=206.; cj=107; #20/10/17
 
 
