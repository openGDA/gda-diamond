--- conflicted
+++ resolved
@@ -1322,26 +1322,14 @@
 #ci=239.;cj=112. #02/03/16 after pilatus exchange
 #ci=240.;cj=109. #04/03/16 after pilatus reexchange
 #ci=238.;cj=111. #06/04/16 after pilatus reexchange
-<<<<<<< HEAD
 #ci=204.; cj=107; #02/05/17ci=242.;cj=105. #13/07/16 loan detector
 #ci=244.; cj=103.; #10/08/16 loan detector
 #ci=205.; cj=105; #19/02/17
 ci=205.; cj=104; #23/06/17
-
-
-=======
-<<<<<<< HEAD
 ci=242.;cj=105. #13/07/16 loan detector
-=======
-#ci=204.; cj=107; #02/05/17ci=242.;cj=105. #13/07/16 loan detector
-#ci=244.; cj=103.; #10/08/16 loan detector
-#ci=205.; cj=105; #19/02/17
-#ci=205.; cj=104; #23/06/17
 ci=206.; cj=107; #20/10/17
 
 
->>>>>>> ab13549... I16-144: Integrate Merlin and New Pilatus into GDA
->>>>>>> eea7b0f4
 maxi=486; maxj=194 #08/10/15
 
 #small centred
