--- conflicted
+++ resolved
@@ -10,7 +10,6 @@
 global RetTilt, RetRotation, AnaTilt ,AnaRotation, \
         AnaDetector, AnaTranslation,hpx, hpy, hpc, hpb
 global mac116, mac117, mac118, mac119, mac120
-global zebra
 
 import sys, gda, java
 #from rasor.init_scan_commands_and_processing import * 
@@ -363,17 +362,10 @@
     except:
         localStation_exception(sys.exc_info(), "creating pixis objects")
 
-<<<<<<< HEAD
-######## Setting up the semi-automatic Zebra triggered camera ###############
-zebra_detector_installed = False
-
-if zebra_detector_installed:
-=======
 ######## Setting up the semi-automatic Zebra triggered cameras ###############
 zebra_triggered_pimte_detector_installed = False
 
 if zebra_triggered_pimte_detector_installed:
->>>>>>> d4e86c4f
     from future.scannable.ZebraTriggeredDetector import ZebraTriggeredDetector
     in4ttl=10
     in3ttl=7
@@ -404,8 +396,6 @@
         setCollectionTimeInstructions=setCollectionTimeInstructions,
         prepareForCollectionInstructions=prepareForCollectionInstructions)
 
-<<<<<<< HEAD
-=======
 zebra_triggered_pco_detector_installed = True
 
 if zebra_triggered_pco_detector_installed:
@@ -437,7 +427,6 @@
         scanStartInstructions=scanStartInstructions, 
         gateNotTrigger=True, notScanInverted=True, zebraPulse=4)
 
->>>>>>> d4e86c4f
 ######## Setting up the Zebra as a fast dicriosm counter ###############
 zebra_fastdicr_installed = True
 
