--- conflicted
+++ resolved
@@ -1,11 +1,7 @@
 <?xml version="1.0" encoding="UTF-8"?>
 <?pde version="3.5"?>
 
-<<<<<<< HEAD
-<product name="GDA for Diamond Light Source Beamline I09" id="uk.ac.gda.sisa.client.dummy.product" application="uk.ac.gda.client.application" version="8.62.0" useFeatures="true" includeLaunchers="true">
-=======
 <product name="GDA for Diamond Light Source Beamline I09" uid="uk.ac.gda.sisa.client.dummy.product" id="uk.ac.gda.sisa.client.product" application="uk.ac.gda.client.application" version="8.60.0" useFeatures="true" includeLaunchers="true">
->>>>>>> b03de82e
 
    <aboutInfo>
       <image path="/uk.ac.gda.core/icons/GDAlogos/GDALogomed.png"/>
@@ -90,11 +86,4 @@
    </features>
 
 
-   <preferencesInfo>
-      <targetfile overwrite="false"/>
-   </preferencesInfo>
-
-   <cssInfo>
-   </cssInfo>
-
 </product>