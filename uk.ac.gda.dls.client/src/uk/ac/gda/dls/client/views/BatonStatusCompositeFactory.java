/*-
 * Copyright © 2011 Diamond Light Source Ltd.
 *
 * This file is part of GDA.
 *
 * GDA is free software: you can redistribute it and/or modify it under the
 * terms of the GNU General Public License version 3 as published by the Free
 * Software Foundation.
 *
 * GDA is distributed in the hope that it will be useful, but WITHOUT ANY
 * WARRANTY; without even the implied warranty of MERCHANTABILITY or FITNESS
 * FOR A PARTICULAR PURPOSE. See the GNU General Public License for more
 * details.
 *
 * You should have received a copy of the GNU General Public License along
 * with GDA. If not, see <http://www.gnu.org/licenses/>.
 */

package uk.ac.gda.dls.client.views;

import org.eclipse.jface.dialogs.MessageDialog;
import org.eclipse.jface.layout.GridDataFactory;
import org.eclipse.jface.layout.GridLayoutFactory;
import org.eclipse.jface.resource.FontDescriptor;
import org.eclipse.swt.SWT;
import org.eclipse.swt.events.MouseAdapter;
import org.eclipse.swt.events.MouseEvent;
import org.eclipse.swt.events.PaintEvent;
import org.eclipse.swt.events.PaintListener;
import org.eclipse.swt.events.SelectionAdapter;
import org.eclipse.swt.events.SelectionEvent;
import org.eclipse.swt.events.SelectionListener;
import org.eclipse.swt.graphics.Color;
import org.eclipse.swt.graphics.Font;
import org.eclipse.swt.graphics.GC;
import org.eclipse.swt.graphics.Point;
import org.eclipse.swt.graphics.Rectangle;
import org.eclipse.swt.layout.GridData;
import org.eclipse.swt.widgets.Canvas;
import org.eclipse.swt.widgets.Composite;
import org.eclipse.swt.widgets.Display;
import org.eclipse.swt.widgets.Group;
import org.eclipse.swt.widgets.Label;
import org.eclipse.swt.widgets.Menu;
import org.eclipse.swt.widgets.MenuItem;
import org.eclipse.swt.widgets.MessageBox;
import org.eclipse.ui.PartInitException;
import org.eclipse.ui.PlatformUI;
import org.slf4j.Logger;
import org.slf4j.LoggerFactory;

import com.swtdesigner.SWTResourceManager;

import gda.configuration.properties.LocalProperties;
import gda.jython.IBatonStateProvider;
import gda.jython.InterfaceProvider;
import gda.jython.UserMessage;
import gda.observable.IObservable;
import gda.observable.IObserver;
import gda.rcp.views.CompositeFactory;
import uk.ac.gda.views.baton.MessageView;
import uk.ac.gda.views.baton.action.RefreshBatonAction;

public class BatonStatusCompositeFactory implements CompositeFactory {


	private IObservable bannerProvider = null;
	private String label;

	@Override
	public Composite createComposite(Composite parent, int style) {
		BatonStatusComposite status = new BatonStatusComposite(parent, style, parent.getDisplay(), label);
		status.setBannerProvider(bannerProvider);
		return status;
	}

	public void setBannerProvider(IObservable bannerProvider) {
		this.bannerProvider = bannerProvider;
	}

	public String getLabel() {
		return label;
	}

	public void setLabel(String label) {
		this.label = label;
	}
}

class BatonStatusComposite extends Composite {
	private static final Logger logger = LoggerFactory.getLogger(BatonStatusComposite.class);

	private final Color BATON_HELD_COLOR = Display.getDefault().getSystemColor(SWT.COLOR_GREEN);
	private final Color BATON_HELD_UDC_COLOR = Display.getDefault().getSystemColor(SWT.COLOR_BLUE);
	private final Color BATON_NOT_HELD_COLOR = Display.getDefault().getSystemColor(SWT.COLOR_RED);
	private final String BATON_HELD_TOOL_TIP = "Baton held!\nRight click open menu\nLeft click open manager";
	private final String BATON_HELD_UDC_TOOL_TIP = "Baton held by automated client!\nRight click open menu\nLeft click open manager";
	private final String BATON_NOT_HELD_TOOL_TIP = "Baton not held!\nRight click open menu\nLeft click open manager";
	private final String PROP_BATON_BANNER = "gda.beamline.baton.banner";

	private Display display;
	private Color currentColor;
	private Canvas batonCanvas;
	private IBatonStateProvider batonState = InterfaceProvider.getBatonStateProvider();
	private Font boldFont;
	private Label lblBanner;

	private MenuItem takeBaton;
	private MenuItem requestBaton;
	private MenuItem releaseBaton;
	private MenuItem openChat;

<<<<<<< HEAD
	private static final String BATON_REQUESTED = "Baton requested";
	private static final String REQUESTED_BATON_FROM_UNATTENDED_CLIENT_MESSAGE =
			"You have requested the baton from an automated client.\n\nThe automated client"
			+ " is finishing the current instruction, after which you will be assigned the"
			+ " baton automatically. Thank you for your patience.";
	private static final String TAKE_MESSAGE = "You do not have enough authorisation to take the"
			+ " baton from the current holder.\n\nThe current holder is aware of your request and"
			+ " will normally release within two minutes.";
	private static final String REQUEST_MESSAGE = "The current holder is aware of your request."
			+ "\n\nNormally the baton is released within two minutes.";


=======
>>>>>>> 7131fd21
	public BatonStatusComposite(Composite parent, int style, final Display display, String label) {
		super(parent, style);

		GridDataFactory.fillDefaults().applyTo(this);
		GridLayoutFactory.swtDefaults().numColumns(1).applyTo(this);

		Group grp = new Group(this, style);
		GridDataFactory.fillDefaults().applyTo(grp);
		GridLayoutFactory.swtDefaults().numColumns(1).applyTo(grp);
		grp.setBackground(SWTResourceManager.getColor(SWT.COLOR_TRANSPARENT));
		grp.setText(label);

		this.display = display;
		GridLayoutFactory.swtDefaults().numColumns(1).applyTo(this);
		GridDataFactory.fillDefaults().applyTo(this);

		// Set currentColor for baton status
		if (batonState.amIBatonHolder()) {
			currentColor = BATON_HELD_COLOR;
		} else if (InterfaceProvider.getBatonStateProvider().getBatonHolder().isAutomatedUser()) {
			currentColor = BATON_HELD_UDC_COLOR;
		} else {
			currentColor = BATON_NOT_HELD_COLOR;
		}

		batonCanvas = new Canvas(grp, SWT.NONE);
		GridData gridData = new GridData(GridData.VERTICAL_ALIGN_FILL);
		gridData.widthHint = 40;
		gridData.heightHint = 40;
		batonCanvas.setLayoutData(gridData);
		batonCanvas.addPaintListener(new PaintListener() {
			@Override
			public void paintControl(PaintEvent e) {
				GC gc = e.gc;
				gc.setAntialias(SWT.ON);
				gc.setBackground(currentColor);
				gc.setLineWidth(1);
				Rectangle clientArea = batonCanvas.getClientArea();
				final int margin = 4;
				final Point topLeft = new Point(margin, margin);
				final Point size = new Point(clientArea.width - margin * 2, clientArea.height - margin * 2);
				gc.fillOval(topLeft.x, topLeft.y, size.x, size.y);
				gc.drawOval(topLeft.x, topLeft.y, size.x, size.y);
			}
		});

		batonCanvas.setMenu(createPopup(this));

		//initialize tooltip
		if (batonState.amIBatonHolder()) {
			batonCanvas.setToolTipText(BATON_HELD_TOOL_TIP);
		} else if (InterfaceProvider.getBatonStateProvider().getBatonHolder().isAutomatedUser()) {
			batonCanvas.setToolTipText(BATON_HELD_UDC_TOOL_TIP);
		} else {
			batonCanvas.setToolTipText(BATON_NOT_HELD_TOOL_TIP);
		}

		final IObserver serverObserver = new IObserver() {
			@Override
			public void update(Object theObserved, final Object changeCode) {
				Display.getDefault().asyncExec(new Runnable() {
					@Override
					public void run() {
						if (changeCode instanceof gda.jython.batoncontrol.BatonChanged) {
							if (batonState.amIBatonHolder()) {
								currentColor = BATON_HELD_COLOR;
								batonCanvas.setToolTipText(BATON_HELD_TOOL_TIP);
							} else if (InterfaceProvider.getBatonStateProvider().getBatonHolder() != null
									&& InterfaceProvider.getBatonStateProvider().getBatonHolder().isAutomatedUser()) {
								currentColor = BATON_HELD_UDC_COLOR;
								batonCanvas.setToolTipText(BATON_HELD_UDC_TOOL_TIP);
							} else {
								currentColor = BATON_NOT_HELD_COLOR;
								batonCanvas.setToolTipText(BATON_NOT_HELD_TOOL_TIP);
							}
							updateBatonCanvas();
						}

						else if (changeCode instanceof UserMessage) {
							// Message received - ensure "Messages" view is open
							try {
								PlatformUI.getWorkbench().getActiveWorkbenchWindow().getActivePage().showView(MessageView.ID);
							} catch (Exception e) {
								logger.warn("Unable to open Messages view", e);
							}
						}
					}
				});
			}
		};

		try {
			InterfaceProvider.getJSFObserver().addIObserver(serverObserver);
		} catch (Exception ne) {
			Display.getDefault().asyncExec(new Runnable() {
				@Override
				public void run() {
					MessageDialog.openWarning(Display.getDefault().getActiveShell(), "Cannot Connect to GDA Server",
							"The GDA Server is not responding.\n\nPlease contact your GDA support engineer.");
				}
			});
		}

		batonCanvas.addMouseListener(new MouseAdapter() {

			@Override
			public void mouseUp(MouseEvent event) {
				if (event.button == 1) {
					try {
						PlatformUI.getWorkbench().getActiveWorkbenchWindow().getActivePage().showView(uk.ac.gda.views.baton.BatonView.ID);
					} catch (Exception ex) {
						logger.error("Cannot open baton manager", ex);
					}
				}
			}
		});

		String banner = LocalProperties.get(PROP_BATON_BANNER, " ");
		if (!(null==banner || banner.isEmpty()) ) {
			lblBanner = new Label(this, SWT.CENTER);
			boldFont = FontDescriptor.createFrom(lblBanner.getFont())
				.setStyle( SWT.BOLD )
				.createFont( lblBanner.getDisplay() );
			lblBanner.setFont(boldFont);
			lblBanner.setText(banner);
			GridDataFactory.swtDefaults().align(SWT.CENTER, SWT.FILL).applyTo(lblBanner);

		}
	}

	public void setBannerProvider(IObservable provider) {
		if (null != provider) {
			provider.addIObserver(
				(source, arg) -> {
					if (arg instanceof String) {
						lblBanner.setText((String) arg);
					}
				}
			);
		}
	}

	private void updateBatonCanvas() {
		display.asyncExec(new Runnable() {

			@Override
			public void run() {
				batonCanvas.redraw();
				batonCanvas.update();
			}
		});
	}

	@SuppressWarnings("unused")
	private Menu createPopup(Composite parent) {
		Menu menu = new Menu(parent);

		takeBaton = new MenuItem(menu, SWT.NONE);
		takeBaton.setText("Take Baton");
		takeBaton.addSelectionListener(popupSelectionListener);
		releaseBaton = new MenuItem(menu, SWT.NONE);
		releaseBaton.setText("Release Baton");
		releaseBaton.addSelectionListener(popupSelectionListener);
		requestBaton = new MenuItem(menu, SWT.NONE);
		requestBaton.setText("Request Baton");
		requestBaton.addSelectionListener(popupSelectionListener);

		new MenuItem(menu, SWT.SEPARATOR);

		openChat = new MenuItem(menu, SWT.NONE);
		openChat.setText("Messaging");
		openChat.addSelectionListener(popupSelectionListener);

		return menu;
	}

	SelectionListener popupSelectionListener = new SelectionAdapter() {
		@Override
		public void widgetSelected(SelectionEvent event) {
			MenuItem selected = null;

			if (event.widget instanceof MenuItem) {
				selected = (MenuItem) event.widget;
			}
			else
				return;

			MessageBox messageBox = new MessageBox(PlatformUI.getWorkbench().getActiveWorkbenchWindow().getShell(), SWT.OK | SWT.ICON_WARNING);

			if (selected.equals(takeBaton) || selected.equals(requestBaton)) {
				if (!InterfaceProvider.getBatonStateProvider().requestBaton()) {
					if (InterfaceProvider.getBatonStateProvider().getBatonHolder().isAutomatedUser()) {
						messageBox.setMessage(REQUESTED_BATON_FROM_UNATTENDED_CLIENT_MESSAGE);
					} else {
						if (selected.equals(takeBaton)) {
							messageBox.setMessage(TAKE_MESSAGE);
						} else {
							messageBox.setMessage(REQUEST_MESSAGE);
						}
					}
					messageBox.setText(BATON_REQUESTED);
					messageBox.open();
				}
				RefreshBatonAction.refresh();
			}
			else if (selected.equals(releaseBaton)) {
				InterfaceProvider.getBatonStateProvider().returnBaton();
			}
			else if (selected.equals(openChat)) {
				try {
					PlatformUI.getWorkbench().getActiveWorkbenchWindow().getActivePage().showView(MessageView.ID);
				} catch (PartInitException e) {
					logger.error("Cannot show messages: ", e);
				}
			}
		}
	};

	@Override
	public void dispose() {
		super.dispose();
		this.boldFont.dispose();
	}
}<|MERGE_RESOLUTION|>--- conflicted
+++ resolved
@@ -110,7 +110,6 @@
 	private MenuItem releaseBaton;
 	private MenuItem openChat;
 
-<<<<<<< HEAD
 	private static final String BATON_REQUESTED = "Baton requested";
 	private static final String REQUESTED_BATON_FROM_UNATTENDED_CLIENT_MESSAGE =
 			"You have requested the baton from an automated client.\n\nThe automated client"
@@ -123,8 +122,6 @@
 			+ "\n\nNormally the baton is released within two minutes.";
 
 
-=======
->>>>>>> 7131fd21
 	public BatonStatusComposite(Composite parent, int style, final Display display, String label) {
 		super(parent, style);
 
