--- conflicted
+++ resolved
@@ -2,11 +2,7 @@
 <feature
       id="uk.ac.gda.beamline.i20.feature"
       label="i20 Feature"
-<<<<<<< HEAD
       version="9.2.0.qualifier"
-=======
-      version="8.58.0.qualifier"
->>>>>>> 94d7783f
       provider-name="Diamond Light Source">
 
    <description url="http://www.example.com/description">
@@ -157,11 +153,14 @@
          unpack="false"/>
 
    <plugin
-<<<<<<< HEAD
+         id="uk.ac.gda.epics"
+         download-size="0"
+         install-size="0"
+         version="0.0.0"
+         unpack="false"/>
+
+   <plugin
          id="uk.ac.diamond.daq.dls.controls"
-=======
-         id="uk.ac.gda.epics"
->>>>>>> 94d7783f
          download-size="0"
          install-size="0"
          version="0.0.0"
