<?xml version="1.0" encoding="UTF-8"?>
<feature
      id="uk.ac.gda.beamline.i08.feature"
      label="I08-feature"
      version="8.50.0.qualifier"
      provider-name="Diamond Light Source">

   <description url="http://www.example.com/description">
      [Enter Feature Description here.]
   </description>

   <copyright url="http://www.example.com/copyright">
      [Enter Copyright Description here.]
   </copyright>

   <license url="http://www.example.com/license">
      [Enter License Description here.]
   </license>

   <includes
         id="uk.ac.gda.diamond.feature"
         version="0.0.0"/>

   <plugin
         id="uk.ac.gda.beamline.i08"
         download-size="0"
         install-size="0"
         version="0.0.0"
         unpack="false"/>

   <plugin
         id="uk.ac.diamond.scisoft.spectroscopy"
         download-size="0"
         install-size="0"
         version="0.0.0"
         unpack="false"/>

   <plugin
         id="org.apache.commons.lang"
         download-size="0"
         install-size="0"
         version="0.0.0"
         unpack="false"/>

   <plugin
         id="uk.ac.diamond.scisoft.spectroscopy.rcp"
         download-size="0"
         install-size="0"
         version="0.0.0"
         unpack="false"/>

   <plugin
         id="uk.ac.gda.server.exafs.epics"
         download-size="0"
         install-size="0"
         version="0.0.0"
         unpack="false"/>

   <plugin
         id="uk.ac.gda.server.exafs"
         download-size="0"
         install-size="0"
         version="0.0.0"
         unpack="false"/>

   <plugin
         id="uk.ac.gda.epics.adviewer"
         download-size="0"
         install-size="0"
         version="0.0.0"
         unpack="false"/>

   <plugin
         id="uk.ac.gda.client.experimentdefinition"
         download-size="0"
         install-size="0"
         version="0.0.0"
         unpack="false"/>

   <plugin
         id="uk.ac.gda.exafs.api"
         download-size="0"
         install-size="0"
         version="0.0.0"/>

   <plugin
         id="uk.ac.gda.exafs.datawriter"
         download-size="0"
         install-size="0"
         version="0.0.0"/>

   <plugin
         id="uk.ac.gda.devices.xspress2"
         download-size="0"
         install-size="0"
         version="0.0.0"
         unpack="false"/>

   <plugin
         id="uk.ac.gda.client.exafs"
         download-size="0"
         install-size="0"
         version="0.0.0"
         unpack="false"/>

   <plugin
         id="uk.ac.gda.devices.xspress3"
         download-size="0"
         install-size="0"
         version="0.0.0"
         unpack="false"/>

   <plugin
<<<<<<< HEAD
         id="com.github.tschoonj.xraylib"
=======
         id="uk.ac.gda.devices.xmap"
         download-size="0"
         install-size="0"
         version="0.0.0"
         unpack="false"/>

   <plugin
         id="uk.ac.gda.devices.xmap.epics"
>>>>>>> 427f3467
         download-size="0"
         install-size="0"
         version="0.0.0"
         unpack="false"/>

</feature><|MERGE_RESOLUTION|>--- conflicted
+++ resolved
@@ -111,9 +111,6 @@
          unpack="false"/>
 
    <plugin
-<<<<<<< HEAD
-         id="com.github.tschoonj.xraylib"
-=======
          id="uk.ac.gda.devices.xmap"
          download-size="0"
          install-size="0"
@@ -122,7 +119,13 @@
 
    <plugin
          id="uk.ac.gda.devices.xmap.epics"
->>>>>>> 427f3467
+         download-size="0"
+         install-size="0"
+         version="0.0.0"
+         unpack="false"/>
+
+   <plugin
+         id="com.github.tschoonj.xraylib"
          download-size="0"
          install-size="0"
          version="0.0.0"
