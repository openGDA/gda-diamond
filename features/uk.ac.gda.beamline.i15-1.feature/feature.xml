--- conflicted
+++ resolved
@@ -47,15 +47,4 @@
          version="0.0.0"
          unpack="false"/>
 
-<<<<<<< HEAD
-   <includes
-         id="uk.ac.diamond.daq.mapping.ui.feature"
-         version="0.0.0"/>
-
-   <includes
-         id="org.dawnsci.browser.feature"
-         version="0.0.0"/>
-
-=======
->>>>>>> 89ab3829
 </feature>