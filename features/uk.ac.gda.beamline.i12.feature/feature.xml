--- conflicted
+++ resolved
@@ -170,11 +170,7 @@
          unpack="false"/>
 
    <plugin
-<<<<<<< HEAD
-         id="uk.ac.gda.oe"
-=======
          id="uk.ac.gda.devices.xmap"
->>>>>>> 0195fb5e
          download-size="0"
          install-size="0"
          version="0.0.0"
