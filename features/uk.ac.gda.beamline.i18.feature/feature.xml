<?xml version="1.0" encoding="UTF-8"?>
<feature
      id="uk.ac.gda.beamline.i18.feature"
      label="I18-feature"
      version="8.34.0.qualifier"
      provider-name="Diamond Light Source">

   <description url="http://www.example.com/description">
      [Enter Feature Description here.]
   </description>

   <copyright url="http://www.example.com/copyright">
      [Enter Copyright Description here.]
   </copyright>

   <license url="http://www.example.com/license">
      [Enter License Description here.]
   </license>

   <includes
         id="uk.ac.gda.diamond.feature"
         version="0.0.0"/>

   <includes
         id="uk.ac.gda.dal.feature"
         version="0.0.0"/>

   <plugin
         id="uk.ac.gda.beamline.i18"
         download-size="0"
         install-size="0"
         version="0.0.0"
         unpack="false"/>

   <plugin
         id="uk.ac.gda.client.exafs"
         download-size="0"
         install-size="0"
         version="0.0.0"
         unpack="false"/>

   <plugin
         id="uk.ac.gda.client.microfocus"
         download-size="0"
         install-size="0"
         version="0.0.0"
         unpack="false"/>

   <plugin
         id="uk.ac.gda.client.experimentdefinition"
         download-size="0"
         install-size="0"
         version="0.0.0"
         unpack="false"/>

   <plugin
         id="uk.ac.gda.server.exafs"
         download-size="0"
         install-size="0"
         version="0.0.0"
         unpack="false"/>

   <plugin
         id="uk.ac.diamond.scisoft.spectroscopy"
         download-size="0"
         install-size="0"
         version="0.0.0"
         unpack="false"/>

   <plugin
         id="uk.ac.gda.server.exafs.epics"
         download-size="0"
         install-size="0"
         version="0.0.0"
         unpack="false"/>

   <plugin
         id="com.springsource.org.apache.commons.lang"
         download-size="0"
         install-size="0"
         version="0.0.0"
         unpack="false"/>

   <plugin
         id="uk.ac.diamond.scisoft.spectroscopy.rcp"
         download-size="0"
         install-size="0"
         version="0.0.0"
         unpack="false"/>

   <plugin
         id="org.dawb.workbench.ui"
         download-size="0"
         install-size="0"
         version="0.0.0"
         unpack="false"/>

   <plugin
<<<<<<< HEAD
         id="org.eclipse.nebula.widgets.formattedtext"
=======
         id="uk.ac.gda.video.mjpeg"
         download-size="0"
         install-size="0"
         version="0.0.0"
         unpack="false"/>

   <plugin
         id="uk.ac.gda.video"
>>>>>>> d5871b35
         download-size="0"
         install-size="0"
         version="0.0.0"
         unpack="false"/>

</feature><|MERGE_RESOLUTION|>--- conflicted
+++ resolved
@@ -96,9 +96,6 @@
          unpack="false"/>
 
    <plugin
-<<<<<<< HEAD
-         id="org.eclipse.nebula.widgets.formattedtext"
-=======
          id="uk.ac.gda.video.mjpeg"
          download-size="0"
          install-size="0"
@@ -107,7 +104,6 @@
 
    <plugin
          id="uk.ac.gda.video"
->>>>>>> d5871b35
          download-size="0"
          install-size="0"
          version="0.0.0"
