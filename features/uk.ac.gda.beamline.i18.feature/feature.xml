<?xml version="1.0" encoding="UTF-8"?>
<feature
      id="uk.ac.gda.beamline.i18.feature"
      label="I18-feature"
<<<<<<< HEAD
      version="9.1.0.qualifier"
=======
      version="8.56.0.qualifier"
>>>>>>> 435651bd
      provider-name="Diamond Light Source">

   <description url="http://www.example.com/description">
      [Enter Feature Description here.]
   </description>

   <copyright url="http://www.example.com/copyright">
      [Enter Copyright Description here.]
   </copyright>

   <license url="http://www.example.com/license">
      [Enter License Description here.]
   </license>

   <includes
         id="uk.ac.gda.diamond.feature"
         version="0.0.0"/>

   <includes
         id="uk.ac.gda.dal.feature"
         version="0.0.0"/>

   <includes
         id="org.dawnsci.plotting.feature"
         version="0.0.0"/>

   <plugin
         id="uk.ac.gda.beamline.i18"
         download-size="0"
         install-size="0"
         version="0.0.0"
         unpack="false"/>

   <plugin
         id="uk.ac.gda.client.exafs"
         download-size="0"
         install-size="0"
         version="0.0.0"
         unpack="false"/>

   <plugin
         id="uk.ac.gda.client.microfocus"
         download-size="0"
         install-size="0"
         version="0.0.0"
         unpack="false"/>

   <plugin
         id="uk.ac.gda.client.experimentdefinition"
         download-size="0"
         install-size="0"
         version="0.0.0"
         unpack="false"/>

   <plugin
         id="uk.ac.gda.server.exafs"
         download-size="0"
         install-size="0"
         version="0.0.0"
         unpack="false"/>

   <plugin
         id="uk.ac.diamond.scisoft.spectroscopy"
         download-size="0"
         install-size="0"
         version="0.0.0"
         unpack="false"/>

   <plugin
         id="uk.ac.gda.server.exafs.epics"
         download-size="0"
         install-size="0"
         version="0.0.0"
         unpack="false"/>

   <plugin
         id="org.apache.commons.lang"
         download-size="0"
         install-size="0"
         version="0.0.0"
         unpack="false"/>

   <plugin
         id="uk.ac.diamond.scisoft.spectroscopy.rcp"
         download-size="0"
         install-size="0"
         version="0.0.0"
         unpack="false"/>

   <plugin
         id="uk.ac.gda.video.mjpeg"
         download-size="0"
         install-size="0"
         version="0.0.0"
         unpack="false"/>

   <plugin
         id="uk.ac.gda.video"
         download-size="0"
         install-size="0"
         version="0.0.0"
         unpack="false"/>

   <plugin
         id="uk.ac.gda.devices.xspress2"
         download-size="0"
         install-size="0"
         version="0.0.0"/>

   <plugin
         id="uk.ac.gda.exafs.datawriter"
         download-size="0"
         install-size="0"
         version="0.0.0"/>

   <plugin
         id="uk.ac.gda.devices.xspress3"
         download-size="0"
         install-size="0"
         version="0.0.0"
         unpack="false"/>

   <plugin
         id="org.dawnsci.plotting.system"
         download-size="0"
         install-size="0"
         version="0.0.0"
         unpack="false"/>

   <plugin
         id="uk.ac.gda.exafs.api"
         download-size="0"
         install-size="0"
         version="0.0.0"
         unpack="false"/>

   <plugin
         id="uk.ac.gda.devices.xspress2"
         download-size="0"
         install-size="0"
         version="0.0.0"/>

   <plugin
         id="uk.ac.gda.devices.xmap.epics"
         download-size="0"
         install-size="0"
         version="0.0.0"
         unpack="false"/>

   <plugin
         id="uk.ac.gda.devices.xmap"
         download-size="0"
         install-size="0"
         version="0.0.0"
         unpack="false"/>

   <plugin
         id="com.github.tschoonj.xraylib"
         download-size="0"
         install-size="0"
         version="0.0.0"
         unpack="false"/>

   <plugin
         id="uk.ac.diamond.daq.beamline.i18.controls"
         download-size="0"
         install-size="0"
         version="0.0.0"
         unpack="false"/>

   <plugin
         id="uk.ac.diamond.daq.microfocus.api"
         download-size="0"
         install-size="0"
         version="0.0.0"
         unpack="false"/>

   <plugin
<<<<<<< HEAD
         id="uk.ac.diamond.daq.dls.controls"
         download-size="0"
         install-size="0"
         version="0.0.0"
         unpack="false"/>

   <plugin
         id="uk.ac.diamond.daq.client.microfocus.scan"
=======
         id="uk.ac.gda.epics.adviewer"
>>>>>>> 435651bd
         download-size="0"
         install-size="0"
         version="0.0.0"
         unpack="false"/>

</feature><|MERGE_RESOLUTION|>--- conflicted
+++ resolved
@@ -2,11 +2,7 @@
 <feature
       id="uk.ac.gda.beamline.i18.feature"
       label="I18-feature"
-<<<<<<< HEAD
       version="9.1.0.qualifier"
-=======
-      version="8.56.0.qualifier"
->>>>>>> 435651bd
       provider-name="Diamond Light Source">
 
    <description url="http://www.example.com/description">
@@ -185,7 +181,6 @@
          unpack="false"/>
 
    <plugin
-<<<<<<< HEAD
          id="uk.ac.diamond.daq.dls.controls"
          download-size="0"
          install-size="0"
@@ -194,9 +189,13 @@
 
    <plugin
          id="uk.ac.diamond.daq.client.microfocus.scan"
-=======
+         download-size="0"
+         install-size="0"
+         version="0.0.0"
+         unpack="false"/>
+
+   <plugin
          id="uk.ac.gda.epics.adviewer"
->>>>>>> 435651bd
          download-size="0"
          install-size="0"
          version="0.0.0"
