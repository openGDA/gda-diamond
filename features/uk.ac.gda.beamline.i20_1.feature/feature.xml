<?xml version="1.0" encoding="UTF-8"?>
<feature
      id="uk.ac.gda.beamline.i20_1.feature"
      label="i20_1 Feature"
      version="8.43.0.qualifier"
      provider-name="Diamond Light Source">

   <description url="http://www.example.com/description">
      [Enter Feature Description here.]
   </description>

   <copyright url="http://www.example.com/copyright">
      [Enter Copyright Description here.]
   </copyright>

   <license url="http://www.example.com/license">
      [Enter License Description here.]
   </license>

   <includes
         id="uk.ac.gda.diamond.feature"
         version="0.0.0"/>

   <includes
         id="uk.ac.diamond.scisoft.core.feature"
         version="0.0.0"/>

   <plugin
         id="uk.ac.gda.beamline.i20_1"
         download-size="0"
         install-size="0"
         version="0.0.0"
         unpack="false"/>

   <plugin
         id="uk.ac.gda.dls.client"
         download-size="0"
         install-size="0"
         version="0.0.0"
         unpack="false"/>

   <plugin
         id="uk.ac.diamond.scisoft.spectroscopy.rcp"
         download-size="0"
         install-size="0"
         version="0.0.0"
         unpack="false"/>

   <plugin
         id="uk.ac.diamond.scisoft.spectroscopy"
         download-size="0"
         install-size="0"
         version="0.0.0"
         unpack="false"/>

   <plugin
         id="org.apache.commons.lang"
         download-size="0"
         install-size="0"
         version="0.0.0"
         unpack="false"/>

   <plugin
         id="uk.ac.gda.video.views"
         download-size="0"
         install-size="0"
         version="0.0.0"
         unpack="false"/>

   <plugin
         id="uk.ac.gda.server.exafs"
         download-size="0"
         install-size="0"
         version="0.0.0"
         unpack="false"/>

   <plugin
         id="uk.ac.gda.epics.adviewer"
         download-size="0"
         install-size="0"
         version="0.0.0"
         unpack="false"/>

   <plugin
         id="uk.ac.diamond.de.jaret.timebars"
         download-size="0"
         install-size="0"
         version="0.0.0"
         unpack="false"/>

   <plugin
         id="uk.ac.diamond.de.jaret.util"
         download-size="0"
         install-size="0"
         version="0.0.0"
         unpack="false"/>

   <plugin
         id="uk.ac.gda.server.exafs.epics"
         download-size="0"
         install-size="0"
         version="0.0.0"
         unpack="false"/>

   <plugin
         id="uk.ac.gda.exafs.datawriter"
         download-size="0"
         install-size="0"
         version="0.0.0"/>

   <plugin
         id="uk.ac.gda.beans.vortex"
         download-size="0"
         install-size="0"
         version="0.0.0"/>

   <plugin
<<<<<<< HEAD
         id="uk.ac.gda.client.experimentdefinition"
         download-size="0"
         install-size="0"
         version="0.0.0"
         unpack="false"/>

   <plugin
         id="uk.ac.gda.devices.xspress3"
=======
         id="uk.ac.gda.client.exafs"
>>>>>>> c3230997
         download-size="0"
         install-size="0"
         version="0.0.0"
         unpack="false"/>

   <plugin
         id="uk.ac.gda.devices.xspress2"
         download-size="0"
         install-size="0"
         version="0.0.0"
         unpack="false"/>

</feature><|MERGE_RESOLUTION|>--- conflicted
+++ resolved
@@ -115,7 +115,13 @@
          version="0.0.0"/>
 
    <plugin
-<<<<<<< HEAD
+         id="uk.ac.gda.client.exafs"
+         download-size="0"
+         install-size="0"
+         version="0.0.0"
+         unpack="false"/>
+
+   <plugin
          id="uk.ac.gda.client.experimentdefinition"
          download-size="0"
          install-size="0"
@@ -124,9 +130,6 @@
 
    <plugin
          id="uk.ac.gda.devices.xspress3"
-=======
-         id="uk.ac.gda.client.exafs"
->>>>>>> c3230997
          download-size="0"
          install-size="0"
          version="0.0.0"
