<?xml version="1.0" encoding="UTF-8"?>
<feature
      id="uk.ac.gda.beamline.b21.feature"
      label="B21 Feature"
      version="9.5.0.qualifier"
      provider-name="Diamond Light Source">

   <description url="http://www.example.com/description">
      [Enter Feature Description here.]
   </description>

   <copyright url="http://www.example.com/copyright">
      [Enter Copyright Description here.]
   </copyright>

   <license url="http://www.example.com/license">
      [Enter License Description here.]
   </license>

   <includes
         id="uk.ac.gda.diamond.feature"
         version="0.0.0"/>

   <includes
         id="uk.ac.gda.client.ncd.feature"
         version="0.0.0"/>

   <includes
         id="org.dawnsci.plotting.feature"
         version="0.0.0"/>

   <plugin
         id="uk.ac.gda.beamline.b21"
         download-size="0"
         install-size="0"
         version="0.0.0"
         unpack="false"/>

   <plugin
         id="uk.ac.gda.dls.client"
         download-size="0"
         install-size="0"
         version="0.0.0"
         unpack="false"/>

   <plugin
<<<<<<< HEAD
         id="uk.ac.gda.devices.bssc"
=======
         id="uk.ac.gda.client.experimentdefinition"
         download-size="0"
         install-size="0"
         version="0.0.0"
         unpack="false"/>

   <plugin
         id="uk.ac.gda.video.views"
>>>>>>> 11fe657a
         download-size="0"
         install-size="0"
         version="0.0.0"
         unpack="false"/>

   <plugin
         id="uk.ac.gda.beamline.i05.dashboard"
         download-size="0"
         install-size="0"
         version="0.0.0"
         unpack="false"/>

   <plugin
         id="uk.ac.gda.dls"
<<<<<<< HEAD
=======
         download-size="0"
         install-size="0"
         version="0.0.0"
         unpack="false"/>

   <plugin
         id="org.csstudio.swt.widgets"
>>>>>>> 11fe657a
         download-size="0"
         install-size="0"
         version="0.0.0"
         unpack="false"/>

   <plugin
<<<<<<< HEAD
=======
         id="org.csstudio.swt.xygraph"
         download-size="0"
         install-size="0"
         version="0.0.0"
         unpack="false"/>

   <plugin
         id="uk.ac.gda.devices.hplc"
         download-size="0"
         install-size="0"
         version="0.0.0"
         unpack="false"/>

   <plugin
         id="uk.ac.gda.devices.bssc"
         download-size="0"
         install-size="0"
         version="0.0.0"
         unpack="false"/>

   <plugin
         id="uk.ac.gda.devices.hatsaxs"
         download-size="0"
         install-size="0"
         version="0.0.0"
         unpack="false"/>

   <plugin
>>>>>>> 11fe657a
         id="uk.ac.diamond.scisoft.ncd.rcp.contributions"
         download-size="0"
         install-size="0"
         version="0.0.0"
         fragment="true"
         unpack="false"/>

   <plugin
         id="uk.ac.diamond.scisoft.ncd.rcp"
         download-size="0"
         install-size="0"
         version="0.0.0"
         unpack="false"/>

   <plugin
         id="com.isencia.passerelle.workbench.starter"
         download-size="0"
         install-size="0"
         version="0.0.0"
         unpack="false"/>

   <plugin
         id="uk.ac.gda.devices.vgscienta"
         download-size="0"
         install-size="0"
         version="0.0.0"
         unpack="false"/>

</feature><|MERGE_RESOLUTION|>--- conflicted
+++ resolved
@@ -44,9 +44,13 @@
          unpack="false"/>
 
    <plugin
-<<<<<<< HEAD
          id="uk.ac.gda.devices.bssc"
-=======
+         download-size="0"
+         install-size="0"
+         version="0.0.0"
+         unpack="false"/>
+
+   <plugin
          id="uk.ac.gda.client.experimentdefinition"
          download-size="0"
          install-size="0"
@@ -55,7 +59,6 @@
 
    <plugin
          id="uk.ac.gda.video.views"
->>>>>>> 11fe657a
          download-size="0"
          install-size="0"
          version="0.0.0"
@@ -70,8 +73,6 @@
 
    <plugin
          id="uk.ac.gda.dls"
-<<<<<<< HEAD
-=======
          download-size="0"
          install-size="0"
          version="0.0.0"
@@ -79,15 +80,12 @@
 
    <plugin
          id="org.csstudio.swt.widgets"
->>>>>>> 11fe657a
          download-size="0"
          install-size="0"
          version="0.0.0"
          unpack="false"/>
 
    <plugin
-<<<<<<< HEAD
-=======
          id="org.csstudio.swt.xygraph"
          download-size="0"
          install-size="0"
@@ -116,7 +114,6 @@
          unpack="false"/>
 
    <plugin
->>>>>>> 11fe657a
          id="uk.ac.diamond.scisoft.ncd.rcp.contributions"
          download-size="0"
          install-size="0"
