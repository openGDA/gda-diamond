--- conflicted
+++ resolved
@@ -115,17 +115,17 @@
          version="0.0.0"/>
 
    <plugin
-<<<<<<< HEAD
          id="uk.ac.gda.epics.adviewer"
-=======
-         id="uk.ac.gda.devices.xspress3"
->>>>>>> 19047f24
          download-size="0"
          install-size="0"
          version="0.0.0"
          unpack="false"/>
-<<<<<<< HEAD
-=======
 
->>>>>>> 19047f24
+   <plugin
+         id="uk.ac.gda.devices.xspress3"
+         download-size="0"
+         install-size="0"
+         version="0.0.0"
+         unpack="false"/>
+
 </feature>